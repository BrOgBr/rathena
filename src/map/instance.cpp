// Copyright (c) rAthena Dev Teams - Licensed under GNU GPL
// For more information, see LICENCE in the main folder

#include "instance.hpp"

#include <stdlib.h>
#include <yaml-cpp/yaml.h>

#include "../common/cbasetypes.hpp"
#include "../common/db.hpp"
#include "../common/ers.hpp"  // ers_destroy
#include "../common/malloc.hpp"
#include "../common/nullpo.hpp"
#include "../common/showmsg.hpp"
#include "../common/socket.hpp"
#include "../common/strlib.hpp"
#include "../common/timer.hpp"

#include "clan.hpp"
#include "clif.hpp"
#include "guild.hpp"
#include "map.hpp"
#include "npc.hpp"
#include "party.hpp"
#include "pc.hpp"

#define INSTANCE_INTERVAL	60000	// Interval used to check when an instance is to be destroyed (ms)

int16 instance_start = 0;

std::unordered_map<uint16, std::shared_ptr<s_instance_data>> instances;
std::unordered_map<uint16, std::shared_ptr<s_instance_db>> instance_db;

/**
 * Searches for an active instance
 * @param instance_id: ID to lookup
 * @return shared_ptr of instances on success or nullptr on failure
 */
std::shared_ptr<s_instance_data> instance_search(uint16 instance_id)
{
	return instances[instance_id];
}

/**
 * Searches an instance by ID in the database
 * @param instance_id: ID to lookup
 * @return True if instance exists or false if it doesn't
 */
bool instance_exists(uint16 instance_id)
{
	return instance_db.find(instance_id) != instance_db.end();
}

/**
 * Searches for an instance ID in the database
 * @param instance_id: Instance to search for
 * @return shared_ptr of instance on success or nullptr on failure
 */
std::shared_ptr<s_instance_db> instance_search_db(uint16 instance_id)
{
	return instance_db[instance_id];
}

/**
 * Searches for an instance name in the database
 * @param instance_name: Instance to search for
 * @return shared_ptr of instance
 */
std::shared_ptr<s_instance_db> instance_search_db_name(const char *instance_name)
{
	for (const auto &it : instance_db) {
		if (!strcmp(it.second->name.c_str(), instance_name))
			return it.second;
	}

	return nullptr;
}

/**
 * Search for a sd of an Instance
 * @param instance_id: Instance ID
 * @param sd: Player data to attach
 * @param target: Target display type
 */
void instance_getsd(uint16 instance_id, struct map_session_data **sd, enum send_target *target) {
	auto idata = instance_search(instance_id);

	switch(idata->mode) {
		case IM_NONE:
			(*sd) = NULL;
			(*target) = SELF;
			break;
		case IM_GUILD:
			(*sd) = guild_getavailablesd(guild_search(idata->owner_id));
			(*target) = GUILD;
			break;
		case IM_PARTY:
			(*sd) = party_getavailablesd(party_search(idata->owner_id));
			(*target) = PARTY;
			break;
		case IM_CHAR:
			(*sd) = map_charid2sd(idata->owner_id);
			(*target) = SELF;
			break;
		case IM_CLAN:
			(*sd) = clan_getavailablesd(clan_search(idata->owner_id));
			(*target) = CLAN;
	}
	return;
}

/**
 * Deletes an instance timer (Destroys instance)
 */
static TIMER_FUNC(instance_delete_timer){
	instance_destroy(id);

	return 0;
}

/**
 * Create subscription timer
 */
static TIMER_FUNC(instance_subscription_timer){
	int ret;
	uint16 instance_id = instance_wait.id[0];
	struct map_session_data *sd = NULL;
	struct party_data *pd = NULL;
	struct guild *gd = NULL;
	struct clan *cd = NULL;
	enum e_instance_mode mode;

	if (instance_wait.id.size() == 0 || instance_id == 0)
		return 0;

	// Check that maps have been added
	ret = instance_addmap(instance_id);

	auto idata = instance_search(instance_id);

	mode = idata->mode;

	switch(mode) {
		case IM_NONE:
			break;
		case IM_CHAR:
			if (ret == 0 && (sd = map_charid2sd(idata->owner_id)) != NULL) // If no maps are created, tell player to wait
				clif_instance_changewait(instance_id, 0xffff);
			break;
		case IM_PARTY:
			if (ret == 0 && (pd = party_search(idata->owner_id)) != NULL) // If no maps are created, tell party to wait
				clif_instance_changewait(instance_id, 0xffff);
			break;
		case IM_GUILD:
			if (ret == 0 && (gd = guild_search(idata->owner_id)) != NULL) // If no maps are created, tell guild to wait
				clif_instance_changewait(instance_id, 0xffff);
			break;
		case IM_CLAN:
			if (ret == 0 && (cd = clan_search(idata->owner_id)) != NULL) // If no maps are created, tell clan to wait
				clif_instance_changewait(instance_id, 0xffff);
			break;
		default:
			return 0;
	}

	instance_wait.id.pop_front();

	for(uint16 i = 0; i < instance_wait.id.size(); i++) {
		if (idata->state == INSTANCE_IDLE && ((mode == IM_CHAR && sd != NULL) || (mode == IM_GUILD && gd != NULL) || (mode == IM_PARTY && pd != NULL) || (mode == IM_CLAN && cd != NULL)))
			clif_instance_changewait(instance_id, i + 1);
	}

	if (!instance_wait.id.empty())
		instance_wait.timer = add_timer(gettick()+INSTANCE_INTERVAL, instance_subscription_timer, 0, 0);
	else
		instance_wait.timer = INVALID_TIMER;

	return 0;
}

/**
 * Adds timer back to members entering instance
 * @param idata: Instance data
 * @param instance_id: Instance ID to notify
 * @return True on success or false on failure
 */
bool instance_startkeeptimer(std::shared_ptr<s_instance_data> idata, uint16 instance_id)
{
	if (idata == nullptr)
		return false;

	// No timer
	if(idata->keep_timer != INVALID_TIMER)
		return false;

	auto db = instance_search_db(idata->id);

	if(db == nullptr)
		return false;

	// Add timer
	idata->keep_limit = (unsigned int)time(NULL) + db->limit;
	idata->keep_timer = add_timer(gettick()+db->limit*1000, instance_delete_timer, instance_id, 0);

	switch(idata->mode) {
		case IM_NONE:
			break;
		case IM_CHAR:
			if (map_charid2sd(idata->owner_id) != NULL) // Notify player of the added instance timer
				clif_instance_status(instance_id, idata->keep_limit, idata->idle_limit);
			break;
		case IM_PARTY:
			if (party_search(idata->owner_id) != NULL) // Notify party of the added instance timer
				clif_instance_status(instance_id, idata->keep_limit, idata->idle_limit);
			break;
		case IM_GUILD:
			if (guild_search(idata->owner_id) != NULL) // Notify guild of the added instance timer
				clif_instance_status(instance_id, idata->keep_limit, idata->idle_limit);
			break;
		case IM_CLAN:
			if (clan_search(idata->owner_id) != NULL) // Notify clan of the added instance timer
				clif_instance_status(instance_id, idata->keep_limit, idata->idle_limit);
			break;
		default:
			return false;
	}

	return true;
}

/**
 * Creates an idle timer for an instance, default is 5 minutes
 * @param idata: Instance data
 * @param instance_id: Instance ID to notify
 * @param True on success or false on failure
 */
bool instance_startidletimer(std::shared_ptr<s_instance_data> idata, uint16 instance_id)
{
	if (idata == nullptr)
		return false;

	// No current timer
	if(idata->idle_timer != INVALID_TIMER)
		return false;

	auto db = instance_search_db(idata->id);

	if (db == nullptr)
		return false;

	// Add the timer
	idata->idle_limit = (unsigned int)time(NULL) + db->timeout;
	idata->idle_timer = add_timer(gettick() + db->timeout * 1000, instance_delete_timer, instance_id, 0);

	switch(idata->mode) {
		case IM_NONE:
			break;
		case IM_CHAR:
			if (map_charid2sd(idata->owner_id) != NULL && instance_search_db(idata->id) != NULL) // Notify player of added instance timer
				clif_instance_status(instance_id, idata->keep_limit, idata->idle_limit);
			break;
		case IM_PARTY:
			if (party_search(idata->owner_id) != NULL && instance_search_db(idata->id) != NULL) // Notify party of added instance timer
				clif_instance_status(instance_id, idata->keep_limit, idata->idle_limit);
			break;
		case IM_GUILD:
			if (guild_search(idata->owner_id) != NULL && instance_search_db(idata->id) != NULL) // Notify guild of added instance timer
				clif_instance_status(instance_id, idata->keep_limit, idata->idle_limit);
			break;
		case IM_CLAN:
			if (clan_search(idata->owner_id) != NULL && instance_search_db(idata->id) != NULL) // Notify clan of added instance timer
				clif_instance_status(instance_id, idata->keep_limit, idata->idle_limit);
			break;
		default:
			return false;
	}

	return true;
}

/**
 * Remove the idle timer from an instance
 * @param idata: Instace data
 * @param instance_id: Instance ID to notify
 * @return True on success or false on failure
 */
bool instance_stopidletimer(std::shared_ptr<s_instance_data> idata, uint16 instance_id)
{
	if (idata == nullptr)
		return false;
	
	// No timer
	if(idata->idle_timer == INVALID_TIMER)
		return false;

	// Delete the timer - Party has returned or instance is destroyed
	idata->idle_limit = 0;
	delete_timer(idata->idle_timer, instance_delete_timer);
	idata->idle_timer = INVALID_TIMER;

	switch(idata->mode) {
		case IM_NONE:
			break;
		case IM_CHAR:
			if (map_charid2sd(idata->owner_id) != NULL) // Notify the player
				clif_instance_changestatus(instance_id, 0, idata->idle_limit);
			break;
		case IM_PARTY:
			if (party_search(idata->owner_id) != NULL) // Notify the party
				clif_instance_changestatus(instance_id, 0, idata->idle_limit);
			break;
		case IM_GUILD:
			if (guild_search(idata->owner_id) != NULL) // Notify the guild
				clif_instance_changestatus(instance_id, 0, idata->idle_limit);
			break;
		case IM_CLAN:
			if (clan_search(idata->owner_id) != NULL) // Notify the clan
				clif_instance_changestatus(instance_id, 0, idata->idle_limit);
			break;
		default:
			return false;
	}

	return true;
}

/**
 * Run the OnInstanceInit events for duplicated NPCs
 */
static int instance_npcinit(struct block_list *bl, va_list ap)
{
	struct npc_data* nd;

	nullpo_retr(0, bl);
	nullpo_retr(0, ap);
	nullpo_retr(0, nd = (struct npc_data *)bl);

	return npc_instanceinit(nd);
}

/**
 * Run the OnInstanceDestroy events for duplicated NPCs
 */
static int instance_npcdestroy(struct block_list *bl, va_list ap)
{
	struct npc_data* nd;

	nullpo_retr(0, bl);
	nullpo_retr(0, ap);
	nullpo_retr(0, nd = (struct npc_data *)bl);

	return npc_instancedestroy(nd);
}

/**
 * Update instance with new NPC
 */
static int instance_addnpc_sub(struct block_list *bl, va_list ap)
{
	struct npc_data* nd;

	nullpo_retr(0, bl);
	nullpo_retr(0, ap);
	nullpo_retr(0, nd = (struct npc_data *)bl);

	return npc_duplicate4instance(nd, va_arg(ap, int));
}

/**
 * Add an NPC to an instance
 * @param idata: Instance data
 */
void instance_addnpc(std::shared_ptr<s_instance_data> idata)
{
	// First add the NPCs
	for (const auto &it : idata->map) {
		struct map_data *mapdata = map_getmapdata(it.m);

		map_foreachinallarea(instance_addnpc_sub, it.src_m, 0, 0, mapdata->xs, mapdata->ys, BL_NPC, it.m);
	}

	// Now run their OnInstanceInit
	for (const auto &it : idata->map) {
		struct map_data *mapdata = map_getmapdata(it.m);

		map_foreachinallarea(instance_npcinit, it.m, 0, 0, mapdata->xs, mapdata->ys, BL_NPC, it.m);
  }
}

/**
 * Create an instance
 * @param owner_id: Owner block ID
 * @param name: Instance name
 * @param mode: Instance mode
 * @return -4 = no free instances | -3 = already exists | -2 = character/party/guild not found | -1 = invalid type | On success return instance_id
 */
uint16 instance_create(int owner_id, const char *name, enum e_instance_mode mode) {
	auto db = instance_search_db_name(name);
	struct map_session_data *sd = NULL;
	struct party_data *pd = NULL;
	struct guild *gd = NULL;
	struct clan* cd = NULL;
	uint16 instance_id;

	if (db == nullptr) {
		ShowError("instance_create: Unknown instance %s creation was attempted.\n", name);
		return -1;
	}

	switch(mode) {
		case IM_NONE:
			break;
		case IM_CHAR:
			if ((sd = map_charid2sd(owner_id)) == NULL) {
				ShowError("instance_create: Character %d not found for instance '%s'.\n", owner_id, name);
				return -2;
			}
			if (sd->instance_id)
				return -3; // Player already instancing
			break;
		case IM_PARTY:
			if ((pd = party_search(owner_id)) == NULL) {
				ShowError("instance_create: Party %d not found for instance '%s'.\n", owner_id, name);
				return -2;
			}
			if (pd->instance_id)
				return -3; // Party already instancing
			break;
		case IM_GUILD:
			if ((gd = guild_search(owner_id)) == NULL) {
				ShowError("instance_create: Guild %d not found for instance '%s'.\n", owner_id, name);
				return -2;
			}
			if (gd->instance_id)
				return -3; // Guild already instancing
			break;
		case IM_CLAN:
			if ((cd = clan_search(owner_id)) == NULL) {
				ShowError("instance_create: Clan %d not found for instance '%s'.\n", owner_id, name);
				return -2;
			}
			if (cd->instance_id)
				return -3; // Clan already instancing
			break;
		default:
			ShowError("instance_create: Unknown mode %u for owner_id %d and name %s.\n", mode, owner_id, name);
			return -2;
	}

	if (instances.size() > MAX_INSTANCE_DATA)
		return -4;

	instance_id = static_cast<uint16>(instances.size()) + 1;
	instances[instance_id] = std::make_shared<s_instance_data>();

	auto entry = instance_search(instance_id);

	entry->id = db->id;
	entry->state = INSTANCE_IDLE;
	entry->owner_id = owner_id;
	entry->mode = mode;
	entry->keep_limit = 0;
	entry->keep_timer = INVALID_TIMER;
	entry->idle_limit = 0;
	entry->idle_timer = INVALID_TIMER;
	entry->regs.vars = i64db_alloc(DB_OPT_RELEASE_DATA);
	entry->regs.arrays = NULL;

	switch(mode) {
		case IM_CHAR:
			sd->instance_id = instance_id;
			break;
		case IM_PARTY:
			pd->instance_id = instance_id;
			break;
		case IM_GUILD:
			gd->instance_id = instance_id;
			break;
		case IM_CLAN:
			cd->instance_id = instance_id;
			break;
	}

	instance_wait.id.push_back(instance_id);
	clif_instance_create(instance_id, instance_wait.id.size());
	instance_subscription_timer(0,0,0,0);

	ShowInfo("[Instance] Created: %s (%hu).\n", name, instance_id);

	// Start the instance timer on instance creation
	instance_startkeeptimer(entry, instance_id);

	return instance_id;
}

/**
 * Adds maps to the instance
 * @param instance_id: Instance ID to add map to
 * @return 0 on failure or map count on success
 */
int instance_addmap(uint16 instance_id) {
	if (instance_id == 0)
		return 0;

	auto idata = instance_search(instance_id);

	// If the instance isn't idle, we can't do anything
	if (idata->state != INSTANCE_IDLE)
		return 0;

	auto db = instance_search_db(idata->id);

	if (db == nullptr)
		return 0;

	// Set to busy, update timers
	idata->state = INSTANCE_BUSY;
	idata->idle_limit = (unsigned int)time(NULL) + db->timeout;
	idata->idle_timer = add_timer(gettick() + db->timeout * 1000, instance_delete_timer, instance_id, 0);

	int16 m;

	// Add initial map
	if ((m = map_addinstancemap(db->enter.map, instance_id)) < 0) {
		ShowError("instance_addmap: Failed to create initial map for instance '%s' (%hu).\n", db->name.c_str(), instance_id);
		return 0;
	}

	struct s_instance_map entry = {};

	entry.m = m;
	entry.src_m = db->enter.map;
	idata->map.push_back(entry);

	// Add extra maps (if any)
	for (const auto &it : db->maplist) {
		if ((m = map_addinstancemap(it, instance_id)) < 0) { // An error occured adding a map
			ShowError("instance_addmap: No maps added to instance '%s' (%hu).\n", db->name.c_str(), instance_id);
			return 0;
		} else {
			entry.m = m;
			entry.src_m = it;
			idata->map.push_back(entry);
		}
	}

	// Create NPCs on all maps
	instance_addnpc(idata);

	switch(idata->mode) {
		case IM_NONE:
			break;
		case IM_CHAR:
			if (map_charid2sd(idata->owner_id) != NULL) // Inform player of the created instance
				clif_instance_status(instance_id, idata->keep_limit, idata->idle_limit);
			break;
		case IM_PARTY:
			if (party_search(idata->owner_id) != NULL) // Inform party members of the created instance
				clif_instance_status(instance_id, idata->keep_limit, idata->idle_limit);
			break;
		case IM_GUILD:
			if (guild_search(idata->owner_id) != NULL) // Inform guild members of the created instance
				clif_instance_status(instance_id, idata->keep_limit, idata->idle_limit);
			break;
		case IM_CLAN:
			if (clan_search(idata->owner_id) != NULL) // Inform clan members of the created instance
				clif_instance_status(instance_id, idata->keep_limit, idata->idle_limit);
			break;
		default:
			return 0;
	}

	return idata->map.size();
}

/**
 * Returns an instance map ID
 * @param m: Source map ID
 * @param instance_id: Instance to search
 * @return Map ID in this instance
 */
int16 instance_mapid(int16 m, uint16 instance_id)
{
	const char *iname;

	if(m < 0) {
		ShowError("instance_mapid: Map ID %d does not exist.\n", m);
		return -1;
	}

	if(instance_id == 0 || instance_id > MAX_INSTANCE_DATA)
		return -1;

	auto idata = instance_search(instance_id);

	if(idata->state != INSTANCE_BUSY)
		return -1;

	iname = map_mapid2mapname(m);

	for (const auto &it : idata->map) {
		if (it.src_m == m) {
			char alt_name[MAP_NAME_LENGTH];

			if ((strchr(iname, '@') == NULL) && strlen(iname) > 8) {
				memmove((void*)iname, iname + (strlen(iname) - 9), strlen(iname));
				snprintf(alt_name, sizeof(alt_name), "%hu#%s", instance_id, iname);
			}
			else
				snprintf(alt_name, sizeof(alt_name), "%.3hu%s", instance_id, iname);
			return map_mapname2mapid(alt_name);
		}
	}

	return m;
}

/**
 * Removes an instance, all its maps, and NPCs.
 * @param instance_id: Instance to remove
 * @return True on sucess or false on failure
 */
bool instance_destroy(uint16 instance_id)
{
	if (instance_id == 0 || instance_id > MAX_INSTANCE_DATA)
		return false;

	auto idata = instance_search(instance_id);

	if (idata->state == INSTANCE_FREE)
		return false;

	struct map_session_data *sd = NULL;
	struct party_data *pd = NULL;
	struct guild *gd = NULL;
	struct clan *cd = NULL;
	int type = 0;
	unsigned int now = (unsigned int)time(NULL);
	enum e_instance_mode mode;

	mode = idata->mode;
	switch(mode) {
		case IM_NONE:
			break;
		case IM_CHAR:
			sd = map_charid2sd(idata->owner_id);
			break;
		case IM_PARTY:
			pd = party_search(idata->owner_id);
			break;
		case IM_GUILD:
			gd = guild_search(idata->owner_id);
			break;
		case IM_CLAN:
			cd = clan_search(idata->owner_id);
			break;
	}

	if(idata->state == INSTANCE_IDLE) {
		for (const auto &it : instance_wait.id) {
			if(it == instance_id) {
				instance_wait.id.pop_front();

				for (uint16 i = 0; i < instance_wait.id.size(); i++) {
					if (instance_search(instance_wait.id[i])->state == INSTANCE_IDLE)
						if ((mode == IM_CHAR && sd) || (mode == IM_PARTY && pd) || (mode == IM_GUILD && gd) || (mode == IM_CLAN && cd))
							clif_instance_changewait(instance_id, i + 1);
				}

				if (!instance_wait.id.empty())
					instance_wait.timer = add_timer(gettick()+INSTANCE_INTERVAL, instance_subscription_timer, 0, 0);
				else
					instance_wait.timer = INVALID_TIMER;
				type = 0;
				break;
			}
		}
	} else {
		if(idata->keep_limit && idata->keep_limit <= now)
			type = 1;
		else if(idata->idle_limit && idata->idle_limit <= now)
			type = 2;
		else
			type = 3;

		// Run OnInstanceDestroy on all NPCs in the instance
		for (const auto &it : idata->map) {
			struct map_data *mapdata = map_getmapdata(it.m);

			map_foreachinallarea(instance_npcdestroy, it.m, 0, 0, mapdata->xs, mapdata->ys, BL_NPC, it.m);
			map_delinstancemap(it.m);
    }
	}

	if(idata->keep_timer != INVALID_TIMER) {
		delete_timer(idata->keep_timer, instance_delete_timer);
		idata->keep_timer = INVALID_TIMER;
	}
	if(idata->idle_timer != INVALID_TIMER) {
		delete_timer(idata->idle_timer, instance_delete_timer);
		idata->idle_timer = INVALID_TIMER;
	}

	if (mode == IM_CHAR && sd)
		sd->instance_id = 0;
	else if (mode == IM_PARTY && pd)
		pd->instance_id = 0;
	else if (mode == IM_GUILD && gd)
		gd->instance_id = 0;
	else if (mode == IM_CLAN && cd)
		cd->instance_id = 0;

	if (mode != IM_NONE) {
		if(type)
			clif_instance_changestatus(instance_id, type, 0);
		else
			clif_instance_changewait(instance_id, 0xffff);
	}

	if( idata->regs.vars ) {
		db_destroy(idata->regs.vars);
		idata->regs.vars = NULL;
	}

	if( idata->regs.arrays )
		idata->regs.arrays->destroy(idata->regs.arrays, script_free_array_db);

	ShowInfo("[Instance] Destroyed %hu.\n", instance_id);

	instances.erase(instance_id);

	return true;
}

/**
 * Warp a user into an instance
 * @param sd: Player to warp
 * @param instance_id: Instance to warp to
 * @param name: Map name
 * @param x: X coordinate
 * @param y: Y coordinate
 * @return e_instance_enter value
 */
enum e_instance_enter instance_enter(struct map_session_data *sd, uint16 instance_id, const char *name, short x, short y)
{
	nullpo_retr(IE_OTHER, sd);
	
	auto db = instance_search_db_name(name);

	if (db == nullptr) {
		ShowError("instance_enter: Unknown instance \"%s\".\n", name);
		return IE_OTHER;
	}

	struct party_data *pd = NULL;
	struct guild *gd = NULL;
	struct clan *cd = NULL;
	enum e_instance_mode mode;
	int16 m;
	auto idata = instance_search(instance_id);

	// If one of the two coordinates was not given or is below zero, we use the entry point from the database
	if( x < 0 || y < 0 ){
		x = db->enter.x;
		y = db->enter.y;
	}

	// Check if it is a valid instance
	if (instance_id == 0)
		mode = IM_PARTY;
	else
		mode = idata->mode;

	switch(mode) {
		case IM_NONE:
			break;
		case IM_CHAR:
			if (sd->instance_id == 0) // Player must have an instance
				return IE_NOINSTANCE;
			if (idata->owner_id != sd->status.char_id)
				return IE_OTHER;
			break;
		case IM_PARTY:
			if (sd->status.party_id == 0) // Character must be in instance party
				return IE_NOMEMBER;
			if ((pd = party_search(sd->status.party_id)) == NULL)
				return IE_NOMEMBER;
			if (pd->instance_id == 0) // Party must have an instance
				return IE_NOINSTANCE;
			if (idata->owner_id != pd->party.party_id)
				return IE_OTHER;
			break;
		case IM_GUILD:
			if (sd->status.guild_id == 0) // Character must be in instance guild
				return IE_NOMEMBER;
			if ((gd = guild_search(sd->status.guild_id)) == NULL)
				return IE_NOMEMBER;
			if (gd->instance_id == 0) // Guild must have an instance
				return IE_NOINSTANCE;
			if (idata->owner_id != gd->guild_id)
				return IE_OTHER;
			break;
		case IM_CLAN:
			if (sd->status.clan_id == 0) // Character must be in instance clan
				return IE_NOMEMBER;
			if ((cd = clan_search(sd->status.clan_id)) == NULL)
				return IE_NOMEMBER;
			if (cd->instance_id == 0) // Clan must have an instance
				return IE_NOINSTANCE;
			if (idata->owner_id != cd->id)
				return IE_OTHER;
			break;
	}

	if (idata->state != INSTANCE_BUSY)
		return IE_OTHER;
	if (idata->id != db->id)
		return IE_OTHER;

	// Does the instance match?
	if ((m = instance_mapid(db->enter.map, instance_id)) < 0)
		return IE_OTHER;

	if (pc_setpos(sd, map_id2index(m), x, y, CLR_OUTSIGHT))
		return IE_OTHER;

<<<<<<< HEAD
	// If there was an idle timer, let's stop it
	instance_stopidletimer(idata, instance_id);

	// Now we start the instance timer
	instance_startkeeptimer(idata, instance_id);

=======
>>>>>>> 13006e19
	return IE_OK;
}

/**
 * Request some info about the instance
 * @param sd: Player to display info to
 * @param instance_id: Instance to request
 * @return True on success or false on failure
 */
bool instance_reqinfo(struct map_session_data *sd, uint16 instance_id)
{
	nullpo_retr(false, sd);

	if(instance_id == 0 || instance_id > MAX_INSTANCE_DATA)
		return false;

	auto idata = instance_search(instance_id);

	if(instance_search_db(idata->id) == nullptr)
		return false;

	// Say it's created if instance is not busy
	if(idata->state == INSTANCE_IDLE) {
		for (uint16 i = 0; i < instance_wait.id.size(); i++) {
			if (instance_wait.id[i] == instance_id) {
				clif_instance_create(instance_id, i + 1);
				break;
			}
		}
	} else if(idata->state == INSTANCE_BUSY) // Give info on the instance if busy
		clif_instance_status(instance_id, idata->keep_limit, idata->idle_limit);

	return true;
}

/**
 * Add players to the instance (for timers) -- Unused?
 * @param instance_id: Instance to add
 * @return True on success or false on failure
 */
bool instance_addusers(uint16 instance_id)
{
	if(instance_id == 0 || instance_id > MAX_INSTANCE_DATA)
		return false;

	auto idata = instance_search(instance_id);

	if(idata->state != INSTANCE_BUSY)
		return false;

	// Stop the idle timer if we had one
	instance_stopidletimer(idata, instance_id);

	// Start the instance keep timer
	instance_startkeeptimer(idata, instance_id);

	return true;
}

/**
 * Delete players from the instance (for timers)
 * @param instance_id: Instance to remove
 * @return True on success or false on failure
 */
bool instance_delusers(uint16 instance_id)
{
	int users = 0;

	if(instance_id == 0 || instance_id > MAX_INSTANCE_DATA)
		return false;

	auto idata = instance_search(instance_id);

	if(idata->state != INSTANCE_BUSY)
		return false;

	// If no one is in the instance, start the idle timer
	for (const auto &it : idata->map)
		users += max(map_getmapdata(it.m)->users,0);

	// We check the actual map.users before being updated, hence the 1
	// The instance should be empty if users are now <= 1
	if(users <= 1)
		instance_startidletimer(idata, instance_id);

	return true;
}

static void yaml_invalid_warning(const char* fmt, const YAML::Node &node, const std::string &file) {
	YAML::Emitter out;
	out << node;
	ShowWarning(fmt, file.c_str());
	ShowMessage("%s\n", out.c_str());
}

/**
* Reads and parses an entry from the instance_db.
* @param node: YAML node containing the entry.
* @param n: The sequential index of the current entry.
* @param source: The source YAML file.
* @return True on successful parse or false otherwise
*/
bool instance_read_db_sub(const YAML::Node &node, int n, const std::string &source)
{
	uint16 instance_id = 0;
	std::string name;
	bool existing = false;

	if (!node["ID"]) {
		yaml_invalid_warning("instance_read_db_sub: Missing ID field in '" CL_WHITE "%s" CL_RESET "', skipping.\n", node, source);
		return false;
	}
	try {
		instance_id = node["ID"].as<uint16>();
	} catch (...) {
		yaml_invalid_warning("instance_read_db_sub: Instance definition with invalid ID field in '" CL_WHITE "%s" CL_RESET "', skipping.\n", node, source);
		return false;
	}

	if (instance_id < 1 || instance_id > UINT16_MAX) {
		ShowWarning("instance_read_db_sub: Invalid instance ID %d in \"%s\", entry #%d (min: 1, max: %d), skipping.\n", instance_id, source.c_str(), n, UINT16_MAX);
		return false;
	}

	if (instance_exists(instance_id)) {
		if (source.find("import") != std::string::npos) // Import file read-in, free previous value and store new value
			existing = true;
		else { // Normal file read-in
			ShowWarning("instance_read_db_sub: Duplicate instance %d, skipping.\n", instance_id);
			return false;
		}
	}

	if (!node["Name"]) {
		ShowWarning("instance_read_db_sub: Missing instance name for instance %d in \"%s\", skipping.\n", instance_id, source.c_str());
		return false;
	}
	try {
		name = node["Name"].as<std::string>();

		if (instance_search_db_name(name.c_str()) != nullptr) {
			ShowWarning("instance_read_db_sub: Instance name %s already exists for instance %d in \"%s\", skipping.\n", name.c_str(), instance_id, source.c_str());
			return false;
		}
	} catch (...) {
		yaml_invalid_warning("instance_read_db_sub: Instance definition with invalid name field in '" CL_WHITE "%s" CL_RESET "', skipping.\n", node, source);
		return false;
	}

	if (!existing)
		instance_db[instance_id] = std::make_shared<s_instance_db>();
	auto entry = instance_search_db(instance_id);
	entry->id = instance_id;
	entry->name = name;

	if (!node["LimitTime"]) {
		ShowWarning("instance_read_db_sub: Missing instance limit time for instance %d in \"%s\", skipping.\n", instance_id, source.c_str());
		return false;
	}
	try {
		entry->limit = node["LimitTime"].as<unsigned int>();
	} catch (...) {
		yaml_invalid_warning("instance_read_db_sub: Instance definition with invalid limit time field in '" CL_WHITE "%s" CL_RESET "', skipping.\n", node, source);
		return false;
	}

	if (!node["IdleTimeOut"]) // Default to 300 seconds
		entry->timeout = 300;
	else {
		try {
			entry->timeout = node["IdleTimeOut"].as<unsigned int>();
		} catch (...) {
			yaml_invalid_warning("instance_read_db_sub: Instance definition with invalid idle time out field in '" CL_WHITE "%s" CL_RESET "', skipping.\n", node, source);
			return false;
		}
	}

	/*
	if (!node["Destroyable"]) // Default to true
		entry->destroyable = true;
	else {
		try {
			entry->destroyable = node["Destroyable"].as<bool>();
		} catch (...) {
			yaml_invalid_warning("instance_read_db_sub: Instance definition with invalid destroyable field in '" CL_WHITE "%s" CL_RESET "', skipping.\n", node, source);
			return false;
		}
	}
	*/

	if (!node["EnterAt"]) {
		ShowWarning("instance_read_db_sub: Missing instance enter location for instance %d in \"%s\", skipping.\n", instance_id, source.c_str());
		return false;
	}
	try {
		const YAML::Node enter_list = node["EnterAt"];
		std::string mapname;
		int16 m, x = -1, y = -1;

		mapname.clear();

		if (enter_list["Map"]) {
			try {
				mapname = enter_list["Map"].as<std::string>();
			} catch (...) {
				yaml_invalid_warning("instance_read_db_sub: Instance definition with invalid enter location map field in '" CL_WHITE "%s" CL_RESET "', skipping.\n", node, source);
				return false;
			}
		}
		if (enter_list["X"]) {
			try {
				x = enter_list["X"].as<int16>();
			} catch (...) {
				yaml_invalid_warning("instance_read_db_sub: Instance definition with invalid enter location x field in '" CL_WHITE "%s" CL_RESET "', skipping.\n", node, source);
				return false;
			}
		}
		if (enter_list["Y"]) {
			try {
				y = enter_list["Y"].as<int16>();
			} catch (...) {
				yaml_invalid_warning("instance_read_db_sub: Instance definition with invalid enter location y field in '" CL_WHITE "%s" CL_RESET "', skipping.\n", node, source);
				return false;
			}
		}

		if (mapname.size() == 0) {
			ShowWarning("instance_read_db_sub: Missing instance enter map location for instance %d in \"%s\", skipping.\n", instance_id, source.c_str());
			return false;
		}
		m = map_mapname2mapid(mapname.c_str());
		if (!m) {
			ShowWarning("instance_read_db_sub: Invalid enter map for instance %d in \"%s\", skipping.\n", instance_id, source.c_str());
			return false;
		}
		if (x == -1) {
			ShowWarning("instance_read_db_sub: Missing instance enter x location for instance %d in \"%s\", skipping.\n", instance_id, source.c_str());
			return false;
		}
		if (y == -1) {
			ShowWarning("instance_read_db_sub: Missing instance enter y location for instance %d in \"%s\", skipping.\n", instance_id, source.c_str());
			return false;
		}

		entry->enter.map = m;
		entry->enter.x = x;
		entry->enter.y = y;
	} catch(...) {
		yaml_invalid_warning("instance_read_db_sub: Instance definition with invalid enter location field in '" CL_WHITE "%s" CL_RESET "', skipping.\n", node, source);
		return false;
	}

	if (node["AdditionalMaps"]) {
		try {
			const YAML::Node map_list = node["AdditionalMaps"];

			if (map_list.IsSequence()) {
				for (uint16 i = 0; i < map_list.size(); i++) {
					std::string mapname;
					int16 m;

					mapname = map_list[i].as<std::string>();
					m = map_mapname2mapid(mapname.c_str());

					if (!m) {
						ShowWarning("instance_read_db_sub: Invalid additional map for instance %d in \"%s\", skipping.\n", instance_id, source.c_str());
						return false;
					}
					entry->maplist.push_back(m);
				}
			} else
				ShowWarning("instance_read_db_sub: Invalid additional map format for instance %d in \"%s\".\n", instance_id, source.c_str());
		} catch (...) {
			yaml_invalid_warning("instance_read_db_sub: Instance definition with invalid additional map field in '" CL_WHITE "%s" CL_RESET "', skipping.\n", node, source);
			return false;
		}
	}

	return true;
}

/**
 * Loads instances from the instance database
 */
void instance_readdb(void) {
	std::vector<std::string> directories = { std::string(db_path) + "/" + std::string(DBPATH),  std::string(db_path) + "/" + std::string(DBIMPORT) + "/" };
	static const std::string file_name("instance_db.yml");

	for (const auto &directory : directories) {
		std::string current_file = directory + file_name;
		YAML::Node config;
		int count = 0;

		try {
			config = YAML::LoadFile(current_file);
		} catch (...) {
			ShowError("Cannot read '" CL_WHITE "%s" CL_RESET "'.\n", current_file.c_str());
			return;
		}

		for (const auto &node : config["Instances"]) {
			if (node.IsDefined() && instance_read_db_sub(node, count, current_file))
				count++;
		}

		ShowStatus("Done reading '" CL_WHITE "%d" CL_RESET "' entries in '" CL_WHITE "%s" CL_RESET "'\n", count, current_file.c_str());

	}

	return;
}

/**
 * Reload the instance database
 */
void instance_db_reload(void) {
	instance_db.clear();
	instance_readdb();
}

/**
 * Reloads the instance in runtime (reloadscript)
 */
void do_reload_instance(void)
{
	struct s_mapiterator* iter;
	struct map_session_data *sd;

	for (const auto &it : instances) {
		auto idata = instance_search(it.first);

		if (idata->map.empty())
			continue;
		else {
			// First we load the NPCs again
			instance_addnpc(idata);

			// Create new keep timer
			auto db = instance_search_db(idata->id);

			if (db != nullptr)
				idata->keep_limit = (unsigned int)time(NULL) + db->limit;
		}
	}

	// Reset player to instance beginning
	iter = mapit_getallusers();
	for (sd = (TBL_PC*)mapit_first(iter); mapit_exists(iter); sd = (TBL_PC*)mapit_next(iter)) {
		struct map_data *mapdata = map_getmapdata(sd->bl.m);

		if (sd && mapdata->instance_id) {
			struct party_data *pd = NULL;
			struct guild *gd = NULL;
			struct clan *cd = NULL;
			uint16 instance_id;

			auto idata = instance_search(map[sd->bl.m].instance_id);
			auto db = instance_search_db(idata->id);

			switch (idata->mode) {
			case IM_NONE:
				continue;
			case IM_CHAR:
				if (sd->instance_id != mapdata->instance_id) // Someone who is not instance owner is on instance map
					continue;
				instance_id = sd->instance_id;
				break;
			case IM_PARTY:
				if ((!(pd = party_search(sd->status.party_id)) || pd->instance_id != mapdata->instance_id)) // Someone not in party is on instance map
					continue;
				instance_id = pd->instance_id;
				break;
			case IM_GUILD:
				if (!(gd = guild_search(sd->status.guild_id)) || gd->instance_id != mapdata->instance_id) // Someone not in guild is on instance map
					continue;
				instance_id = gd->instance_id;
				break;
			case IM_CLAN:
				if (!(cd = clan_search(sd->status.clan_id)) || cd->instance_id != mapdata->instance_id) // Someone not in clan is on instance map
					continue;
				instance_id = cd->instance_id;
				break;
			default:
				ShowError("do_reload_instance: Unexpected instance mode for instance %s (id=%u, mode=%u).\n", (db) ? db->name.c_str() : "Unknown", mapdata->instance_id, (uint8)idata->mode);
				continue;
			}
			if (db != nullptr && !instance_enter(sd, instance_id, db->name.c_str(), -1, -1)) { // All good
				clif_displaymessage(sd->fd, msg_txt(sd, 515)); // Instance has been reloaded
				instance_reqinfo(sd, instance_id);
			} else // Something went wrong
				ShowError("do_reload_instance: Error setting character at instance start: character_id=%d instance=%s.\n", sd->status.char_id, db->name.c_str());
		}
	}
	mapit_free(iter);
}

/**
 * Initializes the instance database
 */
void do_init_instance(void) {
	instance_start = map_num;
	instance_readdb();
	instance_wait.timer = -1;

	add_timer_func_list(instance_delete_timer,"instance_delete_timer");
	add_timer_func_list(instance_subscription_timer,"instance_subscription_timer");
}

/**
 * Finalizes the instances and instance database
 */
void do_final_instance(void) {
	for (const auto &it : instances)
		instance_destroy(it.first);
}<|MERGE_RESOLUTION|>--- conflicted
+++ resolved
@@ -824,15 +824,6 @@
 	if (pc_setpos(sd, map_id2index(m), x, y, CLR_OUTSIGHT))
 		return IE_OTHER;
 
-<<<<<<< HEAD
-	// If there was an idle timer, let's stop it
-	instance_stopidletimer(idata, instance_id);
-
-	// Now we start the instance timer
-	instance_startkeeptimer(idata, instance_id);
-
-=======
->>>>>>> 13006e19
 	return IE_OK;
 }
 
