// Copyright (c) Athena Dev Teams - Licensed under GNU GPL
// For more information, see LICENCE in the main folder

#include "vending.hpp"
<<<<<<< HEAD

#include <stdlib.h> // atoi

#include "../common/nullpo.h"
#include "../common/malloc.h" // aMalloc, aFree
#include "../common/showmsg.h" // ShowInfo
#include "../common/strlib.h"
#include "../common/timer.h"  // DIFF_TICK
=======
#include "../common/nullpo.hpp"
#include "../common/malloc.hpp" // aMalloc, aFree
#include "../common/showmsg.hpp" // ShowInfo
#include "../common/strlib.hpp"
#include "../common/timer.hpp"  // DIFF_TICK
>>>>>>> 801d3ed9

#include "buyingstore.hpp"
#include "clif.hpp"
#include "itemdb.hpp"
#include "atcommand.hpp"
#include "path.hpp"
#include "chrif.hpp"
#include "pc.hpp"
#include "pc_groups.hpp"
#include "buyingstore.hpp" // struct s_autotrade_entry, struct s_autotrader
#include "npc.hpp"
#include "battle.hpp"
#include "log.hpp"
#include "achievement.hpp"
#include "tax.hpp"

static uint32 vending_nextid = 0; ///Vending_id counter
static DBMap *vending_db; ///DB holder the vender : charid -> map_session_data

//Autotrader
static DBMap *vending_autotrader_db; /// Holds autotrader info: char_id -> struct s_autotrader
static void vending_autotrader_remove(struct s_autotrader *at, bool remove);
static int vending_autotrader_free(DBKey key, DBData *data, va_list ap);

/**
 * Lookup to get the vending_db outside module
 * @return the vending_db
 */
DBMap * vending_getdb()
{
	return vending_db;
}

/**
 * Create an unique vending shop id.
 * @return the next vending_id
 */
static int vending_getuid(void)
{
	return ++vending_nextid;
}

/**
 * Make a player close his shop
 * @param sd : player session
 */
void vending_closevending(struct map_session_data* sd)
{
	nullpo_retv(sd);

	if( sd->state.vending ) {
		if( Sql_Query( mmysql_handle, "DELETE FROM `%s` WHERE vending_id = %d;", vending_items_table, sd->vender_id ) != SQL_SUCCESS ||
			Sql_Query( mmysql_handle, "DELETE FROM `%s` WHERE `id` = %d;", vendings_table, sd->vender_id ) != SQL_SUCCESS ) {
				Sql_ShowDebug(mmysql_handle);
		}

		sd->state.vending = false;
		sd->vender_id = 0;
		clif_closevendingboard(&sd->bl, 0);
		idb_remove(vending_db, sd->status.char_id);
	}
}

/**
 * Player request a shop's item list (a player shop)
 * @param sd : player requestion the list
 * @param id : vender account id (gid)
 */
void vending_vendinglistreq(struct map_session_data* sd, int id)
{
	struct map_session_data* vsd;
	nullpo_retv(sd);

	if( (vsd = map_id2sd(id)) == NULL )
		return;
	if( !vsd->state.vending )
		return; // not vending

	if (!pc_can_give_items(sd) || !pc_can_give_items(vsd)) { //check if both GMs are allowed to trade
		clif_displaymessage(sd->fd, msg_txt(sd,246));
		return;
	}

	sd->vended_id = vsd->vender_id;  // register vending uid

	clif_vendinglist(sd, id, vsd->vending);
}

/**
 * Return the total amount after taxes
 * @param vsd: Vendor player
 * @param data: Item data
 * @param count: Number of different items
 * @return Total price after taxes
 */
static unsigned short vending_tax_intotal(struct map_session_data* vsd, const uint8* data, int count) {
	s_tax *tax = tax_get(TAX_SELLING);
	double total = 0;
	int i, vend_list[MAX_VENDING]; // against duplicate packets

	if (tax->total.size() == 0)
		return 0;

	for (i = 0; i < count; i++) {
		short amount = *(uint16*)(data + 4 * i + 0);
		short idx = *(uint16*)(data + 4 * i + 2), j;
		idx -= 2;

		if (amount <= 0)
			continue;

		// check of item index in the cart
		if (idx < 0 || idx >= MAX_CART)
			continue;

		ARR_FIND(0, vsd->vend_num, j, vsd->vending[j].index == idx);
		if (j == vsd->vend_num)
			continue; //picked non-existing item
		else
			vend_list[i] = j;

		total += ((double)vsd->vending[j].value * amount);
	}

	return tax->get_tax(tax->total, total);
}

/**
 * Purchase item(s) from a shop
 * @param sd : buyer player session
 * @param aid : account id of vender
 * @param uid : shop unique id
 * @param data : items data who would like to purchase \n
 *	data := {<index>.w <amount>.w }[count]
 * @param count : number of different items he's trying to buy
 */
void vending_purchasereq(struct map_session_data* sd, int aid, int uid, const uint8* data, int count)
{
	int i, j, cursor, w, new_ = 0, blank, vend_list[MAX_VENDING];
	double z, z_gained = 0;
	struct s_vending vending[MAX_VENDING]; // against duplicate packets
	struct map_session_data* vsd = map_id2sd(aid);

	nullpo_retv(sd);
	if( vsd == NULL || !vsd->state.vending || vsd->bl.id == sd->bl.id )
		return; // invalid shop

	if( vsd->vender_id != uid ) { // shop has changed
		clif_buyvending(sd, 0, 0, VENDING_ACK_INVALID);  // store information was incorrect
		return;
	}

	if( !searchstore_queryremote(sd, aid) && ( sd->bl.m != vsd->bl.m || !check_distance_bl(&sd->bl, &vsd->bl, AREA_SIZE) ) )
		return; // shop too far away

	searchstore_clearremote(sd);

	if( count < 1 || count > MAX_VENDING || count > vsd->vend_num )
		return; // invalid amount of purchased items

	blank = pc_inventoryblank(sd); //number of free cells in the buyer's inventory

	// duplicate item in vending to check hacker with multiple packets
	memcpy(&vending, &vsd->vending, sizeof(vsd->vending)); // copy vending list

	// some checks
	z = 0.; // zeny counter
	w = 0;  // weight counter
	int tax_total = vending_tax_intotal(vsd, data, count);
	for( i = 0; i < count; i++ ) {
		short amount = *(uint16*)(data + 4*i + 0);
		short idx    = *(uint16*)(data + 4*i + 2);
		idx -= 2;

		if( amount <= 0 )
			return;

		// check of item index in the cart
		if( idx < 0 || idx >= MAX_CART )
			return;

		ARR_FIND( 0, vsd->vend_num, j, vsd->vending[j].index == idx );
		if( j == vsd->vend_num )
			return; //picked non-existing item
		else
			vend_list[i] = j;

		z += ((double)vsd->vending[j].value * (double)amount);
		z_gained += ((double)vsd->vending[j].value_vat * (double)amount);
		z_gained = z_gained - (z_gained / 10000 * tax_total);
		if( z > (double)sd->status.zeny || z < 0. || z > (double)MAX_ZENY ) {
			clif_buyvending(sd, idx, amount, VENDING_ACK_NOZENY); // you don't have enough zeny
			return;
		}
		if(z_gained + (double)vsd->status.zeny > (double)MAX_ZENY && !battle_config.vending_over_max ) {
			clif_buyvending(sd, idx, vsd->vending[j].amount, VENDING_ACK_NOSTOCK); // too much zeny = overflow
			return;

		}
		w += itemdb_weight(vsd->cart.u.items_cart[idx].nameid) * amount;
		if( w + sd->weight > sd->max_weight ) {
			clif_buyvending(sd, idx, amount, VENDING_ACK_OVERWEIGHT); // you can not buy, because overweight
			return;
		}

		//Check to see if cart/vend info is in sync.
		if( vending[j].amount > vsd->cart.u.items_cart[idx].amount )
			vending[j].amount = vsd->cart.u.items_cart[idx].amount;

		// if they try to add packets (example: get twice or more 2 apples if marchand has only 3 apples).
		// here, we check cumulative amounts
		if( vending[j].amount < amount ) {
			// send more quantity is not a hack (an other player can have buy items just before)
			clif_buyvending(sd, idx, vsd->vending[j].amount, VENDING_ACK_NOSTOCK); // not enough quantity
			return;
		}

		vending[j].amount -= amount;

		switch( pc_checkadditem(sd, vsd->cart.u.items_cart[idx].nameid, amount) ) {
		case CHKADDITEM_EXIST:
			break;	//We'd add this item to the existing one (in buyers inventory)
		case CHKADDITEM_NEW:
			new_++;
			if (new_ > blank)
				return; //Buyer has no space in his inventory
			break;
		case CHKADDITEM_OVERAMOUNT:
			return; //too many items
		}
	}

	pc_payzeny(sd, (int)z, LOG_TYPE_VENDING, vsd);
	achievement_update_objective(sd, AG_SPEND_ZENY, 1, (int)z);
	pc_getzeny(vsd, (int)z_gained, LOG_TYPE_VENDING, sd);

	if (battle_config.etc_log) {
		ShowInfo("vending_purchasereq: AID=%u CID=%u gained %u zeny. AID=%u CID=%u paid %u zeny\n",
			vsd->status.account_id, vsd->status.char_id, (size_t)z_gained,
			sd->status.account_id, sd->status.char_id, (size_t)z);
	}

	for( i = 0; i < count; i++ ) {
		short amount = *(uint16*)(data + 4*i + 0);
		short idx    = *(uint16*)(data + 4*i + 2);
		idx -= 2;

		// vending item
		pc_additem(sd, &vsd->cart.u.items_cart[idx], amount, LOG_TYPE_VENDING);
		vsd->vending[vend_list[i]].amount -= amount;
		z_gained = ((double)vsd->vending[vend_list[i]].value_vat * (double)amount);
		z_gained = z_gained - (z_gained / 10000 * tax_total);

		if (battle_config.display_tax_info) {
			char msg[CHAT_SIZE_MAX];
			sprintf(msg, msg_txt(sd, 780), itemdb_jname(vsd->cart.u.items_cart[idx].nameid), (double)vsd->vending[vend_list[i]].value * amount, z_gained); // %s : %.0f => %.0f
			clif_displaymessage(vsd->fd, msg);
		}

		if( vsd->vending[vend_list[i]].amount ) {
			if( Sql_Query( mmysql_handle, "UPDATE `%s` SET `amount` = %d WHERE `vending_id` = %d and `cartinventory_id` = %d", vending_items_table, vsd->vending[vend_list[i]].amount, vsd->vender_id, vsd->cart.u.items_cart[idx].id ) != SQL_SUCCESS ) {
				Sql_ShowDebug( mmysql_handle );
			}
		} else {
			if( Sql_Query( mmysql_handle, "DELETE FROM `%s` WHERE `vending_id` = %d and `cartinventory_id` = %d", vending_items_table, vsd->vender_id, vsd->cart.u.items_cart[idx].id ) != SQL_SUCCESS ) {
				Sql_ShowDebug( mmysql_handle );
			}
		}

		pc_cart_delitem(vsd, idx, amount, 0, LOG_TYPE_VENDING);
		clif_vendingreport(vsd, idx, amount, sd->status.char_id, (int)z_gained);

		//print buyer's name
		if( battle_config.buyer_name ) {
			char temp[256];
			sprintf(temp, msg_txt(sd,265), sd->status.name);
			clif_messagecolor(&vsd->bl, color_table[COLOR_LIGHT_GREEN], temp, false, SELF);
		}
	}

	// compact the vending list
	for( i = 0, cursor = 0; i < vsd->vend_num; i++ ) {
		if( vsd->vending[i].amount == 0 )
			continue;

		if( cursor != i ) { // speedup
			vsd->vending[cursor].index = vsd->vending[i].index;
			vsd->vending[cursor].amount = vsd->vending[i].amount;
			vsd->vending[cursor].value = vsd->vending[i].value;
		}

		cursor++;
	}

	vsd->vend_num = cursor;

	//Always save BOTH: customer (buyer) and vender
	if( save_settings&CHARSAVE_VENDING ) {
		chrif_save(sd, CSAVE_INVENTORY|CSAVE_CART);
		chrif_save(vsd, CSAVE_INVENTORY|CSAVE_CART);
	}

	//check for @AUTOTRADE users [durf]
	if( vsd->state.autotrade ) {
		//see if there is anything left in the shop
		ARR_FIND( 0, vsd->vend_num, i, vsd->vending[i].amount > 0 );
		if( i == vsd->vend_num ) {
			//Close Vending (this was automatically done by the client, we have to do it manually for autovenders) [Skotlex]
			vending_closevending(vsd);
			map_quit(vsd);	//They have no reason to stay around anymore, do they?
		}
	}
}

/**
 * Player setup a new shop
 * @param sd : player opening the shop
 * @param message : shop title
 * @param data : itemlist data
 *	data := {<index>.w <amount>.w <value>.l}[count]
 * @param count : number of different items
 * @param at Autotrader info, or NULL if requetsed not from autotrade persistance
 * @return 0 If success, 1 - Cannot open (die, not state.prevend, trading), 2 - No cart, 3 - Count issue, 4 - Cart data isn't saved yet, 5 - No valid item found
 */
int8 vending_openvending(struct map_session_data* sd, const char* message, const uint8* data, int count, struct s_autotrader *at)
{
	int i, j;
	int vending_skill_lvl;
	char message_sql[MESSAGE_SIZE*2];
	char msg[CHAT_SIZE_MAX];
	StringBuf buf;
	s_tax *taxdata;

	nullpo_retr(false,sd);

	if ( pc_isdead(sd) || !sd->state.prevend || pc_istrading(sd)) {
		return 1; // can't open vendings lying dead || didn't use via the skill (wpe/hack) || can't have 2 shops at once
	}

	vending_skill_lvl = pc_checkskill(sd, MC_VENDING);
	
	// skill level and cart check
	if( !vending_skill_lvl || !pc_iscarton(sd) ) {
		clif_skill_fail(sd, MC_VENDING, USESKILL_FAIL_LEVEL, 0);
		return 2;
	}

	// check number of items in shop
	if( count < 1 || count > MAX_VENDING || count > 2 + vending_skill_lvl ) { // invalid item count
		clif_skill_fail(sd, MC_VENDING, USESKILL_FAIL_LEVEL, 0);
		return 3;
	}

	if (save_settings&CHARSAVE_VENDING) // Avoid invalid data from saving
		chrif_save(sd, CSAVE_INVENTORY|CSAVE_CART);

	// filter out invalid items
	i = 0;
	for( j = 0; j < count; j++ ) {
		short index        = *(uint16*)(data + 8*j + 0);
		short amount       = *(uint16*)(data + 8*j + 2);
		unsigned int value = *(uint32*)(data + 8*j + 4);

		index -= 2; // offset adjustment (client says that the first cart position is 2)

		if( index < 0 || index >= MAX_CART // invalid position
		||  pc_cartitem_amount(sd, index, amount) < 0 // invalid item or insufficient quantity
		//NOTE: official server does not do any of the following checks!
		||  !sd->cart.u.items_cart[index].identify // unidentified item
		||  sd->cart.u.items_cart[index].attribute == 1 // broken item
		||  sd->cart.u.items_cart[index].expire_time // It should not be in the cart but just in case
		||  (sd->cart.u.items_cart[index].bound && !pc_can_give_bounded_items(sd)) // can't trade account bound items and has no permission
		||  !itemdb_cantrade(&sd->cart.u.items_cart[index], pc_get_group_level(sd), pc_get_group_level(sd)) ) // untradeable item
			continue;

		sd->vending[i].index = index;
		sd->vending[i].amount = amount;
		sd->vending[i].value = min(value, (unsigned int)battle_config.vending_max_value);

		i++; // item successfully added
	}

	if( i != j )
		clif_displaymessage (sd->fd, msg_txt(sd,266)); //"Some of your items cannot be vended and were removed from the shop."

	if( i == 0 ) { // no valid item found
		clif_skill_fail(sd, MC_VENDING, USESKILL_FAIL_LEVEL, 0); // custom reply packet
		return 5;
	}

	taxdata = tax_get(TAX_SELLING);
	tax_vending_vat(sd); // Calculate value after taxes

	if (battle_config.display_tax_info && taxdata->total.size()) {
		clif_displaymessage(sd->fd, msg_txt(sd, 778)); // [ Total Transaction Tax ]
		for (const auto &tax : taxdata->total) {
			memset(msg, '\0', CHAT_SIZE_MAX);
			sprintf(msg, msg_txt(sd, 779), tax.tax / 100., tax.minimal); // Tax: %.2f%% Minimal Transaction: %u
			clif_displaymessage(sd->fd, msg);
		}
	}

	sd->state.prevend = 0;
	sd->state.vending = true;
	sd->state.workinprogress = WIP_DISABLE_NONE;
	sd->vender_id = vending_getuid();
	sd->vend_num = i;
	safestrncpy(sd->message, message, MESSAGE_SIZE);
	
	Sql_EscapeString( mmysql_handle, message_sql, sd->message );

	if( Sql_Query( mmysql_handle, "INSERT INTO `%s`(`id`, `account_id`, `char_id`, `sex`, `map`, `x`, `y`, `title`, `autotrade`, `body_direction`, `head_direction`, `sit`) "
		"VALUES( %d, %d, %d, '%c', '%s', %d, %d, '%s', %d, '%d', '%d', '%d' );",
		vendings_table, sd->vender_id, sd->status.account_id, sd->status.char_id, sd->status.sex == SEX_FEMALE ? 'F' : 'M', map[sd->bl.m].name, sd->bl.x, sd->bl.y, message_sql, sd->state.autotrade, at ? at->dir : sd->ud.dir, at ? at->head_dir : sd->head_dir, at ? at->sit : pc_issit(sd) ) != SQL_SUCCESS ) {
		Sql_ShowDebug(mmysql_handle);
	}

	StringBuf_Init(&buf);
	StringBuf_Printf(&buf, "INSERT INTO `%s`(`vending_id`,`index`,`cartinventory_id`,`amount`,`price`) VALUES", vending_items_table);
	for (j = 0; j < i; j++) {
		StringBuf_Printf(&buf, "(%d,%d,%d,%d,%d)", sd->vender_id, j, sd->cart.u.items_cart[sd->vending[j].index].id, sd->vending[j].amount, sd->vending[j].value);
		if (j < i-1)
			StringBuf_AppendStr(&buf, ",");
	}
	if (SQL_ERROR == Sql_QueryStr(mmysql_handle, StringBuf_Value(&buf)))
		Sql_ShowDebug(mmysql_handle);
	StringBuf_Destroy(&buf);

	clif_openvending(sd,sd->bl.id,sd->vending);
	clif_showvendingboard(&sd->bl,message,0);

	idb_put(vending_db, sd->status.char_id, sd);

	return 0;
}

/**
 * Checks if an item is being sold in given player's vending.
 * @param sd : vender session (player)
 * @param nameid : item id
 * @return 0:not selling it, 1: yes
 */
bool vending_search(struct map_session_data* sd, unsigned short nameid)
{
	int i;

	if( !sd->state.vending ) { // not vending
		return false;
	}

	ARR_FIND( 0, sd->vend_num, i, sd->cart.u.items_cart[sd->vending[i].index].nameid == (short)nameid );
	if( i == sd->vend_num ) { // not found
		return false;
	}

	return true;
}

/**
 * Searches for all items in a vending, that match given ids, price and possible cards.
 * @param sd : The vender session to search into
 * @param s : parameter of the search (see s_search_store_search)
 * @return Whether or not the search should be continued.
 */
bool vending_searchall(struct map_session_data* sd, const struct s_search_store_search* s)
{
	int i, c, slot;
	unsigned int idx, cidx;
	struct item* it;

	if( !sd->state.vending ) // not vending
		return true;

	for( idx = 0; idx < s->item_count; idx++ ) {
		ARR_FIND( 0, sd->vend_num, i, sd->cart.u.items_cart[sd->vending[i].index].nameid == s->itemlist[idx] );
		if( i == sd->vend_num ) { // not found
			continue;
		}
		it = &sd->cart.u.items_cart[sd->vending[i].index];

		if( s->min_price && s->min_price > sd->vending[i].value ) { // too low price
			continue;
		}

		if( s->max_price && s->max_price < sd->vending[i].value ) { // too high price
			continue;
		}

		if( s->card_count ) { // check cards
			if( itemdb_isspecial(it->card[0]) ) { // something, that is not a carded
				continue;
			}
			slot = itemdb_slot(it->nameid);

			for( c = 0; c < slot && it->card[c]; c ++ ) {
				ARR_FIND( 0, s->card_count, cidx, s->cardlist[cidx] == it->card[c] );
				if( cidx != s->card_count ) { // found
					break;
				}
			}

			if( c == slot || !it->card[c] ) { // no card match
				continue;
			}
		}

		if( !searchstore_result(s->search_sd, sd->vender_id, sd->status.account_id, sd->message, it->nameid, sd->vending[i].amount, sd->vending[i].value, it->card, it->refine) ) { // result set full
			return false;
		}
	}

	return true;
}

/**
* Open vending for Autotrader
* @param sd Player as autotrader
*/
void vending_reopen( struct map_session_data* sd )
{
	struct s_autotrader *at = NULL;
	int8 fail = -1;

	nullpo_retv(sd);

	// Open vending for this autotrader
	if ((at = (struct s_autotrader *)uidb_get(vending_autotrader_db, sd->status.char_id)) && at->count && at->entries) {
		uint8 *data, *p;
		uint16 j, count;

		// Init vending data for autotrader
		CREATE(data, uint8, at->count * 8);

		for (j = 0, p = data, count = at->count; j < at->count; j++) {
			struct s_autotrade_entry *entry = at->entries[j];
			uint16 *index = (uint16*)(p + 0);
			uint16 *amount = (uint16*)(p + 2);
			uint32 *value = (uint32*)(p + 4);

			// Find item position in cart
			ARR_FIND(0, MAX_CART, entry->index, sd->cart.u.items_cart[entry->index].id == entry->cartinventory_id);

			if (entry->index == MAX_CART) {
				count--;
				continue;
			}

			*index = entry->index + 2;
			*amount = itemdb_isstackable(sd->cart.u.items_cart[entry->index].nameid) ? entry->amount : 1;
			*value = entry->price;

			p += 8;
		}

		sd->state.prevend = 1; // Set him into a hacked prevend state
		sd->state.autotrade = 1;

		// Make sure abort all NPCs
		npc_event_dequeue(sd);
		pc_cleareventtimer(sd);

		// Open the vending again
		if( (fail = vending_openvending(sd, at->title, data, count, at)) == 0 ) {
			// Make vendor look perfect
			pc_setdir(sd, at->dir, at->head_dir);
			clif_changed_dir(&sd->bl, AREA_WOS);
			if( at->sit ) {
				pc_setsit(sd);
				skill_sit(sd, 1);
				clif_sitting(&sd->bl);
			}

			// Immediate save
			chrif_save(sd, CSAVE_AUTOTRADE);

			ShowInfo("Vending loaded for '" CL_WHITE "%s" CL_RESET "' with '" CL_WHITE "%d" CL_RESET "' items at " CL_WHITE "%s (%d,%d)" CL_RESET "\n",
				sd->status.name, count, mapindex_id2name(sd->mapindex), sd->bl.x, sd->bl.y);
		}
		aFree(data);
	}

	if (at) {
		vending_autotrader_remove(at, true);
		if (db_size(vending_autotrader_db) == 0)
			vending_autotrader_db->clear(vending_autotrader_db, vending_autotrader_free);
	}

	if (fail != 0) {
		ShowError("vending_reopen: (Error:%d) Load failed for autotrader '" CL_WHITE "%s" CL_RESET "' (CID=%d/AID=%d)\n", fail, sd->status.name, sd->status.char_id, sd->status.account_id);
		map_quit(sd);
	}
}

/**
* Initializing autotraders from table
*/
void do_init_vending_autotrade(void)
{
	if (battle_config.feature_autotrade) {
		if (Sql_Query(mmysql_handle,
			"SELECT `id`, `account_id`, `char_id`, `sex`, `title`, `body_direction`, `head_direction`, `sit` "
			"FROM `%s` "
			"WHERE `autotrade` = 1 AND (SELECT COUNT(`vending_id`) FROM `%s` WHERE `vending_id` = `id`) > 0 "
			"ORDER BY `id`;",
			vendings_table, vending_items_table ) != SQL_SUCCESS )
		{
			Sql_ShowDebug(mmysql_handle);
			return;
		}

		if( Sql_NumRows(mmysql_handle) > 0 ) {
			uint16 items = 0;
			DBIterator *iter = NULL;
			struct s_autotrader *at = NULL;

			// Init each autotrader data
			while (SQL_SUCCESS == Sql_NextRow(mmysql_handle)) {
				size_t len;
				char* data;

				at = NULL;
				CREATE(at, struct s_autotrader, 1);
				Sql_GetData(mmysql_handle, 0, &data, NULL); at->id = atoi(data);
				Sql_GetData(mmysql_handle, 1, &data, NULL); at->account_id = atoi(data);
				Sql_GetData(mmysql_handle, 2, &data, NULL); at->char_id = atoi(data);
				Sql_GetData(mmysql_handle, 3, &data, NULL); at->sex = (data[0] == 'F') ? SEX_FEMALE : SEX_MALE;
				Sql_GetData(mmysql_handle, 4, &data, &len); safestrncpy(at->title, data, zmin(len + 1, MESSAGE_SIZE));
				Sql_GetData(mmysql_handle, 5, &data, NULL); at->dir = atoi(data);
				Sql_GetData(mmysql_handle, 6, &data, NULL); at->head_dir = atoi(data);
				Sql_GetData(mmysql_handle, 7, &data, NULL); at->sit = atoi(data);
				at->count = 0;

				if (battle_config.feature_autotrade_direction >= 0)
					at->dir = battle_config.feature_autotrade_direction;
				if (battle_config.feature_autotrade_head_direction >= 0)
					at->head_dir = battle_config.feature_autotrade_head_direction;
				if (battle_config.feature_autotrade_sit >= 0)
					at->sit = battle_config.feature_autotrade_sit;

				// initialize player
				CREATE(at->sd, struct map_session_data, 1);
				pc_setnewpc(at->sd, at->account_id, at->char_id, 0, gettick(), at->sex, 0);
				at->sd->state.autotrade = 1|2;
				at->sd->state.monster_ignore = (battle_config.autotrade_monsterignore);
				chrif_authreq(at->sd, true);
				uidb_put(vending_autotrader_db, at->char_id, at);
			}
			Sql_FreeResult(mmysql_handle);

			// Init items for each autotraders
			iter = db_iterator(vending_autotrader_db);
			for (at = (struct s_autotrader *)dbi_first(iter); dbi_exists(iter); at = (struct s_autotrader *)dbi_next(iter)) {
				uint16 j = 0;

				if (SQL_ERROR == Sql_Query(mmysql_handle,
					"SELECT `cartinventory_id`, `amount`, `price` "
					"FROM `%s` "
					"WHERE `vending_id` = %d "
					"ORDER BY `index` ASC;",
					vending_items_table, at->id ) )
				{
					Sql_ShowDebug(mmysql_handle);
					continue;
				}

				if (!(at->count = (uint16)Sql_NumRows(mmysql_handle))) {
					map_quit(at->sd);
					vending_autotrader_remove(at, true);
					continue;
				}

				//Init the list
				CREATE(at->entries, struct s_autotrade_entry *, at->count);

				//Add the item into list
				j = 0;
				while (SQL_SUCCESS == Sql_NextRow(mmysql_handle) && j < at->count) {
					char *data;
					CREATE(at->entries[j], struct s_autotrade_entry, 1);
					Sql_GetData(mmysql_handle, 0, &data, NULL); at->entries[j]->cartinventory_id = atoi(data);
					Sql_GetData(mmysql_handle, 1, &data, NULL); at->entries[j]->amount = atoi(data);
					Sql_GetData(mmysql_handle, 2, &data, NULL); at->entries[j]->price = atoi(data);
					j++;
				}
				items += j;
				Sql_FreeResult(mmysql_handle);
			}
			dbi_destroy(iter);

			ShowStatus("Done loading '" CL_WHITE "%d" CL_RESET "' vending autotraders with '" CL_WHITE "%d" CL_RESET "' items.\n", db_size(vending_autotrader_db), items);
		}
	}

	// Everything is loaded fine, their entries will be reinserted once they are loaded
	if (Sql_Query( mmysql_handle, "DELETE FROM `%s`;", vendings_table ) != SQL_SUCCESS ||
		Sql_Query( mmysql_handle, "DELETE FROM `%s`;", vending_items_table ) != SQL_SUCCESS) {
		Sql_ShowDebug(mmysql_handle);
	}
}

/**
 * Remove an autotrader's data
 * @param at Autotrader
 * @param remove If true will removes from vending_autotrader_db
 **/
static void vending_autotrader_remove(struct s_autotrader *at, bool remove) {
	nullpo_retv(at);
	if (at->count && at->entries) {
		uint16 i = 0;
		for (i = 0; i < at->count; i++) {
			if (at->entries[i])
				aFree(at->entries[i]);
		}
		aFree(at->entries);
	}
	if (remove)
		uidb_remove(vending_autotrader_db, at->char_id);
	aFree(at);
}

/**
* Clear all autotraders
* @author [Cydh]
*/
static int vending_autotrader_free(DBKey key, DBData *data, va_list ap) {
	struct s_autotrader *at = (struct s_autotrader *)db_data2ptr(data);
	if (at)
		vending_autotrader_remove(at, false);
	return 0;
}

/**
 * Destroy the vending module
 * called in map::do_init
 */
void do_final_vending(void)
{
	db_destroy(vending_db);
	vending_autotrader_db->destroy(vending_autotrader_db, vending_autotrader_free);
}

/**
 * Initialize the vending module
 * called in map::do_final
 */
void do_init_vending(void)
{
	vending_db = idb_alloc(DB_OPT_BASE);
	vending_autotrader_db = uidb_alloc(DB_OPT_BASE);
	vending_nextid = 0;
}<|MERGE_RESOLUTION|>--- conflicted
+++ resolved
@@ -2,22 +2,14 @@
 // For more information, see LICENCE in the main folder
 
 #include "vending.hpp"
-<<<<<<< HEAD
 
 #include <stdlib.h> // atoi
 
-#include "../common/nullpo.h"
-#include "../common/malloc.h" // aMalloc, aFree
-#include "../common/showmsg.h" // ShowInfo
-#include "../common/strlib.h"
-#include "../common/timer.h"  // DIFF_TICK
-=======
 #include "../common/nullpo.hpp"
 #include "../common/malloc.hpp" // aMalloc, aFree
 #include "../common/showmsg.hpp" // ShowInfo
 #include "../common/strlib.hpp"
 #include "../common/timer.hpp"  // DIFF_TICK
->>>>>>> 801d3ed9
 
 #include "buyingstore.hpp"
 #include "clif.hpp"
