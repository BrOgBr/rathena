--- conflicted
+++ resolved
@@ -2009,7 +2009,6 @@
 	//map_quit handles extra specific data which is related to quitting normally
 	//(changing map-servers invokes unit_free but bypasses map_quit)
 	if( sd->sc.count ) {
-<<<<<<< HEAD
 		for (i = 0; i < SC_MAX; i++) {
 			if (!sd->sc.data[i])
 				continue;
@@ -2039,73 +2038,6 @@
 					}
 				}
 			}
-=======
-		//Status that are not saved...
-		status_change_end(&sd->bl, SC_BOSSMAPINFO, INVALID_TIMER);
-		status_change_end(&sd->bl, SC_AUTOTRADE, INVALID_TIMER);
-		status_change_end(&sd->bl, SC_SPURT, INVALID_TIMER);
-		status_change_end(&sd->bl, SC_BERSERK, INVALID_TIMER);
-		status_change_end(&sd->bl, SC__BLOODYLUST, INVALID_TIMER);
-		status_change_end(&sd->bl, SC_TRICKDEAD, INVALID_TIMER);
-		status_change_end(&sd->bl, SC_LEADERSHIP, INVALID_TIMER);
-		status_change_end(&sd->bl, SC_GLORYWOUNDS, INVALID_TIMER);
-		status_change_end(&sd->bl, SC_SOULCOLD, INVALID_TIMER);
-		status_change_end(&sd->bl, SC_HAWKEYES, INVALID_TIMER);
-		status_change_end(&sd->bl, SC_CHASEWALK2, INVALID_TIMER);
-		if(sd->sc.data[SC_ENDURE] && sd->sc.data[SC_ENDURE]->val4)
-			status_change_end(&sd->bl, SC_ENDURE, INVALID_TIMER); //No need to save infinite endure.
-		if(sd->sc.data[SC_PROVOKE] && sd->sc.data[SC_PROVOKE]->timer == INVALID_TIMER)
-			status_change_end(&sd->bl, SC_PROVOKE, INVALID_TIMER); //Infinite provoke ends on logout
-		status_change_end(&sd->bl, SC_WEIGHT50, INVALID_TIMER);
-		status_change_end(&sd->bl, SC_WEIGHT90, INVALID_TIMER);
-		status_change_end(&sd->bl, SC_SATURDAYNIGHTFEVER, INVALID_TIMER);
-		status_change_end(&sd->bl, SC_KYOUGAKU, INVALID_TIMER);
-		status_change_end(&sd->bl, SC_C_MARKER, INVALID_TIMER);
-		status_change_end(&sd->bl, SC_READYSTORM, INVALID_TIMER);
-		status_change_end(&sd->bl, SC_READYDOWN, INVALID_TIMER);
-		status_change_end(&sd->bl, SC_READYTURN, INVALID_TIMER);
-		status_change_end(&sd->bl, SC_READYCOUNTER, INVALID_TIMER);
-		status_change_end(&sd->bl, SC_DODGE, INVALID_TIMER);
-		status_change_end(&sd->bl, SC_CBC, INVALID_TIMER);
-		status_change_end(&sd->bl, SC_EQC, INVALID_TIMER);
-		status_change_end(&sd->bl, SC_SPRITEMABLE, INVALID_TIMER);
-		// Remove visuals effect from headgear
-		status_change_end(&sd->bl, SC_MOONSTAR, INVALID_TIMER); 
-		status_change_end(&sd->bl, SC_SUPER_STAR, INVALID_TIMER); 
-		status_change_end(&sd->bl, SC_STRANGELIGHTS, INVALID_TIMER); 
-		status_change_end(&sd->bl, SC_DECORATION_OF_MUSIC, INVALID_TIMER); 
-		if (battle_config.debuff_on_logout&1) { //Remove negative buffs
-			status_change_end(&sd->bl, SC_ORCISH, INVALID_TIMER);
-			status_change_end(&sd->bl, SC_STRIPWEAPON, INVALID_TIMER);
-			status_change_end(&sd->bl, SC_STRIPARMOR, INVALID_TIMER);
-			status_change_end(&sd->bl, SC_STRIPSHIELD, INVALID_TIMER);
-			status_change_end(&sd->bl, SC_STRIPHELM, INVALID_TIMER);
-			status_change_end(&sd->bl, SC_EXTREMITYFIST, INVALID_TIMER);
-			status_change_end(&sd->bl, SC_EXPLOSIONSPIRITS, INVALID_TIMER);
-			if(sd->sc.data[SC_REGENERATION] && sd->sc.data[SC_REGENERATION]->val4)
-				status_change_end(&sd->bl, SC_REGENERATION, INVALID_TIMER);
-			//TO-DO Probably there are way more NPC_type negative status that are removed
-			status_change_end(&sd->bl, SC_CHANGEUNDEAD, INVALID_TIMER);
-			// Both these statuses are removed on logout. [L0ne_W0lf]
-			status_change_end(&sd->bl, SC_SLOWCAST, INVALID_TIMER);
-			status_change_end(&sd->bl, SC_CRITICALWOUND, INVALID_TIMER);
-			status_change_end(&sd->bl, SC_HEAT_BARREL_AFTER, INVALID_TIMER);
-			status_change_end(&sd->bl, SC_H_MINE, INVALID_TIMER);
-			status_change_end(&sd->bl, SC_ANTI_M_BLAST, INVALID_TIMER);
-			status_change_end(&sd->bl, SC_B_TRAP, INVALID_TIMER);
-		}
-		if (battle_config.debuff_on_logout&2) { //Remove positive buffs
-			status_change_end(&sd->bl, SC_MAXIMIZEPOWER, INVALID_TIMER);
-			status_change_end(&sd->bl, SC_MAXOVERTHRUST, INVALID_TIMER);
-			status_change_end(&sd->bl, SC_STEELBODY, INVALID_TIMER);
-			status_change_end(&sd->bl, SC_PRESERVE, INVALID_TIMER);
-			status_change_end(&sd->bl, SC_KAAHI, INVALID_TIMER);
-			status_change_end(&sd->bl, SC_SPIRIT, INVALID_TIMER);
-			status_change_end(&sd->bl, SC_HEAT_BARREL, INVALID_TIMER);
-			status_change_end(&sd->bl, SC_P_ALTER, INVALID_TIMER);
-			status_change_end(&sd->bl, SC_E_CHAIN, INVALID_TIMER);
-			status_change_end(&sd->bl, SC_SIGHTBLASTER, INVALID_TIMER);
->>>>>>> b4857cca
 		}
 	}
 
