// Copyright (c) rAthena Dev Teams - Licensed under GNU GPL
// For more information, see LICENCE in the main folder

#ifndef CLIF_HPP
#define CLIF_HPP

#include <vector>

#include <stdarg.h>

#include "../common/cbasetypes.hpp"
#include "../common/db.hpp" //dbmap
#include "../common/mmo.hpp"

struct Channel;
struct clan;
struct item;
struct s_storage;
//#include "map.hpp"
struct block_list;
struct unit_data;
struct map_session_data;
struct homun_data;
struct pet_data;
struct mob_data;
struct npc_data;
struct chat_data;
struct flooritem_data;
struct skill_unit;
struct s_vending;
struct party;
struct party_data;
struct guild;
struct battleground_data;
struct quest;
struct party_booking_ad_info;
struct sale_item_data;
struct mail_message;
struct achievement;
struct guild_log_entry;
enum e_guild_storage_log : uint16;

enum e_PacketDBVersion { // packet DB
	MIN_PACKET_DB  = 0x064,
	MAX_PACKET_DB  = 0xAFF,
	MAX_PACKET_POS = 20,
};

enum e_packet_ack : uint8_t{
	ZC_ACK_OPEN_BANKING = 0,
	ZC_ACK_CLOSE_BANKING,
	ZC_ACK_BANKING_DEPOSIT,
	ZC_ACK_BANKING_WITHDRAW,
	ZC_BANKING_CHECK,
	ZC_PERSONAL_INFOMATION,
	ZC_PERSONAL_INFOMATION_CHN,
	ZC_CLEAR_DIALOG,
	ZC_C_MARKERINFO,
	ZC_NOTIFY_BIND_ON_EQUIP,
	ZC_WEAR_EQUIP_ACK,
	ZC_MERGE_ITEM_OPEN,
	ZC_ACK_MERGE_ITEM,
	ZC_BROADCASTING_SPECIAL_ITEM_OBTAIN,
	//add other here
	MAX_ACK_FUNC //auto upd len
};

struct s_packet_db {
	short len;
	void (*func)(int, struct map_session_data *);
	short pos[MAX_PACKET_POS];
};

#ifdef PACKET_OBFUSCATION
/// Keys based on packet versions
struct s_packet_keys {
	unsigned int keys[3]; ///< 3-Keys
};
#endif

enum e_CASHSHOP_ACK : uint8_t{
	ERROR_TYPE_NONE             = 0, ///< The deal has successfully completed.
	ERROR_TYPE_NPC              = 1, ///< The Purchase has failed because the NPC does not exist.
	ERROR_TYPE_SYSTEM           = 2, ///< The Purchase has failed because the Kafra Shop System is not working correctly.
	ERROR_TYPE_INVENTORY_WEIGHT = 3, ///< You are over your Weight Limit.
	ERROR_TYPE_EXCHANGE         = 4, ///< You cannot purchase items while you are in a trade.
	ERROR_TYPE_ITEM_ID          = 5, ///< The Purchase has failed because the Item Information was incorrect.
	ERROR_TYPE_MONEY            = 6, ///< You do not have enough Kafra Credit Points.
	ERROR_TYPE_AMOUNT           = 7, ///< You can purchase up to 10 items.
	ERROR_TYPE_PURCHASE_FAIL    = 8, ///< Some items could not be purchased.
};

enum e_BANKING_DEPOSIT_ACK : uint8_t {
	BDA_SUCCESS  = 0x0,
	BDA_ERROR    = 0x1,
	BDA_NO_MONEY = 0x2,
	BDA_OVERFLOW = 0x3,
};

enum e_BANKING_WITHDRAW_ACK : uint8_t {
	BWA_SUCCESS       = 0x0,
	BWA_NO_MONEY      = 0x1,
	BWA_UNKNOWN_ERROR = 0x2,
};

enum RECV_ROULETTE_ITEM_REQ : uint8_t {
	RECV_ITEM_SUCCESS    = 0x0,
	RECV_ITEM_FAILED     = 0x1,
	RECV_ITEM_OVERCOUNT  = 0x2,
	RECV_ITEM_OVERWEIGHT = 0x3,
};

enum RECV_ROULETTE_ITEM_ACK : uint8_t {
	RECV_ITEM_NORMAL =  0x0,
	RECV_ITEM_LOSING =  0x1,
};

enum GENERATE_ROULETTE_ACK : uint8_t {
	GENERATE_ROULETTE_SUCCESS         = 0x0,
	GENERATE_ROULETTE_FAILED          = 0x1,
	GENERATE_ROULETTE_NO_ENOUGH_POINT = 0x2,
	GENERATE_ROULETTE_LOSING          = 0x3,
};

enum OPEN_ROULETTE_ACK : uint8_t {
	OPEN_ROULETTE_SUCCESS = 0x0,
	OPEN_ROULETTE_FAILED  = 0x1,
};

enum CLOSE_ROULETTE_ACK : uint8_t {
	CLOSE_ROULETTE_SUCCESS = 0x0,
	CLOSE_ROULETTE_FAILED  = 0x1,
};

enum MERGE_ITEM_ACK : uint8_t {
	MERGE_ITEM_SUCCESS = 0x0,
	MERGE_ITEM_FAILED_NOT_MERGE = 0x1,
	MERGE_ITEM_FAILED_MAX_COUNT = 0x2,
};

enum BROADCASTING_SPECIAL_ITEM_OBTAIN : uint8_t {
	ITEMOBTAIN_TYPE_BOXITEM =  0x0,
	ITEMOBTAIN_TYPE_MONSTER_ITEM =  0x1,
	ITEMOBTAIN_TYPE_NPC =  0x2,
};

enum e_adopt_reply : uint8_t {
	ADOPT_REPLY_MORE_CHILDREN = 0,
	ADOPT_REPLY_LEVEL_70,
	ADOPT_REPLY_MARRIED,
};

enum e_wip_block : uint8_t {
	WIP_DISABLE_NONE = 0x0,
	WIP_DISABLE_SKILLITEM = 0x1,
	WIP_DISABLE_NPC = 0x2,
	WIP_DISABLE_ALL = 0x3,
};

enum e_party_invite_reply {
	PARTY_REPLY_JOIN_OTHER_PARTY = 0,   ///< result=0 : "The Character already joined another party." -> MsgStringTable[80]
	PARTY_REPLY_REJECTED,			    ///< result=1 : "Request for party rejected." -> MsgStringTable[81]
	PARTY_REPLY_ACCEPTED,			    ///< result=2 : "Request for party accepted." -> MsgStringTable[82]
	PARTY_REPLY_FULL,				    ///< result=3 : "Party Capacity exceeded." -> MsgStringTable[83]
	PARTY_REPLY_DUAL,				    ///< result=4 : "Character in the same account already joined." -> MsgStringTable[608]
	PARTY_REPLY_JOINMSG_REFUSE,		    ///< result=5 : !TODO "The character blocked the party invitation." -> MsgStringTable[1324] (since 20070904)
	PARTY_REPLY_UNKNOWN_ERROR,		    ///< result=6 : ??
	PARTY_REPLY_OFFLINE,			    ///< result=7 : "The Character is not currently online or does not exist." -> MsgStringTable[71] (since 20070904)
	PARTY_REPLY_INVALID_MAPPROPERTY,    ///< result=8 : !TODO "Unable to organize a party in this map" -> MsgStringTable[1388] (since 20080527)
	PARTY_REPLY_INVALID_MAPPROPERTY_ME, ///< return=9 : !TODO "Cannot join a party in this map" -> MsgStringTable[1871] (since 20110205)
};

/// Enum for Convex Mirror (SC_BOSSMAPINFO)
enum e_bossmap_info {
	BOSS_INFO_NOT = 0,
	BOSS_INFO_ALIVE,
	BOSS_INFO_ALIVE_WITHMSG,
	BOSS_INFO_DEAD,
};

#define packet_len(cmd) packet_db[cmd].len
extern struct s_packet_db packet_db[MAX_PACKET_DB+1];
extern int packet_db_ack[MAX_ACK_FUNC + 1];

// local define
enum send_target : uint8_t {
	ALL_CLIENT = 0,
	ALL_SAMEMAP,
	AREA,				// area
	AREA_WOS,			// area, without self
	AREA_WOC,			// area, without chatrooms
	AREA_WOSC,			// area, without own chatroom
	AREA_CHAT_WOC,		// hearable area, without chatrooms
	CHAT,				// current chatroom
	CHAT_WOS,			// current chatroom, without self
	PARTY,
	PARTY_WOS,
	PARTY_SAMEMAP,
	PARTY_SAMEMAP_WOS,
	PARTY_AREA,
	PARTY_AREA_WOS,
	GUILD,
	GUILD_WOS,
	GUILD_SAMEMAP,
	GUILD_SAMEMAP_WOS,
	GUILD_AREA,
	GUILD_AREA_WOS,
	GUILD_NOBG,
	DUEL,
	DUEL_WOS,
	SELF,

	BG,					// BattleGround System
	BG_WOS,
	BG_SAMEMAP,
	BG_SAMEMAP_WOS,
	BG_AREA,
	BG_AREA_WOS,

	CLAN,				// Clan System
};

enum broadcast_flags : uint8_t {
	BC_ALL			= 0,
	BC_MAP			= 1,
	BC_AREA			= 2,
	BC_SELF			= 3,
	BC_TARGET_MASK	= 0x07,

	BC_PC			= 0x00,
	BC_NPC			= 0x08,
	BC_SOURCE_MASK	= 0x08, // BC_PC|BC_NPC

	BC_YELLOW		= 0x00,
	BC_BLUE			= 0x10,
	BC_WOE			= 0x20,
	BC_COLOR_MASK	= 0x30, // BC_YELLOW|BC_BLUE|BC_WOE

	BC_DEFAULT		= BC_ALL|BC_PC|BC_YELLOW
};

enum emotion_type {
	ET_SURPRISE = 0,	// /!
	ET_QUESTION,		// /?
	ET_DELIGHT,
	ET_THROB,
	ET_SWEAT,
	ET_AHA,
	ET_FRET,
	ET_ANGER,
	ET_MONEY,			// /$
	ET_THINK,			// /...
	ET_SCISSOR,     	// /gawi --- 10
	ET_ROCK,        	// /bawi
	ET_WRAP,       		// /bo
	ET_FLAG,
	ET_BIGTHROB,
	ET_THANKS,
	ET_KEK,
	ET_SORRY,
	ET_SMILE,
	ET_PROFUSELY_SWEAT,
	ET_SCRATCH,			// --- 20
	ET_BEST,
	ET_STARE_ABOUT,		// /??
	ET_HUK,
	ET_O,
	ET_X,
	ET_HELP,
	ET_GO,
	ET_CRY,
	ET_KIK,
	ET_CHUP,			// --- 30
	ET_CHUPCHUP,
	ET_HNG,
	ET_OK,
	ET_CHAT_PROHIBIT,	// red /... used for muted characters
	ET_INDONESIA_FLAG,
	ET_STARE,			// /bzz, /stare
	ET_HUNGRY,
	ET_COOL,			// /awsm, /cool
	ET_MERONG,
	ET_SHY,				// --- 40
	ET_GOODBOY,			// /pat, /goodboy
	ET_SPTIME,			// /mp, /sptime
	ET_SEXY,
	ET_COMEON,			// /com, /comeon
	ET_SLEEPY,			// /yawn, /sleepy
	ET_CONGRATULATION,	// /grat, /congrats
	ET_HPTIME,			// /hp, /hptime
	ET_PH_FLAG,
	ET_MY_FLAG,
	ET_SI_FLAG,			// --- 50
	ET_BR_FLAG,
	ET_SPARK,			// /fsh
	ET_CONFUSE,			// /spin
	ET_OHNO,
	ET_HUM,				// /dum
	ET_BLABLA,			// /crwd
	ET_OTL,				// /otl, /desp
	ET_DICE1,
	ET_DICE2,
	ET_DICE3,			// --- 60
	ET_DICE4,
	ET_DICE5,
	ET_DICE6,
	ET_INDIA_FLAG,
	ET_LUV,				// /love
	ET_FLAG8,
	ET_FLAG9,
	ET_MOBILE,
	ET_MAIL,
	ET_ANTENNA0,		// --- 70
	ET_ANTENNA1,
	ET_ANTENNA2,
	ET_ANTENNA3,
	ET_HUM2,
	ET_ABS,
	ET_OOPS,
	ET_SPIT,
	ET_ENE,
	ET_PANIC,
	ET_WHISP,			// --- 80
	ET_YUT1,
	ET_YUT2,
	ET_YUT3,
	ET_YUT4,
	ET_YUT5,
	ET_YUT6,
	ET_YUT7,
	//
	ET_MAX
};

enum clr_type : uint8_t 
{
	CLR_OUTSIGHT = 0,
	CLR_DEAD,
	CLR_RESPAWN,
	CLR_TELEPORT,
	CLR_TRICKDEAD,
};

enum map_property : uint8_t 
{// clif_map_property
	MAPPROPERTY_NOTHING       = 0,
	MAPPROPERTY_FREEPVPZONE   = 1,
	MAPPROPERTY_EVENTPVPZONE  = 2,
	MAPPROPERTY_AGITZONE      = 3,
	MAPPROPERTY_PKSERVERZONE  = 4, // message "You are in a PK area. Please beware of sudden attacks." in color 0x9B9BFF (light red)
	MAPPROPERTY_PVPSERVERZONE = 5,
	MAPPROPERTY_DENYSKILLZONE = 6,
};

enum map_type : uint8_t 
{// clif_map_type
	MAPTYPE_VILLAGE              = 0,
	MAPTYPE_VILLAGE_IN           = 1,
	MAPTYPE_FIELD                = 2,
	MAPTYPE_DUNGEON              = 3,
	MAPTYPE_ARENA                = 4,
	MAPTYPE_PENALTY_FREEPKZONE   = 5,
	MAPTYPE_NOPENALTY_FREEPKZONE = 6,
	MAPTYPE_EVENT_GUILDWAR       = 7,
	MAPTYPE_AGIT                 = 8,
	MAPTYPE_DUNGEON2             = 9,
	MAPTYPE_DUNGEON3             = 10,
	MAPTYPE_PKSERVER             = 11,
	MAPTYPE_PVPSERVER            = 12,
	MAPTYPE_DENYSKILL            = 13,
	MAPTYPE_TURBOTRACK           = 14,
	MAPTYPE_JAIL                 = 15,
	MAPTYPE_MONSTERTRACK         = 16,
	MAPTYPE_PORINGBATTLE         = 17,
	MAPTYPE_AGIT_SIEGEV15        = 18,
	MAPTYPE_BATTLEFIELD          = 19,
	MAPTYPE_PVP_TOURNAMENT       = 20,
	//Map types 21 - 24 not used.
	MAPTYPE_SIEGE_LOWLEVEL       = 25,
	//Map types 26 - 28 remains opens for future types.
	MAPTYPE_UNUSED               = 29,
};

enum useskill_fail_cause : uint8_t 
{// clif_skill_fail
	USESKILL_FAIL_LEVEL = 0,
	USESKILL_FAIL_SP_INSUFFICIENT = 1,
	USESKILL_FAIL_HP_INSUFFICIENT = 2,
	USESKILL_FAIL_STUFF_INSUFFICIENT = 3,
	USESKILL_FAIL_SKILLINTERVAL = 4,
	USESKILL_FAIL_MONEY = 5,
	USESKILL_FAIL_THIS_WEAPON = 6,
	USESKILL_FAIL_REDJAMSTONE = 7,
	USESKILL_FAIL_BLUEJAMSTONE = 8,
	USESKILL_FAIL_WEIGHTOVER = 9,
	USESKILL_FAIL = 10,
	USESKILL_FAIL_TOTARGET = 11,
	USESKILL_FAIL_ANCILLA_NUMOVER = 12,
	USESKILL_FAIL_HOLYWATER = 13,
	USESKILL_FAIL_ANCILLA = 14,
	USESKILL_FAIL_DUPLICATE_RANGEIN = 15,
	USESKILL_FAIL_NEED_OTHER_SKILL = 16,
	USESKILL_FAIL_NEED_HELPER = 17,
	USESKILL_FAIL_INVALID_DIR = 18,
	USESKILL_FAIL_SUMMON = 19,
	USESKILL_FAIL_SUMMON_NONE = 20,
	USESKILL_FAIL_IMITATION_SKILL_NONE = 21,
	USESKILL_FAIL_DUPLICATE = 22,
	USESKILL_FAIL_CONDITION = 23,
	USESKILL_FAIL_PAINTBRUSH = 24,
	USESKILL_FAIL_DRAGON = 25,
	USESKILL_FAIL_POS = 26,
	USESKILL_FAIL_HELPER_SP_INSUFFICIENT = 27,
	USESKILL_FAIL_NEER_WALL = 28,
	USESKILL_FAIL_NEED_EXP_1PERCENT = 29,
	USESKILL_FAIL_CHORUS_SP_INSUFFICIENT = 30,
	USESKILL_FAIL_GC_WEAPONBLOCKING = 31,
	USESKILL_FAIL_GC_POISONINGWEAPON = 32,
	USESKILL_FAIL_MADOGEAR = 33,
	USESKILL_FAIL_NEED_EQUIPMENT_KUNAI = 34,
	USESKILL_FAIL_TOTARGET_PLAYER = 35,
	USESKILL_FAIL_SIZE = 36,
	USESKILL_FAIL_CANONBALL = 37,
	//XXX_USESKILL_FAIL_II_MADOGEAR_ACCELERATION = 38,
	//XXX_USESKILL_FAIL_II_MADOGEAR_HOVERING_BOOSTER = 39,
	USESKILL_FAIL_MADOGEAR_HOVERING = 40,
	//XXX_USESKILL_FAIL_II_MADOGEAR_SELFDESTRUCTION_DEVICE = 41,
	//XXX_USESKILL_FAIL_II_MADOGEAR_SHAPESHIFTER = 42,
	USESKILL_FAIL_GUILLONTINE_POISON = 43,
	//XXX_USESKILL_FAIL_II_MADOGEAR_COOLING_DEVICE = 44,
	//XXX_USESKILL_FAIL_II_MADOGEAR_MAGNETICFIELD_GENERATOR = 45,
	//XXX_USESKILL_FAIL_II_MADOGEAR_BARRIER_GENERATOR = 46,
	//XXX_USESKILL_FAIL_II_MADOGEAR_OPTICALCAMOUFLAGE_GENERATOR = 47,
	//XXX_USESKILL_FAIL_II_MADOGEAR_REPAIRKIT = 48,
	//XXX_USESKILL_FAIL_II_MONKEY_SPANNER = 49,
	USESKILL_FAIL_MADOGEAR_RIDE = 50,
	USESKILL_FAIL_SPELLBOOK = 51,
	USESKILL_FAIL_SPELLBOOK_DIFFICULT_SLEEP = 52,
	USESKILL_FAIL_SPELLBOOK_PRESERVATION_POINT = 53,
	USESKILL_FAIL_SPELLBOOK_READING = 54,
	//XXX_USESKILL_FAIL_II_FACE_PAINTS = 55,
	//XXX_USESKILL_FAIL_II_MAKEUP_BRUSH = 56,
	USESKILL_FAIL_CART = 57,
	//XXX_USESKILL_FAIL_II_THORNS_SEED = 58,
	//XXX_USESKILL_FAIL_II_BLOOD_SUCKER_SEED = 59,
	USESKILL_FAIL_NO_MORE_SPELL = 60,
	//XXX_USESKILL_FAIL_II_BOMB_MUSHROOM_SPORE = 61,
	//XXX_USESKILL_FAIL_II_GASOLINE_BOOMB = 62,
	//XXX_USESKILL_FAIL_II_OIL_BOTTLE = 63,
	//XXX_USESKILL_FAIL_II_EXPLOSION_POWDER = 64,
	//XXX_USESKILL_FAIL_II_SMOKE_POWDER = 65,
	//XXX_USESKILL_FAIL_II_TEAR_GAS = 66,
	//XXX_USESKILL_FAIL_II_HYDROCHLORIC_ACID_BOTTLE = 67,
	//XXX_USESKILL_FAIL_II_HELLS_PLANT_BOTTLE = 68,
	//XXX_USESKILL_FAIL_II_MANDRAGORA_FLOWERPOT = 69,
	USESKILL_FAIL_MANUAL_NOTIFY = 70,
	// CAUTION: client uses unidentified display name for displaying the required item. Still broken on 2017-05-31 [Lemongrass]
	USESKILL_FAIL_NEED_ITEM = 71,
	USESKILL_FAIL_NEED_EQUIPMENT = 72,
	USESKILL_FAIL_COMBOSKILL = 73,
	USESKILL_FAIL_SPIRITS = 74,
	USESKILL_FAIL_EXPLOSIONSPIRITS = 75,
	USESKILL_FAIL_HP_TOOMANY = 76,
	USESKILL_FAIL_NEED_ROYAL_GUARD_BANDING = 77,
	USESKILL_FAIL_NEED_EQUIPPED_WEAPON_CLASS = 78,
	USESKILL_FAIL_EL_SUMMON = 79,
	USESKILL_FAIL_RELATIONGRADE = 80,
	USESKILL_FAIL_STYLE_CHANGE_FIGHTER = 81,
	USESKILL_FAIL_STYLE_CHANGE_GRAPPLER = 82,
	USESKILL_FAIL_THERE_ARE_NPC_AROUND = 83,
	USESKILL_FAIL_NEED_MORE_BULLET = 84,
	USESKILL_FAIL_COINS = 85,

	USESKILL_FAIL_MAX
};

enum clif_messages : uint16_t {
	/* Constant values */
	// clif_cart_additem_ack flags
	ADDITEM_TO_CART_FAIL_WEIGHT = 0x0,
	ADDITEM_TO_CART_FAIL_COUNT = 0x1,

	// clif_equipitemack flags
	ITEM_EQUIP_ACK_OK = 0,
	ITEM_EQUIP_ACK_FAIL = 1,
	ITEM_EQUIP_ACK_FAILLEVEL = 2,
	/* -end- */

	//! NOTE: These values below need client version validation
	ITEM_CANT_OBTAIN_WEIGHT = 0x34, /* You cannot carry more items because you are overweight. */
	ITEM_NOUSE_SITTING = 0x297,
	ITEM_PARTY_MEMBER_NOT_SUMMONED = 0x4c5, ///< "The party member was not summoned because you are not the party leader."
	ITEM_PARTY_NO_MEMBER_IN_MAP = 0x4c6, ///< "There is no party member to summon in the current map."
	MERC_MSG_BASE = 0x4f2,
	SKILL_CANT_USE_AREA = 0x536,
	ITEM_CANT_USE_AREA = 0x537,
	VIEW_EQUIP_FAIL = 0x54d,
	ITEM_NEED_MADOGEAR = 0x59b,
	ITEM_NEED_CART = 0x5ef,
	RUNE_CANT_CREATE = 0x61b,
	ITEM_CANT_COMBINE = 0x623,
	INVENTORY_SPACE_FULL = 0x625,
	ITEM_PRODUCE_SUCCESS = 0x627,
	ITEM_PRODUCE_FAIL = 0x628,
	ITEM_UNIDENTIFIED = 0x62d,
	ITEM_NEED_BOW = 0x69b,
	ITEM_REUSE_LIMIT = 0x746,
	WORK_IN_PROGRESS = 0x783,
	NEED_REINS_OF_MOUNT = 0x78c,
	PARTY_MASTER_CHANGE_SAME_MAP = 0x82e, ///< "It is only possible to change the party leader while on the same map."
	MERGE_ITEM_NOT_AVAILABLE = 0x887,
	ITEM_BULLET_EQUIP_FAIL = 0x9bd,
	SKILL_NEED_GATLING = 0x9fa,
	SKILL_NEED_SHOTGUN = 0x9fb,
	SKILL_NEED_RIFLE = 0x9fc,
	SKILL_NEED_REVOLVER = 0x9fd,
	SKILL_NEED_HOLY_BULLET = 0x9fe,
	SKILL_NEED_GRENADE = 0xa01,
	GUILD_MASTER_WOE = 0xb93, /// <"Currently in WoE hours, unable to delegate Guild leader"
	GUILD_MASTER_DELAY = 0xb94, /// <"You have to wait for one day before delegating a new Guild leader"
	MSG_ATTENDANCE_DISABLED = 0xd92,

	// Unofficial names
	C_ITEM_EQUIP_SWITCH = 0xbc7, 
};

enum e_personalinfo : uint8_t {
	PINFO_BASIC = 0,
	PINFO_PREMIUM,
	PINFO_SERVER,
	PINFO_CAFE,
	PINFO_MAX,
};

enum e_damage_type : uint8_t {
	DMG_NORMAL = 0,			/// damage [ damage: total damage, div: amount of hits, damage2: assassin dual-wield damage ]
	DMG_PICKUP_ITEM,		/// pick up item
	DMG_SIT_DOWN,			/// sit down
	DMG_STAND_UP,			/// stand up
	DMG_ENDURE,				/// damage (endure)
	DMG_SPLASH,				/// (splash?)
	DMG_SKILL,				/// (skill?)
	DMG_REPEAT,				/// (repeat damage?)
	DMG_MULTI_HIT,			/// multi-hit damage
	DMG_MULTI_HIT_ENDURE,	/// multi-hit damage (endure)
	DMG_CRITICAL,			/// critical hit
	DMG_LUCY_DODGE,			/// lucky dodge
	DMG_TOUCH,				/// (touch skill?)
};

enum e_config_type : uint32 {
	CONFIG_OPEN_EQUIPMENT_WINDOW = 0,
	// Unknown
	CONFIG_PET_AUTOFEED = 2,
	CONFIG_HOMUNCULUS_AUTOFEED
};

int clif_setip(const char* ip);
void clif_setbindip(const char* ip);
void clif_setport(uint16 port);

uint32 clif_getip(void);
uint32 clif_refresh_ip(void);
uint16 clif_getport(void);

void clif_authok(struct map_session_data *sd);
void clif_authrefuse(int fd, uint8 error_code);
void clif_authfail_fd(int fd, int type);
void clif_charselectok(int id, uint8 ok);
void clif_dropflooritem(struct flooritem_data* fitem);
void clif_clearflooritem(struct flooritem_data *fitem, int fd);

void clif_clearunit_single(int id, clr_type type, int fd);
void clif_clearunit_area(struct block_list* bl, clr_type type);
void clif_clearunit_delayed(struct block_list* bl, clr_type type, unsigned int tick);
int clif_spawn(struct block_list *bl);	//area
void clif_walkok(struct map_session_data *sd);	// self
void clif_move(struct unit_data *ud); //area
void clif_changemap(struct map_session_data *sd, short m, int x, int y);	//self
void clif_changemapserver(struct map_session_data* sd, unsigned short map_index, int x, int y, uint32 ip, uint16 port);	//self
void clif_blown(struct block_list *bl); // area
void clif_slide(struct block_list *bl, int x, int y); // area
void clif_fixpos(struct block_list *bl);	// area
void clif_npcbuysell(struct map_session_data* sd, int id);	//self
void clif_buylist(struct map_session_data *sd, struct npc_data *nd);	//self
void clif_selllist(struct map_session_data *sd);	//self
void clif_npc_market_open(struct map_session_data *sd, struct npc_data *nd);
void clif_parse_NPCMarketClosed(int fd, struct map_session_data *sd);
void clif_parse_NPCMarketPurchase(int fd, struct map_session_data *sd);
void clif_scriptmes(struct map_session_data *sd, int npcid, const char *mes);	//self
void clif_scriptnext(struct map_session_data *sd,int npcid);	//self
void clif_scriptclose(struct map_session_data *sd, int npcid);	//self
void clif_scriptclear(struct map_session_data *sd, int npcid);	//self
void clif_scriptmenu(struct map_session_data* sd, int npcid, const char* mes);	//self
void clif_scriptinput(struct map_session_data *sd, int npcid);	//self
void clif_scriptinputstr(struct map_session_data *sd, int npcid);	// self
void clif_cutin(struct map_session_data* sd, const char* image, int type);	//self
void clif_viewpoint(struct map_session_data *sd, int npc_id, int type, int x, int y, int id, int color);	//self
void clif_additem(struct map_session_data *sd, int n, int amount, unsigned char fail); // self
void clif_dropitem(struct map_session_data *sd,int n,int amount);	//self
void clif_delitem(struct map_session_data *sd,int n,int amount, short reason); //self
void clif_updatestatus(struct map_session_data *sd,int type);	//self
void clif_changestatus(struct map_session_data* sd,int type,int val);	//area
int clif_damage(struct block_list* src, struct block_list* dst, unsigned int tick, int sdelay, int ddelay, int64 sdamage, int div, enum e_damage_type type, int64 sdamage2, bool spdamage);	// area
void clif_takeitem(struct block_list* src, struct block_list* dst);
void clif_sitting(struct block_list* bl);
void clif_standing(struct block_list* bl);
void clif_sprite_change(struct block_list *bl, int id, int type, int val, int val2, enum send_target target);
void clif_changelook(struct block_list *bl,int type,int val);	// area
void clif_changetraplook(struct block_list *bl,int val); // area
void clif_refreshlook(struct block_list *bl,int id,int type,int val,enum send_target target); //area specified in 'target'
void clif_arrowequip(struct map_session_data *sd,int val); //self
void clif_arrow_fail(struct map_session_data *sd,int type); //self
void clif_arrow_create_list(struct map_session_data *sd);	//self
void clif_statusupack(struct map_session_data *sd,int type,int ok,int val);	// self
void clif_equipitemack(struct map_session_data *sd,int n,int pos,uint8 flag);	// self
void clif_unequipitemack(struct map_session_data *sd,int n,int pos,int ok);	// self
void clif_misceffect(struct block_list* bl,int type);	// area
void clif_changeoption(struct block_list* bl);	// area
void clif_changeoption2(struct block_list* bl);	// area
void clif_useitemack(struct map_session_data *sd,int index,int amount,bool ok);	// self
void clif_GlobalMessage(struct block_list* bl, const char* message,enum send_target target);
void clif_createchat(struct map_session_data* sd, int flag);	// self
void clif_dispchat(struct chat_data* cd, int fd);	// area or fd
void clif_joinchatfail(struct map_session_data *sd,int flag);	// self
void clif_joinchatok(struct map_session_data *sd,struct chat_data* cd);	// self
void clif_addchat(struct chat_data* cd,struct map_session_data *sd);	// chat
void clif_changechatowner(struct chat_data* cd, struct map_session_data* sd);	// chat
void clif_clearchat(struct chat_data *cd,int fd);	// area or fd
void clif_leavechat(struct chat_data* cd, struct map_session_data* sd, bool flag);	// chat
void clif_changechatstatus(struct chat_data* cd);	// chat
void clif_refresh_storagewindow(struct map_session_data *sd);
void clif_refresh(struct map_session_data *sd);	// self

void clif_emotion(struct block_list *bl,int type);
void clif_talkiebox(struct block_list* bl, const char* talkie);
void clif_wedding_effect(struct block_list *bl);
void clif_divorced(struct map_session_data* sd, const char* name);
void clif_callpartner(struct map_session_data *sd);
void clif_playBGM(struct map_session_data* sd, const char* name);
void clif_soundeffect(struct map_session_data* sd, struct block_list* bl, const char* name, int type);
void clif_soundeffectall(struct block_list* bl, const char* name, int type, enum send_target coverage);
void clif_parse_ActionRequest_sub(struct map_session_data *sd, int action_type, int target_id, unsigned int tick);
void clif_parse_LoadEndAck(int fd,struct map_session_data *sd);
void clif_hotkeys_send(struct map_session_data *sd);

// trade
void clif_traderequest(struct map_session_data* sd, const char* name);
void clif_tradestart(struct map_session_data* sd, uint8 type);
void clif_tradeadditem(struct map_session_data* sd, struct map_session_data* tsd, int index, int amount);
void clif_tradeitemok(struct map_session_data* sd, int index, int fail);
void clif_tradedeal_lock(struct map_session_data* sd, int fail);
void clif_tradecancelled(struct map_session_data* sd);
void clif_tradecompleted(struct map_session_data* sd, int fail);
void clif_tradeundo(struct map_session_data* sd);

// storage
void clif_storagelist(struct map_session_data* sd, struct item* items, int items_length, const char *storename);
void clif_updatestorageamount(struct map_session_data* sd, int amount, int max_amount);
void clif_storageitemadded(struct map_session_data* sd, struct item* i, int index, int amount);
void clif_storageitemremoved(struct map_session_data* sd, int index, int amount);
void clif_storageclose(struct map_session_data* sd);

int clif_insight(struct block_list *bl,va_list ap);	// map_forallinmovearea callback
int clif_outsight(struct block_list *bl,va_list ap);	// map_forallinmovearea callback

void clif_class_change_target(struct block_list *bl,int class_, int type, enum send_target target, struct map_session_data *sd);
#define clif_class_change(bl, class_, type) clif_class_change_target(bl, class_, type, AREA, NULL)
#define clif_mob_class_change(md, class_) clif_class_change(&md->bl, class_, 1)

void clif_skillinfoblock(struct map_session_data *sd);
void clif_skillup(struct map_session_data *sd, uint16 skill_id, int lv, int range, int upgradable);
void clif_skillinfo(struct map_session_data *sd,int skill_id, int inf);
void clif_addskill(struct map_session_data *sd, int skill_id);
void clif_deleteskill(struct map_session_data *sd, int skill_id);

void clif_skillcasting(struct block_list* bl, int src_id, int dst_id, int dst_x, int dst_y, uint16 skill_id, int property, int casttime);
void clif_skillcastcancel(struct block_list* bl);
void clif_skill_fail(struct map_session_data *sd,uint16 skill_id,enum useskill_fail_cause cause,int btype);
void clif_skill_cooldown(struct map_session_data *sd, uint16 skill_id, unsigned int tick);
int clif_skill_damage(struct block_list *src,struct block_list *dst,unsigned int tick,int sdelay,int ddelay,int64 sdamage,int div,uint16 skill_id,uint16 skill_lv,enum e_damage_type type);
//int clif_skill_damage2(struct block_list *src,struct block_list *dst,unsigned int tick,int sdelay,int ddelay,int damage,int div,uint16 skill_id,uint16 skill_lv,enum e_damage_type type);
int clif_skill_nodamage(struct block_list *src,struct block_list *dst,uint16 skill_id,int heal,int fail);
void clif_skill_poseffect(struct block_list *src,uint16 skill_id,int val,int x,int y,int tick);
void clif_skill_estimation(struct map_session_data *sd,struct block_list *dst);
void clif_skill_warppoint(struct map_session_data* sd, uint16 skill_id, uint16 skill_lv, unsigned short map1, unsigned short map2, unsigned short map3, unsigned short map4);
void clif_skill_memomessage(struct map_session_data* sd, int type);
void clif_skill_teleportmessage(struct map_session_data *sd, int type);
void clif_skill_produce_mix_list(struct map_session_data *sd, int skill_id, int trigger);
void clif_cooking_list(struct map_session_data *sd, int trigger, uint16 skill_id, int qty, int list_type);

void clif_produceeffect(struct map_session_data* sd,int flag, unsigned short nameid);

void clif_getareachar_skillunit(struct block_list *bl, struct skill_unit *unit, enum send_target target, bool visible);
void clif_skill_delunit(struct skill_unit *unit);
void clif_skillunit_update(struct block_list* bl);

void clif_autospell(struct map_session_data *sd,uint16 skill_lv);
void clif_devotion(struct block_list *src, struct map_session_data *tsd);
void clif_spiritball(struct block_list *bl);
void clif_combo_delay(struct block_list *bl,int wait);
void clif_bladestop(struct block_list *src, int dst_id, int active);
void clif_changemapcell(int fd, int16 m, int x, int y, int type, enum send_target target);

#define clif_status_load(bl, type, flag) clif_status_change((bl), (type), (flag), 0, 0, 0, 0)
void clif_status_change(struct block_list *bl, int type, int flag, int tick, int val1, int val2, int val3);
void clif_efst_status_change(struct block_list *bl, int tid, enum send_target target, int type, int tick, int val1, int val2, int val3);
void clif_efst_status_change_sub(struct block_list *tbl, struct block_list *bl, enum send_target target);

void clif_wis_message(struct map_session_data* sd, const char* nick, const char* mes, int mes_len, int gmlvl);
void clif_wis_end(int fd, int result);

void clif_solved_charname(int fd, int charid, const char* name);
void clif_name( struct block_list* src, struct block_list *bl, send_target target );
#define clif_name_self(bl) clif_name( (bl), (bl), SELF )
#define clif_name_area(bl) clif_name( (bl), (bl), AREA )

void clif_use_card(struct map_session_data *sd,int idx);
void clif_insert_card(struct map_session_data *sd,int idx_equip,int idx_card,int flag);

void clif_inventorylist(struct map_session_data *sd);
void clif_equiplist(struct map_session_data *sd);

void clif_cart_additem(struct map_session_data *sd,int n,int amount,int fail);
void clif_cart_additem_ack(struct map_session_data *sd, uint8 flag);
void clif_cart_delitem(struct map_session_data *sd,int n,int amount);
void clif_cartlist(struct map_session_data *sd);
void clif_clearcart(int fd);

void clif_item_identify_list(struct map_session_data *sd);
void clif_item_identified(struct map_session_data *sd,int idx,int flag);
void clif_item_repair_list(struct map_session_data *sd, struct map_session_data *dstsd, int lv);
void clif_item_repaireffect(struct map_session_data *sd, int idx, int flag);
void clif_item_damaged(struct map_session_data* sd, unsigned short position);
void clif_item_refine_list(struct map_session_data *sd);
void clif_hat_effects( struct map_session_data* sd, struct block_list* bl, enum send_target target );
void clif_hat_effect_single( struct map_session_data* sd, uint16 effectId, bool enable );

void clif_item_skill(struct map_session_data *sd,uint16 skill_id,uint16 skill_lv);

void clif_mvp_effect(struct map_session_data *sd);
void clif_mvp_item(struct map_session_data *sd, unsigned short nameid);
void clif_mvp_exp(struct map_session_data *sd, unsigned int exp);
void clif_mvp_noitem(struct map_session_data* sd);
void clif_changed_dir(struct block_list *bl, enum send_target target);

// vending
void clif_openvendingreq(struct map_session_data* sd, int num);
void clif_showvendingboard(struct block_list* bl, const char* message, int fd);
void clif_closevendingboard(struct block_list* bl, int fd);
void clif_vendinglist(struct map_session_data* sd, int id, struct s_vending* vending);
void clif_buyvending(struct map_session_data* sd, int index, int amount, int fail);
void clif_openvending(struct map_session_data* sd, int id, struct s_vending* vending);
void clif_vendingreport(struct map_session_data* sd, int index, int amount, uint32 char_id, int zeny);

void clif_movetoattack(struct map_session_data *sd,struct block_list *bl);

// party
void clif_party_created(struct map_session_data *sd,int result);
void clif_party_member_info(struct party_data *p, struct map_session_data *sd);
void clif_party_info(struct party_data* p, struct map_session_data *sd);
void clif_party_invite(struct map_session_data *sd,struct map_session_data *tsd);
void clif_party_invite_reply(struct map_session_data* sd, const char* nick, enum e_party_invite_reply reply);
void clif_party_option(struct party_data *p,struct map_session_data *sd,int flag);
void clif_party_withdraw(struct map_session_data *sd, uint32 account_id, const char* name, enum e_party_member_withdraw result, enum send_target target);
void clif_party_message(struct party_data* p, uint32 account_id, const char* mes, int len);
void clif_party_xy(struct map_session_data *sd);
void clif_party_xy_single(int fd, struct map_session_data *sd);
void clif_party_hp(struct map_session_data *sd);
void clif_hpmeter_single(int fd, int id, unsigned int hp, unsigned int maxhp);
void clif_party_job_and_level(struct map_session_data *sd);
void clif_party_dead( struct map_session_data *sd );

// guild
void clif_guild_created(struct map_session_data *sd,int flag);
void clif_guild_belonginfo(struct map_session_data *sd);
void clif_guild_masterormember(struct map_session_data *sd);
void clif_guild_basicinfo(struct map_session_data *sd);
void clif_guild_allianceinfo(struct map_session_data *sd);
void clif_guild_memberlist(struct map_session_data *sd);
void clif_guild_skillinfo(struct map_session_data* sd);
void clif_guild_send_onlineinfo(struct map_session_data *sd); //[LuzZza]
void clif_guild_memberlogin_notice(struct guild *g,int idx,int flag);
void clif_guild_invite(struct map_session_data *sd,struct guild *g);
void clif_guild_inviteack(struct map_session_data *sd,int flag);
void clif_guild_leave(struct map_session_data *sd,const char *name,const char *mes);
void clif_guild_expulsion(struct map_session_data* sd, const char* name, const char* mes, uint32 account_id);
void clif_guild_positionchanged(struct guild *g,int idx);
void clif_guild_memberpositionchanged(struct guild *g,int idx);
void clif_guild_emblem(struct map_session_data *sd,struct guild *g);
void clif_guild_emblem_area(struct block_list* bl);
void clif_guild_notice(struct map_session_data* sd);
void clif_guild_message(struct guild *g,uint32 account_id,const char *mes,int len);
void clif_guild_reqalliance(struct map_session_data *sd,uint32 account_id,const char *name);
void clif_guild_allianceack(struct map_session_data *sd,int flag);
void clif_guild_delalliance(struct map_session_data *sd,int guild_id,int flag);
void clif_guild_oppositionack(struct map_session_data *sd,int flag);
void clif_guild_broken(struct map_session_data *sd,int flag);
void clif_guild_xy(struct map_session_data *sd);
void clif_guild_xy_single(int fd, struct map_session_data *sd);
void clif_guild_xy_remove(struct map_session_data *sd);

// Battleground
void clif_bg_hp(struct map_session_data *sd);
void clif_bg_xy(struct map_session_data *sd);
void clif_bg_xy_remove(struct map_session_data *sd);
void clif_bg_message(struct battleground_data *bg, int src_id, const char *name, const char *mes, int len);
void clif_bg_updatescore(int16 m);
void clif_bg_updatescore_single(struct map_session_data *sd);
void clif_sendbgemblem_area(struct map_session_data *sd);
void clif_sendbgemblem_single(int fd, struct map_session_data *sd);

// Instancing
void clif_instance_create(unsigned short instance_id, int num);
void clif_instance_changewait(unsigned short instance_id, int num);
void clif_instance_status(unsigned short instance_id, unsigned int limit1, unsigned int limit2);
void clif_instance_changestatus(unsigned int instance_id, int type, unsigned int limit);

// Custom Fonts
void clif_font(struct map_session_data *sd);

// atcommand
void clif_displaymessage(const int fd, const char* mes);
void clif_disp_message(struct block_list* src, const char* mes, int len, enum send_target target);
void clif_broadcast(struct block_list* bl, const char* mes, int len, int type, enum send_target target);
void clif_broadcast2(struct block_list* bl, const char* mes, int len, unsigned long fontColor, short fontType, short fontSize, short fontAlign, short fontY, enum send_target target);
void clif_heal(int fd,int type,int val);
void clif_resurrection(struct block_list *bl,int type);
void clif_map_property(struct block_list *bl, enum map_property property, enum send_target t);
void clif_pvpset(struct map_session_data *sd, int pvprank, int pvpnum,int type);
void clif_map_property_mapall(int map, enum map_property property);
void clif_refine(int fd, int fail, int index, int val);
void clif_upgrademessage(int fd, int result, unsigned short item_id);

//petsystem
void clif_catch_process(struct map_session_data *sd);
void clif_pet_roulette(struct map_session_data *sd,int data);
void clif_sendegg(struct map_session_data *sd);
void clif_send_petstatus(struct map_session_data *sd);
void clif_send_petdata(struct map_session_data* sd, struct pet_data* pd, int type, int param);
#define clif_pet_equip(sd, pd) clif_send_petdata(sd, pd, 3, (pd)->vd.head_bottom)
#define clif_pet_equip_area(pd) clif_send_petdata(NULL, pd, 3, (pd)->vd.head_bottom)
#define clif_pet_performance(pd, param) clif_send_petdata(NULL, pd, 4, param)
void clif_pet_emotion(struct pet_data *pd,int param);
void clif_pet_food(struct map_session_data *sd,int foodid,int fail);

//friends list
int clif_friendslist_toggle_sub(struct map_session_data *sd,va_list ap);
void clif_friendslist_send(struct map_session_data *sd);
void clif_friendslist_reqack(struct map_session_data *sd, struct map_session_data *f_sd, int type);

void clif_weather(int16 m); // [Valaris]
void clif_specialeffect(struct block_list* bl, int type, enum send_target target); // special effects [Valaris]
void clif_specialeffect_single(struct block_list* bl, int type, int fd);
void clif_messagecolor_target(struct block_list *bl, unsigned long color, const char *msg, bool rgb2bgr, enum send_target type, struct map_session_data *sd);
#define clif_messagecolor(bl, color, msg, rgb2bgr, type) clif_messagecolor_target(bl, color, msg, rgb2bgr, type, NULL) // Mob/Npc color talk [SnakeDrak]
void clif_specialeffect_value(struct block_list* bl, int effect_id, int num, send_target target);

void clif_GM_kickack(struct map_session_data *sd, int id);
void clif_GM_kick(struct map_session_data *sd,struct map_session_data *tsd);
void clif_manner_message(struct map_session_data* sd, uint32 type);
void clif_GM_silence(struct map_session_data* sd, struct map_session_data* tsd, uint8 type);

void clif_disp_overhead_(struct block_list *bl, const char* mes, enum send_target flag);
#define clif_disp_overhead(bl, mes) clif_disp_overhead_(bl, mes, AREA)

void clif_get_weapon_view(struct map_session_data* sd, unsigned short *rhand, unsigned short *lhand);

void clif_party_xy_remove(struct map_session_data *sd); //Fix for minimap [Kevin]
void clif_gospel_info(struct map_session_data *sd, int type);
void clif_feel_req(int fd, struct map_session_data *sd, uint16 skill_lv);
void clif_starskill(struct map_session_data* sd, const char* mapname, int monster_id, unsigned char star, unsigned char result);
void clif_feel_info(struct map_session_data* sd, unsigned char feel_level, unsigned char type);
void clif_hate_info(struct map_session_data *sd, unsigned char hate_level,int class_, unsigned char type);
void clif_mission_info(struct map_session_data *sd, int mob_id, unsigned char progress);
void clif_feel_hate_reset(struct map_session_data *sd);

// [blackhole89]
void clif_hominfo(struct map_session_data *sd, struct homun_data *hd, int flag);
int clif_homskillinfoblock(struct map_session_data *sd);
void clif_homskillup(struct map_session_data *sd, uint16 skill_id);	//[orn]
int clif_hom_food(struct map_session_data *sd,int foodid,int fail);	//[orn]
void clif_send_homdata(struct map_session_data *sd, int state, int param);	//[orn]

void clif_configuration( struct map_session_data* sd, enum e_config_type type, bool enabled );
void clif_partytickack(struct map_session_data* sd, bool flag);
void clif_viewequip_ack(struct map_session_data* sd, struct map_session_data* tsd);
void clif_equipcheckbox(struct map_session_data* sd);

void clif_msg(struct map_session_data* sd, unsigned short id);
void clif_msg_value(struct map_session_data* sd, unsigned short id, int value);
void clif_msg_skill(struct map_session_data* sd, uint16 skill_id, int msg_id);

//quest system [Kevin] [Inkfish]
void clif_quest_send_list(struct map_session_data * sd);
void clif_quest_send_mission(struct map_session_data * sd);
void clif_quest_add(struct map_session_data * sd, struct quest * qd);
void clif_quest_delete(struct map_session_data * sd, int quest_id);
void clif_quest_update_status(struct map_session_data * sd, int quest_id, bool active);
void clif_quest_update_objective(struct map_session_data * sd, struct quest * qd, int mobid);
void clif_quest_show_event(struct map_session_data *sd, struct block_list *bl, short state, short color);
void clif_displayexp(struct map_session_data *sd, unsigned int exp, char type, bool quest, bool lost);

int clif_send(const uint8* buf, int len, struct block_list* bl, enum send_target type);
void do_init_clif(void);
void do_final_clif(void);

// MAIL SYSTEM
enum mail_send_result : uint8_t {
	WRITE_MAIL_SUCCESS = 0x0,
	WRITE_MAIL_FAILED = 0x1,
	WRITE_MAIL_FAILED_CNT = 0x2,
	WRITE_MAIL_FAILED_ITEM = 0x3,
	WRITE_MAIL_FAILED_CHECK_CHARACTER_NAME = 0x4,
	WRITE_MAIL_FAILED_WHISPEREXREGISTER = 0x5,
};

void clif_Mail_window(int fd, int flag);
void clif_Mail_read(struct map_session_data *sd, int mail_id);
void clif_mail_delete(struct map_session_data* sd, struct mail_message *msg, bool success);
void clif_Mail_return(int fd, int mail_id, short fail);
void clif_Mail_send(struct map_session_data* sd, enum mail_send_result result);
void clif_Mail_new(struct map_session_data* sd, int mail_id, const char *sender, const char *title);
void clif_Mail_refreshinbox(struct map_session_data *sd,enum mail_inbox_type type,int64 mailID);
void clif_mail_getattachment(struct map_session_data* sd, struct mail_message *msg, uint8 result, enum mail_attachment_type type);
void clif_Mail_Receiver_Ack(struct map_session_data* sd, uint32 char_id, short class_, uint32 level, const char* name);
void clif_mail_removeitem(struct map_session_data* sd, bool success, int index, int amount);
// AUCTION SYSTEM
void clif_Auction_openwindow(struct map_session_data *sd);
void clif_Auction_results(struct map_session_data *sd, short count, short pages, uint8 *buf);
void clif_Auction_message(int fd, unsigned char flag);
void clif_Auction_close(int fd, unsigned char flag);
void clif_parse_Auction_cancelreg(int fd, struct map_session_data *sd);

void clif_bossmapinfo(struct map_session_data *sd, struct mob_data *md, enum e_bossmap_info flag);
void clif_cashshop_show(struct map_session_data *sd, struct npc_data *nd);

// ADOPTION
void clif_Adopt_reply(struct map_session_data *sd, int type);
void clif_Adopt_request(struct map_session_data *sd, struct map_session_data *src, int p_id);

// MERCENARIES
void clif_mercenary_info(struct map_session_data *sd);
void clif_mercenary_skillblock(struct map_session_data *sd);
void clif_mercenary_message(struct map_session_data* sd, int message);
void clif_mercenary_updatestatus(struct map_session_data *sd, int type);

// RENTAL SYSTEM
void clif_rental_time(int fd, unsigned short nameid, int seconds);
void clif_rental_expired(int fd, int index, unsigned short nameid);

// BOOK READING
void clif_readbook(int fd, int book_id, int page);

// Show Picker
void clif_party_show_picker(struct map_session_data * sd, struct item * item_data);

// Progress Bar [Inkfish]
void clif_progressbar(struct map_session_data * sd, unsigned long color, unsigned int second);
void clif_progressbar_abort(struct map_session_data * sd);
void clif_progressbar_npc(struct npc_data *nd, struct map_session_data* sd);
#define clif_progressbar_npc_area(nd) clif_progressbar_npc((nd),NULL)

void clif_PartyBookingRegisterAck(struct map_session_data *sd, int flag);
void clif_PartyBookingDeleteAck(struct map_session_data* sd, int flag);
void clif_PartyBookingSearchAck(int fd, struct party_booking_ad_info** results, int count, bool more_result);
void clif_PartyBookingUpdateNotify(struct map_session_data* sd, struct party_booking_ad_info* pb_ad);
void clif_PartyBookingDeleteNotify(struct map_session_data* sd, int index);
void clif_PartyBookingInsertNotify(struct map_session_data* sd, struct party_booking_ad_info* pb_ad);

/* Bank System [Yommy/Hercules] */
void clif_bank_deposit (struct map_session_data *sd, enum e_BANKING_DEPOSIT_ACK reason);
void clif_bank_withdraw (struct map_session_data *sd,enum e_BANKING_WITHDRAW_ACK reason);
void clif_parse_BankDeposit (int fd, struct map_session_data *sd);
void clif_parse_BankWithdraw (int fd, struct map_session_data *sd);
void clif_parse_BankCheck (int fd, struct map_session_data *sd);
void clif_parse_BankOpen (int fd, struct map_session_data *sd);
void clif_parse_BankClose (int fd, struct map_session_data *sd);

void clif_showdigit(struct map_session_data* sd, unsigned char type, int value);

/// Buying Store System
void clif_buyingstore_open(struct map_session_data* sd);
void clif_buyingstore_open_failed(struct map_session_data* sd, unsigned short result, unsigned int weight);
void clif_buyingstore_myitemlist(struct map_session_data* sd);
void clif_buyingstore_entry(struct map_session_data* sd);
void clif_buyingstore_entry_single(struct map_session_data* sd, struct map_session_data* pl_sd);
void clif_buyingstore_disappear_entry(struct map_session_data* sd);
void clif_buyingstore_disappear_entry_single(struct map_session_data* sd, struct map_session_data* pl_sd);
void clif_buyingstore_itemlist(struct map_session_data* sd, struct map_session_data* pl_sd);
void clif_buyingstore_trade_failed_buyer(struct map_session_data* sd, short result);
void clif_buyingstore_update_item(struct map_session_data* sd, unsigned short nameid, unsigned short amount, uint32 char_id, int zeny);
void clif_buyingstore_delete_item(struct map_session_data* sd, short index, unsigned short amount, int price);
void clif_buyingstore_trade_failed_seller(struct map_session_data* sd, short result, unsigned short nameid);

/// Search Store System
void clif_search_store_info_ack(struct map_session_data* sd);
void clif_search_store_info_failed(struct map_session_data* sd, unsigned char reason);
void clif_open_search_store_info(struct map_session_data* sd);
void clif_search_store_info_click_ack(struct map_session_data* sd, short x, short y);

/// Cash Shop
void clif_cashshop_result( struct map_session_data* sd, unsigned short item_id, uint16 result );
void clif_cashshop_open( struct map_session_data* sd );

void clif_display_pinfo(struct map_session_data *sd, int type);

/// Roulette
void clif_roulette_open(struct map_session_data* sd);
void clif_parse_roulette_open(int fd, struct map_session_data *sd);
void clif_parse_roulette_info(int fd, struct map_session_data *sd);
void clif_parse_roulette_close(int fd, struct map_session_data *sd);
void clif_parse_roulette_generate(int fd, struct map_session_data *sd);
void clif_parse_roulette_item(int fd, struct map_session_data *sd);

int clif_elementalconverter_list(struct map_session_data *sd);

void clif_millenniumshield(struct block_list *bl, short shields);

int clif_spellbook_list(struct map_session_data *sd);

int clif_magicdecoy_list(struct map_session_data *sd, uint16 skill_lv, short x, short y);

int clif_poison_list(struct map_session_data *sd, uint16 skill_lv);

int clif_autoshadowspell_list(struct map_session_data *sd);

int clif_skill_itemlistwindow( struct map_session_data *sd, uint16 skill_id, uint16 skill_lv );
void clif_elemental_info(struct map_session_data *sd);
void clif_elemental_updatestatus(struct map_session_data *sd, int type);

void clif_spiritcharm(struct map_session_data *sd);

void clif_snap( struct block_list *bl, short x, short y );
void clif_monster_hp_bar( struct mob_data* md, int fd );

// Clan System
void clif_clan_basicinfo( struct map_session_data *sd );
void clif_clan_message(struct clan *clan,const char *mes,int len);
void clif_clan_onlinecount( struct clan* clan );
void clif_clan_leave( struct map_session_data* sd );

// Bargain Tool
void clif_sale_start(struct sale_item_data* sale_item, struct block_list* bl, enum send_target target);
void clif_sale_end(struct sale_item_data* sale_item, struct block_list* bl, enum send_target target);
void clif_sale_amount(struct sale_item_data* sale_item, struct block_list* bl, enum send_target target);
void clif_sale_open(struct map_session_data* sd);

/**
 * Color Table
 **/
enum clif_colors {
	COLOR_DEFAULT,
	COLOR_RED,
	COLOR_WHITE,
	COLOR_YELLOW,
	COLOR_CYAN,
	COLOR_LIGHT_GREEN,
	COLOR_MAX
};
extern unsigned long color_table[COLOR_MAX];

void clif_channel_msg(struct Channel *channel, const char *msg, unsigned long color);

#define clif_menuskill_clear(sd) (sd)->menuskill_id = (sd)->menuskill_val = (sd)->menuskill_val2 = 0;

void clif_ranklist(struct map_session_data *sd, int16 rankingType);
void clif_update_rankingpoint(struct map_session_data *sd, int rankingtype, int point);

void clif_crimson_marker(struct map_session_data *sd, struct block_list *bl, bool remove);

void clif_showscript(struct block_list* bl, const char* message, enum send_target flag);
void clif_party_leaderchanged(struct map_session_data *sd, int prev_leader_aid, int new_leader_aid);

void clif_account_name(int fd, uint32 account_id, const char* accname);
void clif_notify_bindOnEquip(struct map_session_data *sd, int n);

void clif_merge_item_open(struct map_session_data *sd);

void clif_broadcast_obtain_special_item(const char *char_name, unsigned short nameid, unsigned short container, enum BROADCASTING_SPECIAL_ITEM_OBTAIN type);

void clif_dressing_room(struct map_session_data *sd, int flag);
void clif_navigateTo(struct map_session_data *sd, const char* mapname, uint16 x, uint16 y, uint8 flag, bool hideWindow, uint16 mob_id );
void clif_SelectCart(struct map_session_data *sd);

/// Achievement System
void clif_achievement_list_all(struct map_session_data *sd);
void clif_achievement_update(struct map_session_data *sd, struct achievement *ach, int count);
void clif_achievement_reward_ack(int fd, unsigned char result, int ach_id);

/// Attendance System
enum in_ui_type : int8 {
	IN_UI_ATTENDANCE = 5
};

enum out_ui_type : int8 {
	OUT_UI_ATTENDANCE = 7
};

void clif_ui_open( struct map_session_data *sd, enum out_ui_type ui_type, int32 data );
void clif_attendence_response( struct map_session_data *sd, int32 data );

void clif_weight_limit( struct map_session_data* sd );

<<<<<<< HEAD
/// Equip Switch System
void clif_equipswitch_list( struct map_session_data* sd );
void clif_equipswitch_add( struct map_session_data* sd,uint16 index, uint32 pos, bool failed );
void clif_equipswitch_remove( struct map_session_data* sd, uint16 index, uint32 pos, bool failed );
void clif_equipswitch_reply( struct map_session_data* sd, bool failed );
=======
void clif_guild_storage_log( struct map_session_data* sd, std::vector<struct guild_log_entry>& log, enum e_guild_storage_log result );
>>>>>>> 8e7b9a57

#endif /* CLIF_HPP */<|MERGE_RESOLUTION|>--- conflicted
+++ resolved
@@ -1102,14 +1102,12 @@
 
 void clif_weight_limit( struct map_session_data* sd );
 
-<<<<<<< HEAD
+void clif_guild_storage_log( struct map_session_data* sd, std::vector<struct guild_log_entry>& log, enum e_guild_storage_log result );
+
 /// Equip Switch System
 void clif_equipswitch_list( struct map_session_data* sd );
 void clif_equipswitch_add( struct map_session_data* sd,uint16 index, uint32 pos, bool failed );
 void clif_equipswitch_remove( struct map_session_data* sd, uint16 index, uint32 pos, bool failed );
 void clif_equipswitch_reply( struct map_session_data* sd, bool failed );
-=======
-void clif_guild_storage_log( struct map_session_data* sd, std::vector<struct guild_log_entry>& log, enum e_guild_storage_log result );
->>>>>>> 8e7b9a57
 
 #endif /* CLIF_HPP */