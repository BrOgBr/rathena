--- conflicted
+++ resolved
@@ -2598,15 +2598,11 @@
 				base_exp = (unsigned int)cap_value(exp, 1, UINT_MAX);
 			}
 
-<<<<<<< HEAD
-			if (map[m].flag.nojobexp || !md->db->job_exp
+			if (map_getmapflag(m, MF_NOJOBEXP) || !md->db->job_exp
 #ifndef RENEWAL
 				|| md->dmglog[i].flag == MDLF_HOMUN // Homun earned job-exp is always lost.
 #endif
 			)
-=======
-			if (map_getmapflag(m, MF_NOJOBEXP) || !md->db->job_exp || md->dmglog[i].flag == MDLF_HOMUN) //Homun earned job-exp is always lost.
->>>>>>> 584fcac4
 				job_exp = 0;
 			else {
 				double exp = apply_rate2(md->db->job_exp, per, 1);
