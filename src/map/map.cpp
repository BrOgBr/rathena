// Copyright (c) rAthena Dev Teams - Licensed under GNU GPL
// For more information, see LICENCE in the main folder

#include "map.hpp"

#include <stdlib.h>
#include <math.h>

#include "../common/cbasetypes.hpp"
#include "../common/cli.hpp"
#include "../common/core.hpp"
#include "../common/ers.hpp"
#include "../common/grfio.hpp"
#include "../common/malloc.hpp"
#include "../common/nullpo.hpp"
#include "../common/random.hpp"
#include "../common/showmsg.hpp"
#include "../common/socket.hpp" // WFIFO*()
#include "../common/strlib.hpp"
#include "../common/timer.hpp"
#include "../common/utilities.hpp"
#include "../common/utils.hpp"

#include "achievement.hpp"
#include "atcommand.hpp"
#include "battle.hpp"
#include "battleground.hpp"
#include "cashshop.hpp"
#include "channel.hpp"
#include "chat.hpp"
#include "chrif.hpp"
#include "clan.hpp"
#include "clif.hpp"
#include "duel.hpp"
#include "elemental.hpp"
#include "guild.hpp"
#include "homunculus.hpp"
#include "instance.hpp"
#include "intif.hpp"
#include "log.hpp"
#include "mapreg.hpp"
#include "mercenary.hpp"
#include "mob.hpp"
#include "npc.hpp"
#include "party.hpp"
#include "path.hpp"
#include "pc.hpp"
#include "pet.hpp"
#include "quest.hpp"
#include "storage.hpp"
#include "trade.hpp"

using namespace rathena;

char default_codepage[32] = "";

int map_server_port = 3306;
char map_server_ip[32] = "127.0.0.1";
char map_server_id[32] = "ragnarok";
char map_server_pw[32] = "";
char map_server_db[32] = "ragnarok";
Sql* mmysql_handle;
Sql* qsmysql_handle; /// For query_sql

int db_use_sqldbs = 0;
char buyingstores_table[32] = "buyingstores";
char buyingstore_items_table[32] = "buyingstore_items";
char item_cash_table[32] = "item_cash_db";
char item_cash2_table[32] = "item_cash_db2";
#ifdef RENEWAL
char item_table[32] = "item_db_re";
char item2_table[32] = "item_db2_re";
char mob_table[32] = "mob_db_re";
char mob2_table[32] = "mob_db2_re";
char mob_skill_table[32] = "mob_skill_db_re";
char mob_skill2_table[32] = "mob_skill_db2_re";
#else
char item_table[32] = "item_db";
char item2_table[32] = "item_db2";
char mob_table[32] = "mob_db";
char mob2_table[32] = "mob_db2";
char mob_skill_table[32] = "mob_skill_db";
char mob_skill2_table[32] = "mob_skill_db2";
#endif
char sales_table[32] = "sales";
char vendings_table[32] = "vendings";
char vending_items_table[32] = "vending_items";
char market_table[32] = "market";
char roulette_table[32] = "db_roulette";

// log database
char log_db_ip[32] = "127.0.0.1";
int log_db_port = 3306;
char log_db_id[32] = "ragnarok";
char log_db_pw[32] = "ragnarok";
char log_db_db[32] = "log";
Sql* logmysql_handle;

// DBMap declaration
static DBMap* id_db=NULL; /// int id -> struct block_list*
static DBMap* pc_db=NULL; /// int id -> struct map_session_data*
static DBMap* mobid_db=NULL; /// int id -> struct mob_data*
static DBMap* bossid_db=NULL; /// int id -> struct mob_data* (MVP db)
static DBMap* map_db=NULL; /// unsigned int mapindex -> struct map_data*
static DBMap* nick_db=NULL; /// uint32 char_id -> struct charid2nick* (requested names of offline characters)
static DBMap* charid_db=NULL; /// uint32 char_id -> struct map_session_data*
static DBMap* regen_db=NULL; /// int id -> struct block_list* (status_natural_heal processing)
static DBMap* map_msg_db=NULL;

static int map_users=0;

#define BLOCK_SIZE 8
#define block_free_max 1048576
struct block_list *block_free[block_free_max];
static int block_free_count = 0, block_free_lock = 0;

#define BL_LIST_MAX 1048576
static struct block_list *bl_list[BL_LIST_MAX];
static int bl_list_count = 0;

#ifndef MAP_MAX_MSG
	#define MAP_MAX_MSG 1550
#endif

std::map<int16, map_data> map;

int map_port=0;

int autosave_interval = DEFAULT_AUTOSAVE_INTERVAL;
int minsave_interval = 100;
int16 save_settings = CHARSAVE_ALL;
bool agit_flag = false;
bool agit2_flag = false;
bool agit3_flag = false;
int night_flag = 0; // 0=day, 1=night [Yor]

struct charid_request {
	struct charid_request* next;
	int charid;// who want to be notified of the nick
};
struct charid2nick {
	char nick[NAME_LENGTH];
	struct charid_request* requests;// requests of notification on this nick
};

// This is the main header found at the very beginning of the map cache
struct map_cache_main_header {
	uint32 file_size;
	uint16 map_count;
};

// This is the header appended before every compressed map cells info in the map cache
struct map_cache_map_info {
	char name[MAP_NAME_LENGTH];
	int16 xs;
	int16 ys;
	int32 len;
};

char motd_txt[256] = "conf/motd.txt";
char help_txt[256] = "conf/help.txt";
char help2_txt[256] = "conf/help2.txt";
char charhelp_txt[256] = "conf/charhelp.txt";
char channel_conf[256] = "conf/channels.conf";

const char *MSG_CONF_NAME_RUS;
const char *MSG_CONF_NAME_SPN;
const char *MSG_CONF_NAME_GRM;
const char *MSG_CONF_NAME_CHN;
const char *MSG_CONF_NAME_MAL;
const char *MSG_CONF_NAME_IDN;
const char *MSG_CONF_NAME_FRN;
const char *MSG_CONF_NAME_POR;
const char *MSG_CONF_NAME_THA;

char wisp_server_name[NAME_LENGTH] = "Server"; // can be modified in char-server configuration file

struct s_map_default map_default;

int console = 0;
int enable_spy = 0; //To enable/disable @spy commands, which consume too much cpu time when sending packets. [Skotlex]
int enable_grf = 0;	//To enable/disable reading maps from GRF files, bypassing mapcache [blackhole89]

/**
 * Get the map data
 * @param mapid: Map ID to lookup
 * @return map_data on success or nullptr on failure
 */
struct map_data *map_getmapdata(int16 mapid)
{
	return util::map_find(map, mapid);
}

/*==========================================
 * server player count (of all mapservers)
 *------------------------------------------*/
void map_setusers(int users)
{
	map_users = users;
}

int map_getusers(void)
{
	return map_users;
}

/*==========================================
 * server player count (this mapserver only)
 *------------------------------------------*/
int map_usercount(void)
{
	return pc_db->size(pc_db);
}


/*==========================================
 * Attempt to free a map blocklist
 *------------------------------------------*/
int map_freeblock (struct block_list *bl)
{
	nullpo_retr(block_free_lock, bl);
	if (block_free_lock == 0 || block_free_count >= block_free_max)
	{
		aFree(bl);
		bl = NULL;
		if (block_free_count >= block_free_max)
			ShowWarning("map_freeblock: too many free block! %d %d\n", block_free_count, block_free_lock);
	} else
		block_free[block_free_count++] = bl;

	return block_free_lock;
}
/*==========================================
 * Lock blocklist, (prevent map_freeblock usage)
 *------------------------------------------*/
int map_freeblock_lock (void)
{
	return ++block_free_lock;
}

/*==========================================
 * Remove the lock on map_bl
 *------------------------------------------*/
int map_freeblock_unlock (void)
{
	if ((--block_free_lock) == 0) {
		int i;
		for (i = 0; i < block_free_count; i++)
		{
			aFree(block_free[i]);
			block_free[i] = NULL;
		}
		block_free_count = 0;
	} else if (block_free_lock < 0) {
		ShowError("map_freeblock_unlock: lock count < 0 !\n");
		block_free_lock = 0;
	}

	return block_free_lock;
}

// Timer function to check if there some remaining lock and remove them if so.
// Called each 1s
TIMER_FUNC(map_freeblock_timer){
	if (block_free_lock > 0) {
		ShowError("map_freeblock_timer: block_free_lock(%d) is invalid.\n", block_free_lock);
		block_free_lock = 1;
		map_freeblock_unlock();
	}

	return 0;
}

//
// blocklist
//
/*==========================================
 * Handling of map_bl[]
 * The address of bl_heal is set in bl->prev
 *------------------------------------------*/
static struct block_list bl_head;

#ifdef CELL_NOSTACK
/*==========================================
 * These pair of functions update the counter of how many objects
 * lie on a tile.
 *------------------------------------------*/
static void map_addblcell(struct block_list *bl)
{
	struct map_data *mapdata = map_getmapdata(bl->m);

	if( bl->m<0 || bl->x<0 || bl->x>=mapdata->xs || bl->y<0 || bl->y>=mapdata->ys || !(bl->type&BL_CHAR) )
		return;
	mapdata->cell[bl->x+bl->y*mapdata->cell_bl++;
	return;
}

static void map_delblcell(struct block_list *bl)
{
	struct map_data *mapdata = map_getmapdata(bl->m);

	if( bl->m <0 || bl->x<0 || bl->x>=mapdata->xs || bl->y<0 || bl->y>=mapdata->ys || !(bl->type&BL_CHAR) )
		return;
	mapdata->cell[bl->x+bl->y*mapdata->cell_bl--;
}
#endif

/*==========================================
 * Adds a block to the map.
 * Returns 0 on success, 1 on failure (illegal coordinates).
 *------------------------------------------*/
int map_addblock(struct block_list* bl)
{
	int16 m, x, y;
	int pos;
	struct map_data *mapdata;

	nullpo_ret(bl);

	if (bl->prev != NULL) {
		ShowError("map_addblock: bl->prev != NULL\n");
		return 1;
	}

	m = bl->m;
	x = bl->x;
	y = bl->y;

	if( m < 0 )
	{
		ShowError("map_addblock: invalid map id (%d), only %d are loaded.\n", m, map.size());
		return 1;
	}

	mapdata = map_getmapdata(m);

	if( x < 0 || x >= mapdata->xs || y < 0 || y >= mapdata->ys )
	{
		ShowError("map_addblock: out-of-bounds coordinates (\"%s\",%d,%d), map is %dx%d\n", mapdata->name, x, y, mapdata->xs, mapdata->ys);
		return 1;
	}

	pos = x/BLOCK_SIZE+(y/BLOCK_SIZE)*mapdata->bxs;

	if (bl->type == BL_MOB) {
		bl->next = mapdata->block_mob[pos];
		bl->prev = &bl_head;
		if (bl->next) bl->next->prev = bl;
		mapdata->block_mob[pos] = bl;
	} else {
		bl->next = mapdata->block[pos];
		bl->prev = &bl_head;
		if (bl->next) bl->next->prev = bl;
		mapdata->block[pos] = bl;
	}

#ifdef CELL_NOSTACK
	map_addblcell(bl);
#endif

	return 0;
}

/*==========================================
 * Removes a block from the map.
 *------------------------------------------*/
int map_delblock(struct block_list* bl)
{
	int pos;
	nullpo_ret(bl);

	// blocklist (2ways chainlist)
	if (bl->prev == NULL) {
		if (bl->next != NULL) {
			// can't delete block (already at the beginning of the chain)
			ShowError("map_delblock error : bl->next!=NULL\n");
		}
		return 0;
	}

#ifdef CELL_NOSTACK
	map_delblcell(bl);
#endif

	struct map_data *mapdata = map_getmapdata(bl->m);

	pos = bl->x/BLOCK_SIZE+(bl->y/BLOCK_SIZE)*mapdata->bxs;

	if (bl->next)
		bl->next->prev = bl->prev;
	if (bl->prev == &bl_head) {
	//Since the head of the list, update the block_list map of []
		if (bl->type == BL_MOB) {
			mapdata->block_mob[pos] = bl->next;
		} else {
			mapdata->block[pos] = bl->next;
		}
	} else {
		bl->prev->next = bl->next;
	}
	bl->next = NULL;
	bl->prev = NULL;

	return 0;
}

/**
 * Moves a block a x/y target position. [Skotlex]
 * Pass flag as 1 to prevent doing skill_unit_move checks
 * (which are executed by default on BL_CHAR types)
 * @param bl : block(object) to move
 * @param x1 : new x position
 * @param y1 : new y position
 * @param tick : when this was scheduled
 * @return 0:success, 1:fail
 */
int map_moveblock(struct block_list *bl, int x1, int y1, unsigned int tick)
{
	int x0 = bl->x, y0 = bl->y;
	struct status_change *sc = NULL;
	int moveblock = ( x0/BLOCK_SIZE != x1/BLOCK_SIZE || y0/BLOCK_SIZE != y1/BLOCK_SIZE);

	if (!bl->prev) {
		//Block not in map, just update coordinates, but do naught else.
		bl->x = x1;
		bl->y = y1;
		return 0;
	}

	//TODO: Perhaps some outs of bounds checking should be placed here?
	if (bl->type&BL_CHAR) {
		sc = status_get_sc(bl);

		skill_unit_move(bl,tick,2);
		if ( sc && sc->count ) //at least one to cancel
		{
			status_change_end(bl, SC_CLOSECONFINE, INVALID_TIMER);
			status_change_end(bl, SC_CLOSECONFINE2, INVALID_TIMER);
			status_change_end(bl, SC_TINDER_BREAKER, INVALID_TIMER);
			status_change_end(bl, SC_TINDER_BREAKER2, INVALID_TIMER);
	//		status_change_end(bl, SC_BLADESTOP, INVALID_TIMER); //Won't stop when you are knocked away, go figure...
			status_change_end(bl, SC_TATAMIGAESHI, INVALID_TIMER);
			status_change_end(bl, SC_MAGICROD, INVALID_TIMER);
			status_change_end(bl, SC_SU_STOOP, INVALID_TIMER);
			if (sc->data[SC_PROPERTYWALK] &&
				sc->data[SC_PROPERTYWALK]->val3 >= skill_get_maxcount(sc->data[SC_PROPERTYWALK]->val1,sc->data[SC_PROPERTYWALK]->val2) )
				status_change_end(bl,SC_PROPERTYWALK,INVALID_TIMER);
		}
	} else
	if (bl->type == BL_NPC)
		npc_unsetcells((TBL_NPC*)bl);

	if (moveblock) map_delblock(bl);
#ifdef CELL_NOSTACK
	else map_delblcell(bl);
#endif
	bl->x = x1;
	bl->y = y1;
	if (moveblock) {
		if(map_addblock(bl))
			return 1;
	}
#ifdef CELL_NOSTACK
	else map_addblcell(bl);
#endif

	if (bl->type&BL_CHAR) {

		skill_unit_move(bl,tick,3);

		if( bl->type == BL_PC && ((TBL_PC*)bl)->shadowform_id ) {//Shadow Form Target Moving
			struct block_list *d_bl;
			if( (d_bl = map_id2bl(((TBL_PC*)bl)->shadowform_id)) == NULL || !check_distance_bl(bl,d_bl,10) ) {
				if( d_bl )
					status_change_end(d_bl,SC__SHADOWFORM,INVALID_TIMER);
				((TBL_PC*)bl)->shadowform_id = 0;
			}
		}

		if (sc && sc->count) {
			if (sc->data[SC_DANCING])
				skill_unit_move_unit_group(skill_id2group(sc->data[SC_DANCING]->val2), bl->m, x1-x0, y1-y0);
			else {
				if (sc->data[SC_CLOAKING] && sc->data[SC_CLOAKING]->val1 < 3 && !skill_check_cloaking(bl, NULL))
					status_change_end(bl, SC_CLOAKING, INVALID_TIMER);
				if (sc->data[SC_WARM])
					skill_unit_move_unit_group(skill_id2group(sc->data[SC_WARM]->val4), bl->m, x1-x0, y1-y0);
				if (sc->data[SC_BANDING])
					skill_unit_move_unit_group(skill_id2group(sc->data[SC_BANDING]->val4), bl->m, x1-x0, y1-y0);

				if (sc->data[SC_NEUTRALBARRIER_MASTER])
					skill_unit_move_unit_group(skill_id2group(sc->data[SC_NEUTRALBARRIER_MASTER]->val2), bl->m, x1-x0, y1-y0);
				else if (sc->data[SC_STEALTHFIELD_MASTER])
					skill_unit_move_unit_group(skill_id2group(sc->data[SC_STEALTHFIELD_MASTER]->val2), bl->m, x1-x0, y1-y0);

				if( sc->data[SC__SHADOWFORM] ) {//Shadow Form Caster Moving
					struct block_list *d_bl;
					if( (d_bl = map_id2bl(sc->data[SC__SHADOWFORM]->val2)) == NULL || !check_distance_bl(bl,d_bl,10) )
						status_change_end(bl,SC__SHADOWFORM,INVALID_TIMER);
				}

				if (sc->data[SC_PROPERTYWALK]
					&& sc->data[SC_PROPERTYWALK]->val3 < skill_get_maxcount(sc->data[SC_PROPERTYWALK]->val1,sc->data[SC_PROPERTYWALK]->val2)
					&& map_find_skill_unit_oncell(bl,bl->x,bl->y,SO_ELECTRICWALK,NULL,0) == NULL
					&& map_find_skill_unit_oncell(bl,bl->x,bl->y,SO_FIREWALK,NULL,0) == NULL
					&& skill_unitsetting(bl,sc->data[SC_PROPERTYWALK]->val1,sc->data[SC_PROPERTYWALK]->val2,x0, y0,0)) {
						sc->data[SC_PROPERTYWALK]->val3++;
				}


			}
			/* Guild Aura Moving */
			if( bl->type == BL_PC && ((TBL_PC*)bl)->state.gmaster_flag ) {
				if (sc->data[SC_LEADERSHIP])
					skill_unit_move_unit_group(skill_id2group(sc->data[SC_LEADERSHIP]->val4), bl->m, x1-x0, y1-y0);
				if (sc->data[SC_GLORYWOUNDS])
					skill_unit_move_unit_group(skill_id2group(sc->data[SC_GLORYWOUNDS]->val4), bl->m, x1-x0, y1-y0);
				if (sc->data[SC_SOULCOLD])
					skill_unit_move_unit_group(skill_id2group(sc->data[SC_SOULCOLD]->val4), bl->m, x1-x0, y1-y0);
				if (sc->data[SC_HAWKEYES])
					skill_unit_move_unit_group(skill_id2group(sc->data[SC_HAWKEYES]->val4), bl->m, x1-x0, y1-y0);
			}
		}
	} else
	if (bl->type == BL_NPC)
		npc_setcells((TBL_NPC*)bl);

	return 0;
}

/*==========================================
 * Counts specified number of objects on given cell.
 * flag:
 *		0x1 - only count standing units
 *------------------------------------------*/
int map_count_oncell(int16 m, int16 x, int16 y, int type, int flag)
{
	int bx,by;
	struct block_list *bl;
	int count = 0;
	struct map_data *mapdata = map_getmapdata(m);

	if (x < 0 || y < 0 || (x >= mapdata->xs) || (y >= mapdata->ys))
		return 0;

	bx = x/BLOCK_SIZE;
	by = y/BLOCK_SIZE;

	if (type&~BL_MOB)
		for( bl = mapdata->block[bx+by*mapdata->bxs] ; bl != NULL ; bl = bl->next )
			if(bl->x == x && bl->y == y && bl->type&type) {
				if(flag&1) {
					struct unit_data *ud = unit_bl2ud(bl);
					if(!ud || ud->walktimer == INVALID_TIMER)
						count++;
				} else {
					count++;
				}
			}

	if (type&BL_MOB)
		for( bl = mapdata->block_mob[bx+by*mapdata->bxs] ; bl != NULL ; bl = bl->next )
			if(bl->x == x && bl->y == y) {
				if(flag&1) {
					struct unit_data *ud = unit_bl2ud(bl);
					if(!ud || ud->walktimer == INVALID_TIMER)
						count++;
				} else {
					count++;
				}
			}

	return count;
}

/*
 * Looks for a skill unit on a given cell
 * flag&1: runs battle_check_target check based on unit->group->target_flag
 */
struct skill_unit* map_find_skill_unit_oncell(struct block_list* target,int16 x,int16 y,uint16 skill_id,struct skill_unit* out_unit, int flag) {
	int16 bx,by;
	struct block_list *bl;
	struct skill_unit *unit;
	struct map_data *mapdata;

	mapdata = map_getmapdata(target->m);

	if (x < 0 || y < 0 || (x >= mapdata->xs) || (y >= mapdata->ys))
		return NULL;

	bx = x/BLOCK_SIZE;
	by = y/BLOCK_SIZE;

	for( bl = mapdata->block[bx+by*mapdata->bxs] ; bl != NULL ; bl = bl->next )
	{
		if (bl->x != x || bl->y != y || bl->type != BL_SKILL)
			continue;

		unit = (struct skill_unit *) bl;
		if( unit == out_unit || !unit->alive || !unit->group || unit->group->skill_id != skill_id )
			continue;
		if( !(flag&1) || battle_check_target(&unit->bl,target,unit->group->target_flag) > 0 )
			return unit;
	}
	return NULL;
}

/*==========================================
 * Adapted from foreachinarea for an easier invocation. [Skotlex]
 *------------------------------------------*/
int map_foreachinrangeV(int (*func)(struct block_list*,va_list),struct block_list* center, int16 range, int type, va_list ap, bool wall_check)
{
	int bx, by, m;
	int returnCount = 0;	//total sum of returned values of func() [Skotlex]
	struct block_list *bl;
	int blockcount = bl_list_count, i;
	int x0, x1, y0, y1;
	struct map_data *mapdata;
	va_list ap_copy;

	m = center->m;
	if( m < 0 )
		return 0;

	mapdata = map_getmapdata(m);
	x0 = i16max(center->x - range, 0);
	y0 = i16max(center->y - range, 0);
	x1 = i16min(center->x + range, mapdata->xs - 1);
	y1 = i16min(center->y + range, mapdata->ys - 1);

	if ( type&~BL_MOB ) {
		for( by = y0 / BLOCK_SIZE; by <= y1 / BLOCK_SIZE; by++ ) {
			for( bx = x0 / BLOCK_SIZE; bx <= x1 / BLOCK_SIZE; bx++ ) {
				for(bl = mapdata->block[ bx + by * mapdata->bxs ]; bl != NULL; bl = bl->next ) {
					if( bl->type&type
						&& bl->x >= x0 && bl->x <= x1 && bl->y >= y0 && bl->y <= y1
#ifdef CIRCULAR_AREA
						&& check_distance_bl(center, bl, range)
#endif
						&& ( !wall_check || path_search_long(NULL, center->m, center->x, center->y, bl->x, bl->y, CELL_CHKWALL) )
					  	&& bl_list_count < BL_LIST_MAX )
						bl_list[ bl_list_count++ ] = bl;
				}
			}
		}
	}

	if ( type&BL_MOB ) {
		for( by = y0 / BLOCK_SIZE; by <= y1 / BLOCK_SIZE; by++ ) {
			for( bx = x0 / BLOCK_SIZE; bx <= x1 / BLOCK_SIZE; bx++ ) {
				for(bl = mapdata->block_mob[ bx + by * mapdata->bxs ]; bl != NULL; bl = bl->next ) {
					if( bl->x >= x0 && bl->x <= x1 && bl->y >= y0 && bl->y <= y1
#ifdef CIRCULAR_AREA
						&& check_distance_bl(center, bl, range)
#endif
						&& ( !wall_check || path_search_long(NULL, center->m, center->x, center->y, bl->x, bl->y, CELL_CHKWALL) )
					  	&& bl_list_count < BL_LIST_MAX )
						bl_list[ bl_list_count++ ] = bl;
				}
			}
		}
	}

	if( bl_list_count >= BL_LIST_MAX )
		ShowWarning("map_foreachinrange: block count too many!\n");

	map_freeblock_lock();

	for( i = blockcount; i < bl_list_count; i++ ) {
		if( bl_list[ i ]->prev ) { //func() may delete this bl_list[] slot, checking for prev ensures it wasn't queued for deletion.
			va_copy(ap_copy, ap);
			returnCount += func(bl_list[i], ap_copy);
			va_end(ap_copy);
		}
	}

	map_freeblock_unlock();

	bl_list_count = blockcount;
	return returnCount;	//[Skotlex]
}

int map_foreachinrange(int (*func)(struct block_list*,va_list), struct block_list* center, int16 range, int type, ...)
{
	int returnCount = 0;
	va_list ap;
 	va_start(ap,type);
	returnCount = map_foreachinrangeV(func,center,range,type,ap,battle_config.skill_wall_check>0);
 	va_end(ap);
	return returnCount;
}

int map_foreachinallrange(int (*func)(struct block_list*,va_list), struct block_list* center, int16 range, int type, ...)
{
	int returnCount = 0;
	va_list ap;
 	va_start(ap,type);
	returnCount = map_foreachinrangeV(func,center,range,type,ap,false);
 	va_end(ap);
	return returnCount;
}

/*==========================================
 * Same as foreachinrange, but there must be a shoot-able range between center and target to be counted in. [Skotlex]
 *------------------------------------------*/
int map_foreachinshootrange(int (*func)(struct block_list*,va_list),struct block_list* center, int16 range, int type,...)
{
	int returnCount = 0;
	va_list ap;
 	va_start(ap,type);
	returnCount = map_foreachinrangeV(func,center,range,type,ap,true);
 	va_end(ap);
	return returnCount;
}


/*========================================== [Playtester]
 * range = map m (x0,y0)-(x1,y1)
 * Apply *func with ... arguments for the range.
 * @param m: ID of map
 * @param x0: West end of area
 * @param y0: South end of area
 * @param x1: East end of area
 * @param y1: North end of area
 * @param type: Type of bl to search for
*------------------------------------------*/
int map_foreachinareaV(int(*func)(struct block_list*, va_list), int16 m, int16 x0, int16 y0, int16 x1, int16 y1, int type, va_list ap, bool wall_check)
{
	int bx, by, cx, cy;
	int returnCount = 0;	//total sum of returned values of func()
	struct block_list *bl;
	int blockcount = bl_list_count, i;
	struct map_data *mapdata;
	va_list ap_copy;

	if (m < 0)
		return 0;

	if (x1 < x0)
		SWAP(x0, x1);
	if (y1 < y0)
		SWAP(y0, y1);

	mapdata = map_getmapdata(m);
	x0 = i16max(x0, 0);
	y0 = i16max(y0, 0);
	x1 = i16min(x1, mapdata->xs - 1);
	y1 = i16min(y1, mapdata->ys - 1);

	if( wall_check ) {
		cx = x0 + (x1 - x0) / 2;
		cy = y0 + (y1 - y0) / 2;
	}

	if( type&~BL_MOB ) {
		for (by = y0 / BLOCK_SIZE; by <= y1 / BLOCK_SIZE; by++) {
			for (bx = x0 / BLOCK_SIZE; bx <= x1 / BLOCK_SIZE; bx++) {
				for(bl = mapdata->block[bx + by * mapdata->bxs]; bl != NULL; bl = bl->next) {
					if ( bl->type&type
						&& bl->x >= x0 && bl->x <= x1 && bl->y >= y0 && bl->y <= y1
						&& ( !wall_check || path_search_long(NULL, m, cx, cy, bl->x, bl->y, CELL_CHKWALL) )
						&& bl_list_count < BL_LIST_MAX )
						bl_list[bl_list_count++] = bl;
				}
			}
		}
	}

	if( type&BL_MOB ) {
		for (by = y0 / BLOCK_SIZE; by <= y1 / BLOCK_SIZE; by++) {
			for (bx = x0 / BLOCK_SIZE; bx <= x1 / BLOCK_SIZE; bx++) {
				for(bl = mapdata->block_mob[bx + by * mapdata->bxs]; bl != NULL; bl = bl->next) {
					if ( bl->x >= x0 && bl->x <= x1 && bl->y >= y0 && bl->y <= y1
						&& ( !wall_check || path_search_long(NULL, m, cx, cy, bl->x, bl->y, CELL_CHKWALL) )
						&& bl_list_count < BL_LIST_MAX )
						bl_list[bl_list_count++] = bl;
				}
			}
		}
	}

	if (bl_list_count >= BL_LIST_MAX)
		ShowWarning("map_foreachinarea: block count too many!\n");

	map_freeblock_lock();

	for (i = blockcount; i < bl_list_count; i++) {
		if (bl_list[i]->prev) { //func() may delete this bl_list[] slot, checking for prev ensures it wasn't queued for deletion.
			va_copy(ap_copy, ap);
			returnCount += func(bl_list[i], ap_copy);
			va_end(ap_copy);
		}
	}

	map_freeblock_unlock();

	bl_list_count = blockcount;
	return returnCount;
}

int map_foreachinallarea(int (*func)(struct block_list*,va_list), int16 m, int16 x0, int16 y0, int16 x1, int16 y1, int type, ...)
{
	int returnCount = 0;
	va_list ap;
 	va_start(ap,type);
	returnCount = map_foreachinareaV(func,m,x0,y0,x1,y1,type,ap,false);
 	va_end(ap);
	return returnCount;
}

int map_foreachinshootarea(int(*func)(struct block_list*, va_list), int16 m, int16 x0, int16 y0, int16 x1, int16 y1, int type, ...)
{
	int returnCount = 0;
	va_list ap;
 	va_start(ap,type);
	returnCount = map_foreachinareaV(func,m,x0,y0,x1,y1,type,ap,true);
 	va_end(ap);
	return returnCount;
}
int map_foreachinarea(int(*func)(struct block_list*, va_list), int16 m, int16 x0, int16 y0, int16 x1, int16 y1, int type, ...)
{
	int returnCount = 0;
	va_list ap;
 	va_start(ap,type);
	returnCount = map_foreachinareaV(func,m,x0,y0,x1,y1,type,ap,battle_config.skill_wall_check>0);
 	va_end(ap);
	return returnCount;
}

/*==========================================
 * Adapted from forcountinarea for an easier invocation. [pakpil]
 *------------------------------------------*/
int map_forcountinrange(int (*func)(struct block_list*,va_list), struct block_list* center, int16 range, int count, int type, ...)
{
	int bx, by, m;
	int returnCount = 0;	//total sum of returned values of func() [Skotlex]
	struct block_list *bl;
	int blockcount = bl_list_count, i;
	int x0, x1, y0, y1;
	struct map_data *mapdata;
	va_list ap;

	m = center->m;
	mapdata = map_getmapdata(m);
	x0 = i16max(center->x - range, 0);
	y0 = i16max(center->y - range, 0);
	x1 = i16min(center->x + range, mapdata->xs - 1);
	y1 = i16min(center->y + range, mapdata->ys - 1);

	if ( type&~BL_MOB )
		for ( by = y0 / BLOCK_SIZE; by <= y1 / BLOCK_SIZE; by++ ) {
			for( bx = x0 / BLOCK_SIZE; bx <= x1 / BLOCK_SIZE; bx++ ) {
				for( bl = mapdata->block[ bx + by * mapdata->bxs ]; bl != NULL; bl = bl->next ) {
					if( bl->type&type
						&& bl->x >= x0 && bl->x <= x1 && bl->y >= y0 && bl->y <= y1
#ifdef CIRCULAR_AREA
						&& check_distance_bl(center, bl, range)
#endif
					  	&& bl_list_count < BL_LIST_MAX )
						bl_list[ bl_list_count++ ] = bl;
				}
			}
		}
	if( type&BL_MOB )
		for( by = y0 / BLOCK_SIZE; by <= y1 / BLOCK_SIZE; by++ ) {
			for( bx = x0 / BLOCK_SIZE; bx <= x1 / BLOCK_SIZE; bx++ ){
				for( bl = mapdata->block_mob[ bx + by * mapdata->bxs ]; bl != NULL; bl = bl->next ) {
					if( bl->x >= x0 && bl->x <= x1 && bl->y >= y0 && bl->y <= y1
#ifdef CIRCULAR_AREA
						&& check_distance_bl(center, bl, range)
#endif
						&& bl_list_count < BL_LIST_MAX )
						bl_list[ bl_list_count++ ] = bl;
				}
			}
		}

	if( bl_list_count >= BL_LIST_MAX )
		ShowWarning("map_forcountinrange: block count too many!\n");

	map_freeblock_lock();

	for( i = blockcount; i < bl_list_count; i++ )
		if( bl_list[ i ]->prev ) { //func() may delete this bl_list[] slot, checking for prev ensures it wasn't queued for deletion.
			va_start(ap, type);
			returnCount += func(bl_list[ i ], ap);
			va_end(ap);
			if( count && returnCount >= count )
				break;
		}

	map_freeblock_unlock();

	bl_list_count = blockcount;
	return returnCount;	//[Skotlex]
}
int map_forcountinarea(int (*func)(struct block_list*,va_list), int16 m, int16 x0, int16 y0, int16 x1, int16 y1, int count, int type, ...)
{
	int bx, by;
	int returnCount = 0;	//total sum of returned values of func() [Skotlex]
	struct block_list *bl;
	int blockcount = bl_list_count, i;
	struct map_data *mapdata;
	va_list ap;

	if ( m < 0 )
		return 0;

	if ( x1 < x0 )
		SWAP(x0, x1);
	if ( y1 < y0 )
		SWAP(y0, y1);

	mapdata = map_getmapdata(m);
	x0 = i16max(x0, 0);
	y0 = i16max(y0, 0);
	x1 = i16min(x1, mapdata->xs - 1);
	y1 = i16min(y1, mapdata->ys - 1);

	if ( type&~BL_MOB )
		for( by = y0 / BLOCK_SIZE; by <= y1 / BLOCK_SIZE; by++ )
			for( bx = x0 / BLOCK_SIZE; bx <= x1 / BLOCK_SIZE; bx++ )
				for( bl = mapdata->block[ bx + by * mapdata->bxs ]; bl != NULL; bl = bl->next )
					if( bl->type&type && bl->x >= x0 && bl->x <= x1 && bl->y >= y0 && bl->y <= y1 && bl_list_count < BL_LIST_MAX )
						bl_list[ bl_list_count++ ] = bl;

	if( type&BL_MOB )
		for( by = y0 / BLOCK_SIZE; by <= y1 / BLOCK_SIZE; by++ )
			for( bx = x0 / BLOCK_SIZE; bx <= x1 / BLOCK_SIZE; bx++ )
				for( bl = mapdata->block_mob[ bx + by * mapdata->bxs ]; bl != NULL; bl = bl->next )
					if( bl->x >= x0 && bl->x <= x1 && bl->y >= y0 && bl->y <= y1 && bl_list_count < BL_LIST_MAX )
						bl_list[ bl_list_count++ ] = bl;

	if( bl_list_count >= BL_LIST_MAX )
		ShowWarning("map_forcountinarea: block count too many!\n");

	map_freeblock_lock();

	for( i = blockcount; i < bl_list_count; i++ )
		if(bl_list[ i ]->prev) { //func() may delete this bl_list[] slot, checking for prev ensures it wasn't queued for deletion.
			va_start(ap, type);
			returnCount += func(bl_list[ i ], ap);
			va_end(ap);
			if( count && returnCount >= count )
				break;
		}

	map_freeblock_unlock();

	bl_list_count = blockcount;
	return returnCount;	//[Skotlex]
}

/*==========================================
 * Move bl and do func* with va_list while moving.
 * Movement is set by dx dy which are distance in x and y
 *------------------------------------------*/
int map_foreachinmovearea(int (*func)(struct block_list*,va_list), struct block_list* center, int16 range, int16 dx, int16 dy, int type, ...)
{
	int bx, by, m;
	int returnCount = 0;  //total sum of returned values of func() [Skotlex]
	struct block_list *bl;
	int blockcount = bl_list_count, i;
	int16 x0, x1, y0, y1;
	struct map_data *mapdata;
	va_list ap;

	if ( !range ) return 0;
	if ( !dx && !dy ) return 0; //No movement.

	m = center->m;
	mapdata = map_getmapdata(m);
	x0 = center->x - range;
	x1 = center->x + range;
	y0 = center->y - range;
	y1 = center->y + range;

	if ( x1 < x0 )
		SWAP(x0, x1);
	if ( y1 < y0 )
		SWAP(y0, y1);

	if( dx == 0 || dy == 0 ) {
		//Movement along one axis only.
		if( dx == 0 ){
			if( dy < 0 ) //Moving south
				y0 = y1 + dy + 1;
			else //North
				y1 = y0 + dy - 1;
		} else { //dy == 0
			if( dx < 0 ) //West
				x0 = x1 + dx + 1;
			else //East
				x1 = x0 + dx - 1;
		}

		x0 = i16max(x0, 0);
		y0 = i16max(y0, 0);
		x1 = i16min(x1, mapdata->xs - 1);
		y1 = i16min(y1, mapdata->ys - 1);

		for( by = y0 / BLOCK_SIZE; by <= y1 / BLOCK_SIZE; by++ ) {
			for( bx = x0 / BLOCK_SIZE; bx <= x1 / BLOCK_SIZE; bx++ ) {
				if ( type&~BL_MOB ) {
					for( bl = mapdata->block[ bx + by * mapdata->bxs ]; bl != NULL; bl = bl->next ) {
						if( bl->type&type &&
							bl->x >= x0 && bl->x <= x1 &&
							bl->y >= y0 && bl->y <= y1 &&
							bl_list_count < BL_LIST_MAX )
							bl_list[ bl_list_count++ ] = bl;
					}
				}
				if ( type&BL_MOB ) {
					for( bl = mapdata->block_mob[ bx + by * mapdata->bxs ]; bl != NULL; bl = bl->next ) {
						if( bl->x >= x0 && bl->x <= x1 &&
							bl->y >= y0 && bl->y <= y1 &&
							bl_list_count < BL_LIST_MAX )
							bl_list[ bl_list_count++ ] = bl;
					}
				}
			}
		}
	} else { // Diagonal movement
		x0 = i16max(x0, 0);
		y0 = i16max(y0, 0);
		x1 = i16min(x1, mapdata->xs - 1);
		y1 = i16min(y1, mapdata->ys - 1);

		for( by = y0 / BLOCK_SIZE; by <= y1 / BLOCK_SIZE; by++ ) {
			for( bx = x0 / BLOCK_SIZE; bx <= x1 / BLOCK_SIZE; bx++ ) {
				if ( type & ~BL_MOB ) {
					for( bl = mapdata->block[ bx + by * mapdata->bxs ]; bl != NULL; bl = bl->next ) {
						if( bl->type&type &&
							bl->x >= x0 && bl->x <= x1 &&
							bl->y >= y0 && bl->y <= y1 &&
							bl_list_count < BL_LIST_MAX )
						if( ( dx > 0 && bl->x < x0 + dx) ||
							( dx < 0 && bl->x > x1 + dx) ||
							( dy > 0 && bl->y < y0 + dy) ||
							( dy < 0 && bl->y > y1 + dy) )
							bl_list[ bl_list_count++ ] = bl;
					}
				}
				if ( type&BL_MOB ) {
					for( bl = mapdata->block_mob[ bx + by * mapdata->bxs ]; bl != NULL; bl = bl->next ) {
						if( bl->x >= x0 && bl->x <= x1 &&
							bl->y >= y0 && bl->y <= y1 &&
							bl_list_count < BL_LIST_MAX)
						if( ( dx > 0 && bl->x < x0 + dx) ||
							( dx < 0 && bl->x > x1 + dx) ||
							( dy > 0 && bl->y < y0 + dy) ||
							( dy < 0 && bl->y > y1 + dy) )
							bl_list[ bl_list_count++ ] = bl;
					}
				}
			}
		}

	}

	if( bl_list_count >= BL_LIST_MAX )
		ShowWarning("map_foreachinmovearea: block count too many!\n");

	map_freeblock_lock();	// Prohibit the release from memory

	for( i = blockcount; i < bl_list_count; i++ )
		if( bl_list[ i ]->prev ) { //func() may delete this bl_list[] slot, checking for prev ensures it wasn't queued for deletion.
			va_start(ap, type);
			returnCount += func(bl_list[ i ], ap);
			va_end(ap);
		}

	map_freeblock_unlock();	// Allow Free

	bl_list_count = blockcount;
	return returnCount;
}

// -- moonsoul	(added map_foreachincell which is a rework of map_foreachinarea but
//			 which only checks the exact single x/y passed to it rather than an
//			 area radius - may be more useful in some instances)
//
int map_foreachincell(int (*func)(struct block_list*,va_list), int16 m, int16 x, int16 y, int type, ...)
{
	int bx, by;
	int returnCount = 0;  //total sum of returned values of func() [Skotlex]
	struct block_list *bl;
	int blockcount = bl_list_count, i;
	struct map_data *mapdata = map_getmapdata(m);
	va_list ap;

	if ( x < 0 || y < 0 || x >= mapdata->xs || y >= mapdata->ys ) return 0;

	by = y / BLOCK_SIZE;
	bx = x / BLOCK_SIZE;

	if( type&~BL_MOB )
		for( bl = mapdata->block[ bx + by * mapdata->bxs ]; bl != NULL; bl = bl->next )
			if( bl->type&type && bl->x == x && bl->y == y && bl_list_count < BL_LIST_MAX )
				bl_list[ bl_list_count++ ] = bl;
	if( type&BL_MOB )
		for( bl = mapdata->block_mob[ bx + by * mapdata->bxs]; bl != NULL; bl = bl->next )
			if( bl->x == x && bl->y == y && bl_list_count < BL_LIST_MAX)
				bl_list[ bl_list_count++ ] = bl;

	if( bl_list_count >= BL_LIST_MAX )
		ShowWarning("map_foreachincell: block count too many!\n");

	map_freeblock_lock();

	for( i = blockcount; i < bl_list_count; i++ )
		if( bl_list[ i ]->prev ) { //func() may delete this bl_list[] slot, checking for prev ensures it wasn't queued for deletion.
			va_start(ap, type);
			returnCount += func(bl_list[ i ], ap);
			va_end(ap);
		}

	map_freeblock_unlock();

	bl_list_count = blockcount;
	return returnCount;
}

/*============================================================
* For checking a path between two points (x0, y0) and (x1, y1)
*------------------------------------------------------------*/
int map_foreachinpath(int (*func)(struct block_list*,va_list),int16 m,int16 x0,int16 y0,int16 x1,int16 y1,int16 range,int length, int type,...)
{
	int returnCount = 0;  //total sum of returned values of func() [Skotlex]
//////////////////////////////////////////////////////////////
//
// sharp shooting 3 [Skotlex]
//
//////////////////////////////////////////////////////////////
// problem:
// Same as Sharp Shooting 1. Hits all targets within range of
// the line.
// (t1,t2 t3 and t4 get hit)
//
//     target 1
//      x t4
//     t2
// t3 x
//   x
//  S
//////////////////////////////////////////////////////////////
// Methodology:
// My trigonometrics and math are a little rusty... so the approach I am writing
// here is basically do a double for to check for all targets in the square that
// contains the initial and final positions (area range increased to match the
// radius given), then for each object to test, calculate the distance to the
// path and include it if the range fits and the target is in the line (0<k<1,
// as they call it).
// The implementation I took as reference is found at
// http://astronomy.swin.edu.au/~pbourke/geometry/pointline/
// (they have a link to a C implementation, too)
// This approach is a lot like #2 commented on this function, which I have no
// idea why it was commented. I won't use doubles/floats, but pure int math for
// speed purposes. The range considered is always the same no matter how
// close/far the target is because that's how SharpShooting works currently in
// kRO.

	//Generic map_foreach* variables.
	int i, blockcount = bl_list_count;
	struct block_list *bl;
	int bx, by;
	//method specific variables
	int magnitude2, len_limit; //The square of the magnitude
	int k, xi, yi, xu, yu;
	int mx0 = x0, mx1 = x1, my0 = y0, my1 = y1;
	struct map_data *mapdata;
	va_list ap;

	//Avoid needless calculations by not getting the sqrt right away.
	#define MAGNITUDE2(x0, y0, x1, y1) ( ( ( x1 ) - ( x0 ) ) * ( ( x1 ) - ( x0 ) ) + ( ( y1 ) - ( y0 ) ) * ( ( y1 ) - ( y0 ) ) )

	if ( m < 0 )
		return 0;

	len_limit = magnitude2 = MAGNITUDE2(x0, y0, x1, y1);
	if ( magnitude2 < 1 ) //Same begin and ending point, can't trace path.
		return 0;

	if ( length ) { //Adjust final position to fit in the given area.
		//TODO: Find an alternate method which does not requires a square root calculation.
		k = (int)sqrt((float)magnitude2);
		mx1 = x0 + (x1 - x0) * length / k;
		my1 = y0 + (y1 - y0) * length / k;
		len_limit = MAGNITUDE2(x0, y0, mx1, my1);
	}
	//Expand target area to cover range.
	if ( mx0 > mx1 ) {
		mx0 += range;
		mx1 -= range;
	} else {
		mx0 -= range;
		mx1 += range;
	}
	if (my0 > my1) {
		my0 += range;
		my1 -= range;
	} else {
		my0 -= range;
		my1 += range;
	}

	//The two fors assume mx0 < mx1 && my0 < my1
	if ( mx0 > mx1 )
		SWAP(mx0, mx1);
	if ( my0 > my1 )
		SWAP(my0, my1);

	mapdata = map_getmapdata(m);
	mx0 = max(mx0, 0);
	my0 = max(my0, 0);
	mx1 = min(mx1, mapdata->xs - 1);
	my1 = min(my1, mapdata->ys - 1);

	range *= range << 8; //Values are shifted later on for higher precision using int math.

	if ( type&~BL_MOB )
		for ( by = my0 / BLOCK_SIZE; by <= my1 / BLOCK_SIZE; by++ ) {
			for( bx = mx0 / BLOCK_SIZE; bx <= mx1 / BLOCK_SIZE; bx++ ) {
				for( bl = mapdata->block[ bx + by * mapdata->bxs ]; bl != NULL; bl = bl->next ) {
					if( bl->prev && bl->type&type && bl_list_count < BL_LIST_MAX ) {
						xi = bl->x;
						yi = bl->y;

						k = ( xi - x0 ) * ( x1 - x0 ) + ( yi - y0 ) * ( y1 - y0 );

						if ( k < 0 || k > len_limit ) //Since more skills use this, check for ending point as well.
							continue;

						if ( k > magnitude2 && !path_search_long(NULL, m, x0, y0, xi, yi, CELL_CHKWALL) )
							continue; //Targets beyond the initial ending point need the wall check.

						//All these shifts are to increase the precision of the intersection point and distance considering how it's
						//int math.
						k  = ( k << 4 ) / magnitude2; //k will be between 1~16 instead of 0~1
						xi <<= 4;
						yi <<= 4;
						xu = ( x0 << 4 ) + k * ( x1 - x0 );
						yu = ( y0 << 4 ) + k * ( y1 - y0 );
						k  = MAGNITUDE2(xi, yi, xu, yu);

						//If all dot coordinates were <<4 the square of the magnitude is <<8
						if ( k > range )
							continue;

						bl_list[ bl_list_count++ ] = bl;
					}
				}
			}
		}
	 if( type&BL_MOB )
		for( by = my0 / BLOCK_SIZE; by <= my1 / BLOCK_SIZE; by++ ) {
			for( bx = mx0 / BLOCK_SIZE; bx <= mx1 / BLOCK_SIZE; bx++ ) {
				for( bl = mapdata->block_mob[ bx + by * mapdata->bxs ]; bl != NULL; bl = bl->next ) {
					if( bl->prev && bl_list_count < BL_LIST_MAX ) {
						xi = bl->x;
						yi = bl->y;
						k = ( xi - x0 ) * ( x1 - x0 ) + ( yi - y0 ) * ( y1 - y0 );

						if ( k < 0 || k > len_limit )
							continue;

						if ( k > magnitude2 && !path_search_long(NULL, m, x0, y0, xi, yi, CELL_CHKWALL) )
							continue; //Targets beyond the initial ending point need the wall check.

						k  = ( k << 4 ) / magnitude2; //k will be between 1~16 instead of 0~1
						xi <<= 4;
						yi <<= 4;
						xu = ( x0 << 4 ) + k * ( x1 - x0 );
						yu = ( y0 << 4 ) + k * ( y1 - y0 );
						k  = MAGNITUDE2(xi, yi, xu, yu);

						//If all dot coordinates were <<4 the square of the magnitude is <<8
						if ( k > range )
							continue;

						bl_list[ bl_list_count++ ] = bl;
					}
				}
			}
		}

	if( bl_list_count >= BL_LIST_MAX )
		ShowWarning("map_foreachinpath: block count too many!\n");

	map_freeblock_lock();

	for( i = blockcount; i < bl_list_count; i++ )
		if( bl_list[ i ]->prev ) { //func() may delete this bl_list[] slot, checking for prev ensures it wasn't queued for deletion.
			va_start(ap, type);
			returnCount += func(bl_list[ i ], ap);
			va_end(ap);
		}

	map_freeblock_unlock();

	bl_list_count = blockcount;
	return returnCount;	//[Skotlex]

}

/*========================================== [Playtester]
* Calls the given function for every object of a type that is on a path.
* The path goes into one of the eight directions and the direction is determined by the given coordinates.
* The path has a length, a width and an offset.
* The cost for diagonal movement is the same as for horizontal/vertical movement.
* @param m: ID of map
* @param x0: Start X
* @param y0: Start Y
* @param x1: X to calculate direction against
* @param y1: Y to calculate direction against
* @param range: Determines width of the path (width = range*2+1 cells)
* @param length: Length of the path
* @param offset: Moves the whole path, half-length for diagonal paths
* @param type: Type of bl to search for
*------------------------------------------*/
int map_foreachindir(int(*func)(struct block_list*, va_list), int16 m, int16 x0, int16 y0, int16 x1, int16 y1, int16 range, int length, int offset, int type, ...)
{
	int returnCount = 0;  //Total sum of returned values of func()

	int i, blockcount = bl_list_count;
	struct block_list *bl;
	int bx, by;
	int mx0, mx1, my0, my1, rx, ry;
	uint8 dir = map_calc_dir_xy(x0, y0, x1, y1, 6);
	short dx = dirx[dir];
	short dy = diry[dir];
	struct map_data *mapdata;
	va_list ap;

	if (m < 0)
		return 0;

	if (range < 0)
		return 0;
	if (length < 1)
		return 0;
	if (offset < 0)
		return 0;

	//Special offset handling for diagonal paths
	if (offset && (dir % 2)) {
		//So that diagonal paths can attach to each other, we have to work with half-tile offsets
		offset = (2 * offset) - 1;
		//To get the half-tiles we need to increase length by one
		length++;
	}

	mapdata = map_getmapdata(m);
	//Get area that needs to be checked
	mx0 = x0 + dx*(offset / ((dir % 2) + 1));
	my0 = y0 + dy*(offset / ((dir % 2) + 1));
	mx1 = x0 + dx*(offset / ((dir % 2) + 1) + length - 1);
	my1 = y0 + dy*(offset / ((dir % 2) + 1) + length - 1);

	//The following assumes mx0 < mx1 && my0 < my1
	if (mx0 > mx1)
		SWAP(mx0, mx1);
	if (my0 > my1)
		SWAP(my0, my1);

	//Apply width to the path by turning 90 degrees
	mx0 -= abs(range*dirx[(dir + 2) % 8]);
	my0 -= abs(range*diry[(dir + 2) % 8]);
	mx1 += abs(range*dirx[(dir + 2) % 8]);
	my1 += abs(range*diry[(dir + 2) % 8]);

	mx0 = max(mx0, 0);
	my0 = max(my0, 0);
	mx1 = min(mx1, mapdata->xs - 1);
	my1 = min(my1, mapdata->ys - 1);

	if (type&~BL_MOB) {
		for (by = my0 / BLOCK_SIZE; by <= my1 / BLOCK_SIZE; by++) {
			for (bx = mx0 / BLOCK_SIZE; bx <= mx1 / BLOCK_SIZE; bx++) {
				for (bl = mapdata->block[bx + by * mapdata->bxs]; bl != NULL; bl = bl->next) {
					if (bl->prev && bl->type&type && bl_list_count < BL_LIST_MAX) {
						//Check if inside search area
						if (bl->x < mx0 || bl->x > mx1 || bl->y < my0 || bl->y > my1)
							continue;
						//What matters now is the relative x and y from the start point
						rx = (bl->x - x0);
						ry = (bl->y - y0);
						//Do not hit source cell
						if (rx == 0 && ry == 0)
							continue;
						//This turns it so that the area that is hit is always with positive rx and ry
						rx *= dx;
						ry *= dy;
						//These checks only need to be done for diagonal paths
						if (dir % 2) {
							//Check for length
							if ((rx + ry < offset) || (rx + ry > 2 * (length + (offset/2) - 1)))
								continue;
							//Check for width
							if (abs(rx - ry) > 2 * range)
								continue;
						}
						//Everything else ok, check for line of sight from source
						if (!path_search_long(NULL, m, x0, y0, bl->x, bl->y, CELL_CHKWALL))
							continue;
						//All checks passed, add to list
						bl_list[bl_list_count++] = bl;
					}
				}
			}
		}
	}
	if (type&BL_MOB) {
		for (by = my0 / BLOCK_SIZE; by <= my1 / BLOCK_SIZE; by++) {
			for (bx = mx0 / BLOCK_SIZE; bx <= mx1 / BLOCK_SIZE; bx++) {
				for (bl = mapdata->block_mob[bx + by * mapdata->bxs]; bl != NULL; bl = bl->next) {
					if (bl->prev && bl_list_count < BL_LIST_MAX) {
						//Check if inside search area
						if (bl->x < mx0 || bl->x > mx1 || bl->y < my0 || bl->y > my1)
							continue;
						//What matters now is the relative x and y from the start point
						rx = (bl->x - x0);
						ry = (bl->y - y0);
						//Do not hit source cell
						if (rx == 0 && ry == 0)
							continue;
						//This turns it so that the area that is hit is always with positive rx and ry
						rx *= dx;
						ry *= dy;
						//These checks only need to be done for diagonal paths
						if (dir % 2) {
							//Check for length
							if ((rx + ry < offset) || (rx + ry > 2 * (length + (offset / 2) - 1)))
								continue;
							//Check for width
							if (abs(rx - ry) > 2 * range)
								continue;
						}
						//Everything else ok, check for line of sight from source
						if (!path_search_long(NULL, m, x0, y0, bl->x, bl->y, CELL_CHKWALL))
							continue;
						//All checks passed, add to list
						bl_list[bl_list_count++] = bl;
					}
				}
			}
		}
	}

	if( bl_list_count >= BL_LIST_MAX )
		ShowWarning("map_foreachindir: block count too many!\n");

	map_freeblock_lock();

	for( i = blockcount; i < bl_list_count; i++ )
		if( bl_list[ i ]->prev ) { //func() may delete this bl_list[] slot, checking for prev ensures it wasn't queued for deletion.
			va_start(ap, type);
			returnCount += func(bl_list[ i ], ap);
			va_end(ap);
		}

	map_freeblock_unlock();

	bl_list_count = blockcount;
	return returnCount;
}

// Copy of map_foreachincell, but applied to the whole map. [Skotlex]
int map_foreachinmap(int (*func)(struct block_list*,va_list), int16 m, int type,...)
{
	int b, bsize;
	int returnCount = 0;  //total sum of returned values of func() [Skotlex]
	struct block_list *bl;
	int blockcount = bl_list_count, i;
	struct map_data *mapdata = map_getmapdata(m);
	va_list ap;

	bsize = mapdata->bxs * mapdata->bys;

	if( type&~BL_MOB )
		for( b = 0; b < bsize; b++ )
			for( bl = mapdata->block[ b ]; bl != NULL; bl = bl->next )
				if( bl->type&type && bl_list_count < BL_LIST_MAX )
					bl_list[ bl_list_count++ ] = bl;

	if( type&BL_MOB )
		for( b = 0; b < bsize; b++ )
			for( bl = mapdata->block_mob[ b ]; bl != NULL; bl = bl->next )
				if( bl_list_count < BL_LIST_MAX )
					bl_list[ bl_list_count++ ] = bl;

	if( bl_list_count >= BL_LIST_MAX )
		ShowWarning("map_foreachinmap: block count too many!\n");

	map_freeblock_lock();

	for( i = blockcount; i < bl_list_count ; i++ )
		if( bl_list[ i ]->prev ) { //func() may delete this bl_list[] slot, checking for prev ensures it wasn't queued for deletion.
			va_start(ap, type);
			returnCount += func(bl_list[ i ], ap);
			va_end(ap);
		}

	map_freeblock_unlock();

	bl_list_count = blockcount;
	return returnCount;
}


/// Generates a new flooritem object id from the interval [MIN_FLOORITEM, MAX_FLOORITEM).
/// Used for floor items, skill units and chatroom objects.
/// @return The new object id
int map_get_new_object_id(void)
{
	static int last_object_id = MIN_FLOORITEM - 1;
	int i;

	// find a free id
	i = last_object_id + 1;
	while( i != last_object_id ) {
		if( i == MAX_FLOORITEM )
			i = MIN_FLOORITEM;

		if( !idb_exists(id_db, i) )
			break;

		++i;
	}

	if( i == last_object_id ) {
		ShowError("map_addobject: no free object id!\n");
		return 0;
	}

	// update cursor
	last_object_id = i;

	return i;
}

/*==========================================
 * Timered function to clear the floor (remove remaining item)
 * Called each flooritem_lifetime ms
 *------------------------------------------*/
TIMER_FUNC(map_clearflooritem_timer){
	struct flooritem_data* fitem = (struct flooritem_data*)idb_get(id_db, id);

	if (fitem == NULL || fitem->bl.type != BL_ITEM || (fitem->cleartimer != tid)) {
		ShowError("map_clearflooritem_timer : error\n");
		return 1;
	}


	if (pet_db_search(fitem->item.nameid, PET_EGG))
		intif_delete_petdata(MakeDWord(fitem->item.card[1], fitem->item.card[2]));

	clif_clearflooritem(fitem, 0);
	map_deliddb(&fitem->bl);
	map_delblock(&fitem->bl);
	map_freeblock(&fitem->bl);
	return 0;
}

/*
 * clears a single bl item out of the map.
 */
void map_clearflooritem(struct block_list *bl) {
	struct flooritem_data* fitem = (struct flooritem_data*)bl;

	if( fitem->cleartimer != INVALID_TIMER )
		delete_timer(fitem->cleartimer,map_clearflooritem_timer);

	clif_clearflooritem(fitem, 0);
	map_deliddb(&fitem->bl);
	map_delblock(&fitem->bl);
	map_freeblock(&fitem->bl);
}

/*==========================================
 * (m,x,y) locates a random available free cell around the given coordinates
 * to place an BL_ITEM object. Scan area is 9x9, returns 1 on success.
 * x and y are modified with the target cell when successful.
 *------------------------------------------*/
int map_searchrandfreecell(int16 m,int16 *x,int16 *y,int stack) {
	int free_cell,i,j;
	int free_cells[9][2];
	struct map_data *mapdata = map_getmapdata(m);

	for(free_cell=0,i=-1;i<=1;i++){
		if(i+*y<0 || i+*y>=mapdata->ys)
			continue;
		for(j=-1;j<=1;j++){
			if(j+*x<0 || j+*x>=mapdata->xs)
				continue;
			if(map_getcell(m,j+*x,i+*y,CELL_CHKNOPASS) && !map_getcell(m,j+*x,i+*y,CELL_CHKICEWALL))
				continue;
			//Avoid item stacking to prevent against exploits. [Skotlex]
			if(stack && map_count_oncell(m,j+*x,i+*y, BL_ITEM, 0) > stack)
				continue;
			free_cells[free_cell][0] = j+*x;
			free_cells[free_cell++][1] = i+*y;
		}
	}
	if(free_cell==0)
		return 0;
	free_cell = rnd()%free_cell;
	*x = free_cells[free_cell][0];
	*y = free_cells[free_cell][1];
	return 1;
}


static int map_count_sub(struct block_list *bl,va_list ap)
{
	return 1;
}

/*==========================================
 * Locates a random spare cell around the object given, using range as max
 * distance from that spot. Used for warping functions. Use range < 0 for
 * whole map range.
 * Returns 1 on success. when it fails and src is available, x/y are set to src's
 * src can be null as long as flag&1
 * when ~flag&1, m is not needed.
 * Flag values:
 * &1 = random cell must be around given m,x,y, not around src
 * &2 = the target should be able to walk to the target tile.
 * &4 = there shouldn't be any players around the target tile (use the no_spawn_on_player setting)
 *------------------------------------------*/
int map_search_freecell(struct block_list *src, int16 m, int16 *x,int16 *y, int16 rx, int16 ry, int flag)
{
	int tries, spawn=0;
	int bx, by;
	int rx2 = 2*rx+1;
	int ry2 = 2*ry+1;

	if( !src && (!(flag&1) || flag&2) )
	{
		ShowDebug("map_search_freecell: Incorrect usage! When src is NULL, flag has to be &1 and can't have &2\n");
		return 0;
	}

	if (flag&1) {
		bx = *x;
		by = *y;
	} else {
		bx = src->x;
		by = src->y;
		m = src->m;
	}
	if (!rx && !ry) {
		//No range? Return the target cell then....
		*x = bx;
		*y = by;
		return map_getcell(m,*x,*y,CELL_CHKREACH);
	}

	struct map_data *mapdata = map_getmapdata(m);

	if (rx >= 0 && ry >= 0) {
		tries = rx2*ry2;
		if (tries > 100) tries = 100;
	} else {
		tries = mapdata->xs*mapdata->ys;
		if (tries > 500) tries = 500;
	}

	while(tries--) {
		*x = (rx >= 0)?(rnd()%rx2-rx+bx):(rnd()%(mapdata->xs-2)+1);
		*y = (ry >= 0)?(rnd()%ry2-ry+by):(rnd()%(mapdata->ys-2)+1);

		if (*x == bx && *y == by)
			continue; //Avoid picking the same target tile.

		if (map_getcell(m,*x,*y,CELL_CHKREACH))
		{
			if(flag&2 && !unit_can_reach_pos(src, *x, *y, 1))
				continue;
			if(flag&4) {
				if (spawn >= 100) return 0; //Limit of retries reached.
				if (spawn++ < battle_config.no_spawn_on_player &&
					map_foreachinallarea(map_count_sub, m,
						*x-AREA_SIZE, *y-AREA_SIZE,
					  	*x+AREA_SIZE, *y+AREA_SIZE, BL_PC)
				)
				continue;
			}
			return 1;
		}
	}
	*x = bx;
	*y = by;
	return 0;
}

/*==========================================
 * Locates the closest, walkable cell with no blocks of a certain type on it
 * Returns true on success and sets x and y to cell found.
 * Otherwise returns false and x and y are not changed.
 * type: Types of block to count
 * flag: 
 *		0x1 - only count standing units
 *------------------------------------------*/
bool map_closest_freecell(int16 m, int16 *x, int16 *y, int type, int flag)
{
	uint8 dir = 6;
	int16 tx = *x;
	int16 ty = *y;
	int costrange = 10;

	if(!map_count_oncell(m, tx, ty, type, flag))
		return true; //Current cell is free

	//Algorithm only works up to costrange of 34
	while(costrange <= 34) {
		short dx = dirx[dir];
		short dy = diry[dir];

		//Linear search
		if(dir%2 == 0 && costrange%MOVE_COST == 0) {
			tx = *x+dx*(costrange/MOVE_COST);
			ty = *y+dy*(costrange/MOVE_COST);
			if(!map_count_oncell(m, tx, ty, type, flag) && map_getcell(m,tx,ty,CELL_CHKPASS)) {
				*x = tx;
				*y = ty;
				return true;
			}
		} 
		//Full diagonal search
		else if(dir%2 == 1 && costrange%MOVE_DIAGONAL_COST == 0) {
			tx = *x+dx*(costrange/MOVE_DIAGONAL_COST);
			ty = *y+dy*(costrange/MOVE_DIAGONAL_COST);
			if(!map_count_oncell(m, tx, ty, type, flag) && map_getcell(m,tx,ty,CELL_CHKPASS)) {
				*x = tx;
				*y = ty;
				return true;
			}
		}
		//One cell diagonal, rest linear (TODO: Find a better algorithm for this)
		else if(dir%2 == 1 && costrange%MOVE_COST == 4) {
			tx = *x+dx*((dir%4==3)?(costrange/MOVE_COST):1);
			ty = *y+dy*((dir%4==1)?(costrange/MOVE_COST):1);
			if(!map_count_oncell(m, tx, ty, type, flag) && map_getcell(m,tx,ty,CELL_CHKPASS)) {
				*x = tx;
				*y = ty;
				return true;
			}
			tx = *x+dx*((dir%4==1)?(costrange/MOVE_COST):1);
			ty = *y+dy*((dir%4==3)?(costrange/MOVE_COST):1);
			if(!map_count_oncell(m, tx, ty, type, flag) && map_getcell(m,tx,ty,CELL_CHKPASS)) {
				*x = tx;
				*y = ty;
				return true;
			}
		}

		//Get next direction
		if (dir == 5) {
			//Diagonal search complete, repeat with higher cost range
			if(costrange == 14) costrange += 6;
			else if(costrange == 28 || costrange >= 38) costrange += 2;
			else costrange += 4;
			dir = 6;
		} else if (dir == 4) {
			//Linear search complete, switch to diagonal directions
			dir = 7;
		} else {
			dir = (dir+2)%8;
		}
	}

	return false;
}

/*==========================================
 * Add an item in floor to location (m,x,y) and add restriction for those who could pickup later
 * NB : If charids are null their no restriction for pickup
 * @param item_data : item attributes
 * @param amount : items quantity
 * @param m : mapid
 * @param x : x coordinates
 * @param y : y coordinates
 * @param first_charid : 1st player that could loot the item (only charid that could loot for first_get_tick duration)
 * @param second_charid :  2nd player that could loot the item (2nd charid that could loot for second_get_charid duration)
 * @param third_charid : 3rd player that could loot the item (3rd charid that could loot for third_get_charid duration)
 * @param flag: &1 MVP item. &2 do stacking check. &4 bypass droppable check.
 * @param mob_id: Monster ID if dropped by monster
 * @return 0:failure, x:item_gid [MIN_FLOORITEM;MAX_FLOORITEM]==[2;START_ACCOUNT_NUM]
 *------------------------------------------*/
int map_addflooritem(struct item *item, int amount, int16 m, int16 x, int16 y, int first_charid, int second_charid, int third_charid, int flags, unsigned short mob_id)
{
	int r;
	struct flooritem_data *fitem = NULL;

	nullpo_ret(item);

	if (!(flags&4) && battle_config.item_onfloor && (itemdb_traderight(item->nameid)&1))
		return 0; //can't be dropped

	if (!map_searchrandfreecell(m,&x,&y,flags&2?1:0))
		return 0;
	r = rnd();

	CREATE(fitem, struct flooritem_data, 1);
	fitem->bl.type=BL_ITEM;
	fitem->bl.prev = fitem->bl.next = NULL;
	fitem->bl.m=m;
	fitem->bl.x=x;
	fitem->bl.y=y;
	fitem->bl.id = map_get_new_object_id();
	if (fitem->bl.id==0) {
		aFree(fitem);
		return 0;
	}

	fitem->first_get_charid = first_charid;
	fitem->first_get_tick = gettick() + (flags&1 ? battle_config.mvp_item_first_get_time : battle_config.item_first_get_time);
	fitem->second_get_charid = second_charid;
	fitem->second_get_tick = fitem->first_get_tick + (flags&1 ? battle_config.mvp_item_second_get_time : battle_config.item_second_get_time);
	fitem->third_get_charid = third_charid;
	fitem->third_get_tick = fitem->second_get_tick + (flags&1 ? battle_config.mvp_item_third_get_time : battle_config.item_third_get_time);
	fitem->mob_id = mob_id;

	memcpy(&fitem->item,item,sizeof(*item));
	fitem->item.amount = amount;
	fitem->subx = (r&3)*3+3;
	fitem->suby = ((r>>2)&3)*3+3;
	fitem->cleartimer = add_timer(gettick()+battle_config.flooritem_lifetime,map_clearflooritem_timer,fitem->bl.id,0);

	map_addiddb(&fitem->bl);
	if (map_addblock(&fitem->bl))
		return 0;
	clif_dropflooritem(fitem);

	return fitem->bl.id;
}

/**
 * @see DBCreateData
 */
static DBData create_charid2nick(DBKey key, va_list args)
{
	struct charid2nick *p;
	CREATE(p, struct charid2nick, 1);
	return db_ptr2data(p);
}

/// Adds(or replaces) the nick of charid to nick_db and fulfils pending requests.
/// Does nothing if the character is online.
void map_addnickdb(int charid, const char* nick)
{
	struct charid2nick* p;
	
	if( map_charid2sd(charid) )
		return;// already online

	p = (struct charid2nick*)idb_ensure(nick_db, charid, create_charid2nick);
	safestrncpy(p->nick, nick, sizeof(p->nick));

	while( p->requests ) {
		struct map_session_data* sd;
		struct charid_request* req;
		req = p->requests;
		p->requests = req->next;
		sd = map_charid2sd(req->charid);
		if( sd )
			clif_solved_charname(sd->fd, charid, p->nick);
		aFree(req);
	}
}

/// Removes the nick of charid from nick_db.
/// Sends name to all pending requests on charid.
void map_delnickdb(int charid, const char* name)
{
	struct charid2nick* p;
	DBData data;

	if (!nick_db->remove(nick_db, db_i2key(charid), &data) || (p = (struct charid2nick*)db_data2ptr(&data)) == NULL)
		return;

	while( p->requests ) {
		struct charid_request* req;
		struct map_session_data* sd;
		req = p->requests;
		p->requests = req->next;
		sd = map_charid2sd(req->charid);
		if( sd )
			clif_solved_charname(sd->fd, charid, name);
		aFree(req);
	}
	aFree(p);
}

/// Notifies sd of the nick of charid.
/// Uses the name in the character if online.
/// Uses the name in nick_db if offline.
void map_reqnickdb(struct map_session_data * sd, int charid)
{
	struct charid2nick* p;
	struct charid_request* req;
	struct map_session_data* tsd;

	nullpo_retv(sd);

	tsd = map_charid2sd(charid);
	if( tsd )
	{
		clif_solved_charname(sd->fd, charid, tsd->status.name);
		return;
	}

	p = (struct charid2nick*)idb_ensure(nick_db, charid, create_charid2nick);
	if( *p->nick )
	{
		clif_solved_charname(sd->fd, charid, p->nick);
		return;
	}
	// not in cache, request it
	CREATE(req, struct charid_request, 1);
	req->next = p->requests;
	p->requests = req;
	chrif_searchcharid(charid);
}

/*==========================================
 * add bl to id_db
 *------------------------------------------*/
void map_addiddb(struct block_list *bl)
{
	nullpo_retv(bl);

	if( bl->type == BL_PC )
	{
		TBL_PC* sd = (TBL_PC*)bl;
		idb_put(pc_db,sd->bl.id,sd);
		uidb_put(charid_db,sd->status.char_id,sd);
	}
	else if( bl->type == BL_MOB )
	{
		TBL_MOB* md = (TBL_MOB*)bl;
		idb_put(mobid_db,bl->id,bl);

		if( md->state.boss )
			idb_put(bossid_db, bl->id, bl);
	}

	if( bl->type & BL_REGEN )
		idb_put(regen_db, bl->id, bl);

	idb_put(id_db,bl->id,bl);
}

/*==========================================
 * remove bl from id_db
 *------------------------------------------*/
void map_deliddb(struct block_list *bl)
{
	nullpo_retv(bl);

	if( bl->type == BL_PC )
	{
		TBL_PC* sd = (TBL_PC*)bl;
		idb_remove(pc_db,sd->bl.id);
		uidb_remove(charid_db,sd->status.char_id);
	}
	else if( bl->type == BL_MOB )
	{
		idb_remove(mobid_db,bl->id);
		idb_remove(bossid_db,bl->id);
	}

	if( bl->type & BL_REGEN )
		idb_remove(regen_db,bl->id);

	idb_remove(id_db,bl->id);
}

/*==========================================
 * Standard call when a player connection is closed.
 *------------------------------------------*/
int map_quit(struct map_session_data *sd) {
	int i;

	if (sd->state.keepshop == false) { // Close vending/buyingstore
		if (sd->state.vending)
			vending_closevending(sd);
		else if (sd->state.buyingstore)
			buyingstore_close(sd);
	}

	if(!sd->state.active) { //Removing a player that is not active.
		struct auth_node *node = chrif_search(sd->status.account_id);
		if (node && node->char_id == sd->status.char_id &&
			node->state != ST_LOGOUT)
			//Except when logging out, clear the auth-connect data immediately.
			chrif_auth_delete(node->account_id, node->char_id, node->state);
		//Non-active players should not have loaded any data yet (or it was cleared already) so no additional cleanups are needed.
		return 0;
	}

	if (sd->expiration_tid != INVALID_TIMER)
		delete_timer(sd->expiration_tid, pc_expiration_timer);

	if (sd->npc_timer_id != INVALID_TIMER) //Cancel the event timer.
		npc_timerevent_quit(sd);

	if (sd->autotrade_tid != INVALID_TIMER)
		delete_timer(sd->autotrade_tid, pc_autotrade_timer);

	if (sd->npc_id)
		npc_event_dequeue(sd);

	if( sd->bg_id )
		bg_team_leave(sd,1);

	if( sd->status.clan_id )
		clan_member_left(sd);

	pc_itemcd_do(sd,false);

	npc_script_event(sd, NPCE_LOGOUT);

	//Unit_free handles clearing the player related data,
	//map_quit handles extra specific data which is related to quitting normally
	//(changing map-servers invokes unit_free but bypasses map_quit)
	if( sd->sc.count ) {
		//Status that are not saved...
		status_change_end(&sd->bl, SC_BOSSMAPINFO, INVALID_TIMER);
		status_change_end(&sd->bl, SC_AUTOTRADE, INVALID_TIMER);
		status_change_end(&sd->bl, SC_SPURT, INVALID_TIMER);
		status_change_end(&sd->bl, SC_BERSERK, INVALID_TIMER);
		status_change_end(&sd->bl, SC__BLOODYLUST, INVALID_TIMER);
		status_change_end(&sd->bl, SC_TRICKDEAD, INVALID_TIMER);
		status_change_end(&sd->bl, SC_LEADERSHIP, INVALID_TIMER);
		status_change_end(&sd->bl, SC_GLORYWOUNDS, INVALID_TIMER);
		status_change_end(&sd->bl, SC_SOULCOLD, INVALID_TIMER);
		status_change_end(&sd->bl, SC_HAWKEYES, INVALID_TIMER);
		status_change_end(&sd->bl, SC_CHASEWALK2, INVALID_TIMER);
		if(sd->sc.data[SC_ENDURE] && sd->sc.data[SC_ENDURE]->val4)
			status_change_end(&sd->bl, SC_ENDURE, INVALID_TIMER); //No need to save infinite endure.
		if(sd->sc.data[SC_PROVOKE] && sd->sc.data[SC_PROVOKE]->timer == INVALID_TIMER)
			status_change_end(&sd->bl, SC_PROVOKE, INVALID_TIMER); //Infinite provoke ends on logout
		status_change_end(&sd->bl, SC_WEIGHT50, INVALID_TIMER);
		status_change_end(&sd->bl, SC_WEIGHT90, INVALID_TIMER);
		status_change_end(&sd->bl, SC_SATURDAYNIGHTFEVER, INVALID_TIMER);
		status_change_end(&sd->bl, SC_KYOUGAKU, INVALID_TIMER);
		status_change_end(&sd->bl, SC_C_MARKER, INVALID_TIMER);
		status_change_end(&sd->bl, SC_READYSTORM, INVALID_TIMER);
		status_change_end(&sd->bl, SC_READYDOWN, INVALID_TIMER);
		status_change_end(&sd->bl, SC_READYTURN, INVALID_TIMER);
		status_change_end(&sd->bl, SC_READYCOUNTER, INVALID_TIMER);
		status_change_end(&sd->bl, SC_DODGE, INVALID_TIMER);
		status_change_end(&sd->bl, SC_CBC, INVALID_TIMER);
		status_change_end(&sd->bl, SC_EQC, INVALID_TIMER);
		status_change_end(&sd->bl, SC_SPRITEMABLE, INVALID_TIMER);
		status_change_end(&sd->bl, SC_SV_ROOTTWIST, INVALID_TIMER);
		// Remove visuals effect from headgear
		status_change_end(&sd->bl, SC_MOONSTAR, INVALID_TIMER); 
		status_change_end(&sd->bl, SC_SUPER_STAR, INVALID_TIMER); 
		status_change_end(&sd->bl, SC_STRANGELIGHTS, INVALID_TIMER); 
		status_change_end(&sd->bl, SC_DECORATION_OF_MUSIC, INVALID_TIMER); 
		if (battle_config.debuff_on_logout&1) { //Remove negative buffs
			status_change_end(&sd->bl, SC_ORCISH, INVALID_TIMER);
			status_change_end(&sd->bl, SC_STRIPWEAPON, INVALID_TIMER);
			status_change_end(&sd->bl, SC_STRIPARMOR, INVALID_TIMER);
			status_change_end(&sd->bl, SC_STRIPSHIELD, INVALID_TIMER);
			status_change_end(&sd->bl, SC_STRIPHELM, INVALID_TIMER);
			status_change_end(&sd->bl, SC_EXTREMITYFIST, INVALID_TIMER);
			status_change_end(&sd->bl, SC_EXPLOSIONSPIRITS, INVALID_TIMER);
			if(sd->sc.data[SC_REGENERATION] && sd->sc.data[SC_REGENERATION]->val4)
				status_change_end(&sd->bl, SC_REGENERATION, INVALID_TIMER);
			//TO-DO Probably there are way more NPC_type negative status that are removed
			status_change_end(&sd->bl, SC_CHANGEUNDEAD, INVALID_TIMER);
			// Both these statuses are removed on logout. [L0ne_W0lf]
			status_change_end(&sd->bl, SC_SLOWCAST, INVALID_TIMER);
			status_change_end(&sd->bl, SC_CRITICALWOUND, INVALID_TIMER);
			status_change_end(&sd->bl, SC_H_MINE, INVALID_TIMER);
			status_change_end(&sd->bl, SC_ANTI_M_BLAST, INVALID_TIMER);
			status_change_end(&sd->bl, SC_B_TRAP, INVALID_TIMER);
		}
		if (battle_config.debuff_on_logout&2) { //Remove positive buffs
			status_change_end(&sd->bl, SC_MAXIMIZEPOWER, INVALID_TIMER);
			status_change_end(&sd->bl, SC_MAXOVERTHRUST, INVALID_TIMER);
			status_change_end(&sd->bl, SC_STEELBODY, INVALID_TIMER);
			status_change_end(&sd->bl, SC_PRESERVE, INVALID_TIMER);
			status_change_end(&sd->bl, SC_KAAHI, INVALID_TIMER);
			status_change_end(&sd->bl, SC_SPIRIT, INVALID_TIMER);
			status_change_end(&sd->bl, SC_HEAT_BARREL, INVALID_TIMER);
			status_change_end(&sd->bl, SC_P_ALTER, INVALID_TIMER);
			status_change_end(&sd->bl, SC_E_CHAIN, INVALID_TIMER);
			status_change_end(&sd->bl, SC_SIGHTBLASTER, INVALID_TIMER);
			status_change_end(&sd->bl, SC_BENEDICTIO, INVALID_TIMER);
			status_change_end(&sd->bl, SC_GLASTHEIM_ATK, INVALID_TIMER);
			status_change_end(&sd->bl, SC_GLASTHEIM_DEF, INVALID_TIMER);
			status_change_end(&sd->bl, SC_GLASTHEIM_HEAL, INVALID_TIMER);
			status_change_end(&sd->bl, SC_GLASTHEIM_HIDDEN, INVALID_TIMER);
			status_change_end(&sd->bl, SC_GLASTHEIM_STATE, INVALID_TIMER);
			status_change_end(&sd->bl, SC_GLASTHEIM_ITEMDEF, INVALID_TIMER);
			status_change_end(&sd->bl, SC_GLASTHEIM_HPSP, INVALID_TIMER);
		}
	}

	for (i = 0; i < EQI_MAX; i++) {
		if (sd->equip_index[i] >= 0)
			if (pc_isequip(sd,sd->equip_index[i]))
				pc_unequipitem(sd,sd->equip_index[i],2);
	}

	// Return loot to owner
	if( sd->pd ) pet_lootitem_drop(sd->pd, sd);

	if (sd->ed) // Remove effects here rather than unit_remove_map_pc so we don't clear on Teleport/map change.
		elemental_clean_effect(sd->ed);

	if (sd->state.permanent_speed == 1) sd->state.permanent_speed = 0; // Remove lock so speed is set back to normal at login.

	struct map_data *mapdata = map_getmapdata(sd->bl.m);

	if( mapdata->instance_id )
		instance_delusers(mapdata->instance_id);

	unit_remove_map_pc(sd,CLR_RESPAWN);

	if( mapdata->instance_id ) { // Avoid map conflicts and warnings on next login
		int16 m;
		struct point *pt;
		if( mapdata->save.map )
			pt = &mapdata->save;
		else
			pt = &sd->status.save_point;

		if( (m=map_mapindex2mapid(pt->map)) >= 0 )
		{
			sd->bl.m = m;
			sd->bl.x = pt->x;
			sd->bl.y = pt->y;
			sd->mapindex = pt->map;
		}
	}

	if (sd->state.vending)
		idb_remove(vending_getdb(), sd->status.char_id);

	if (sd->state.buyingstore)
		idb_remove(buyingstore_getdb(), sd->status.char_id);

	pc_damage_log_clear(sd,0);
	party_booking_delete(sd); // Party Booking [Spiria]
	pc_makesavestatus(sd);
	pc_clean_skilltree(sd);
	pc_crimson_marker_clear(sd);
	chrif_save(sd, CSAVE_QUIT|CSAVE_INVENTORY|CSAVE_CART);
	unit_free_pc(sd);
	return 0;
}

/*==========================================
 * Lookup, id to session (player,mob,npc,homon,merc..)
 *------------------------------------------*/
struct map_session_data * map_id2sd(int id){
	if (id <= 0) return NULL;
	return (struct map_session_data*)idb_get(pc_db,id);
}

struct mob_data * map_id2md(int id){
	if (id <= 0) return NULL;
	return (struct mob_data*)idb_get(mobid_db,id);
}

struct npc_data * map_id2nd(int id){
	struct block_list* bl = map_id2bl(id);
	return BL_CAST(BL_NPC, bl);
}

struct homun_data* map_id2hd(int id){
	struct block_list* bl = map_id2bl(id);
	return BL_CAST(BL_HOM, bl);
}

struct mercenary_data* map_id2mc(int id){
	struct block_list* bl = map_id2bl(id);
	return BL_CAST(BL_MER, bl);
}

struct pet_data* map_id2pd(int id){
	struct block_list* bl = map_id2bl(id);
	return BL_CAST(BL_PET, bl);
}

struct elemental_data* map_id2ed(int id) {
	struct block_list* bl = map_id2bl(id);
	return BL_CAST(BL_ELEM, bl);
}

struct chat_data* map_id2cd(int id){
	struct block_list* bl = map_id2bl(id);
	return BL_CAST(BL_CHAT, bl);
}

/// Returns the nick of the target charid or NULL if unknown (requests the nick to the char server).
const char* map_charid2nick(int charid)
{
	struct charid2nick *p;
	struct map_session_data* sd;

	sd = map_charid2sd(charid);
	if( sd )
		return sd->status.name;// character is online, return it's name

	p = (struct charid2nick*)idb_ensure(nick_db, charid, create_charid2nick);
	if( *p->nick )
		return p->nick;// name in nick_db

	chrif_searchcharid(charid);// request the name
	return NULL;
}

/// Returns the struct map_session_data of the charid or NULL if the char is not online.
struct map_session_data* map_charid2sd(int charid)
{
	return (struct map_session_data*)uidb_get(charid_db, charid);
}

/*==========================================
 * Search session data from a nick name
 * (without sensitive case if necessary)
 * return map_session_data pointer or NULL
 *------------------------------------------*/
struct map_session_data * map_nick2sd(const char *nick, bool allow_partial)
{
	struct map_session_data* sd;
	struct map_session_data* found_sd;
	struct s_mapiterator* iter;
	size_t nicklen;
	int qty = 0;

	if( nick == NULL )
		return NULL;

	nicklen = strlen(nick);
	iter = mapit_getallusers();

	found_sd = NULL;
	for( sd = (TBL_PC*)mapit_first(iter); mapit_exists(iter); sd = (TBL_PC*)mapit_next(iter) )
	{
		if( allow_partial && battle_config.partial_name_scan )
		{// partial name search
			if( strnicmp(sd->status.name, nick, nicklen) == 0 )
			{
				found_sd = sd;

				if( strcmp(sd->status.name, nick) == 0 )
				{// Perfect Match
					qty = 1;
					break;
				}

				qty++;
			}
		}
		else if( strcasecmp(sd->status.name, nick) == 0 )
		{// exact search only
			found_sd = sd;
			qty = 1;
			break;
		}
	}
	mapit_free(iter);

	if( battle_config.partial_name_scan && qty != 1 )
		found_sd = NULL;

	return found_sd;
}

/*==========================================
 * Looksup id_db DBMap and returns BL pointer of 'id' or NULL if not found
 *------------------------------------------*/
struct block_list * map_id2bl(int id) {
	return (struct block_list*)idb_get(id_db,id);
}

/**
 * Same as map_id2bl except it only checks for its existence
 **/
bool map_blid_exists( int id ) {
	return (idb_exists(id_db,id));
}

/*==========================================
 * Convex Mirror
 *------------------------------------------*/
struct mob_data * map_getmob_boss(int16 m)
{
	DBIterator* iter;
	struct mob_data *md = NULL;
	bool found = false;

	iter = db_iterator(bossid_db);
	for( md = (struct mob_data*)dbi_first(iter); dbi_exists(iter); md = (struct mob_data*)dbi_next(iter) )
	{
		if( md->bl.m == m )
		{
			found = true;
			break;
		}
	}
	dbi_destroy(iter);

	return (found)? md : NULL;
}

struct mob_data * map_id2boss(int id)
{
	if (id <= 0) return NULL;
	return (struct mob_data*)idb_get(bossid_db,id);
}

/// Applies func to all the players in the db.
/// Stops iterating if func returns -1.
void map_foreachpc(int (*func)(struct map_session_data* sd, va_list args), ...)
{
	DBIterator* iter;
	struct map_session_data* sd;

	iter = db_iterator(pc_db);
	for( sd = (struct map_session_data*)dbi_first(iter); dbi_exists(iter); sd = (struct map_session_data*)dbi_next(iter) )
	{
		va_list args;
		int ret;

		va_start(args, func);
		ret = func(sd, args);
		va_end(args);
		if( ret == -1 )
			break;// stop iterating
	}
	dbi_destroy(iter);
}

/// Applies func to all the mobs in the db.
/// Stops iterating if func returns -1.
void map_foreachmob(int (*func)(struct mob_data* md, va_list args), ...)
{
	DBIterator* iter;
	struct mob_data* md;

	iter = db_iterator(mobid_db);
	for( md = (struct mob_data*)dbi_first(iter); dbi_exists(iter); md = (struct mob_data*)dbi_next(iter) )
	{
		va_list args;
		int ret;

		va_start(args, func);
		ret = func(md, args);
		va_end(args);
		if( ret == -1 )
			break;// stop iterating
	}
	dbi_destroy(iter);
}

/// Applies func to all the npcs in the db.
/// Stops iterating if func returns -1.
void map_foreachnpc(int (*func)(struct npc_data* nd, va_list args), ...)
{
	DBIterator* iter;
	struct block_list* bl;

	iter = db_iterator(id_db);
	for( bl = (struct block_list*)dbi_first(iter); dbi_exists(iter); bl = (struct block_list*)dbi_next(iter) )
	{
		if( bl->type == BL_NPC )
		{
			struct npc_data* nd = (struct npc_data*)bl;
			va_list args;
			int ret;

			va_start(args, func);
			ret = func(nd, args);
			va_end(args);
			if( ret == -1 )
				break;// stop iterating
		}
	}
	dbi_destroy(iter);
}

/// Applies func to everything in the db.
/// Stops iterating if func returns -1.
void map_foreachregen(int (*func)(struct block_list* bl, va_list args), ...)
{
	DBIterator* iter;
	struct block_list* bl;

	iter = db_iterator(regen_db);
	for( bl = (struct block_list*)dbi_first(iter); dbi_exists(iter); bl = (struct block_list*)dbi_next(iter) )
	{
		va_list args;
		int ret;

		va_start(args, func);
		ret = func(bl, args);
		va_end(args);
		if( ret == -1 )
			break;// stop iterating
	}
	dbi_destroy(iter);
}

/// Applies func to everything in the db.
/// Stops iterating if func returns -1.
void map_foreachiddb(int (*func)(struct block_list* bl, va_list args), ...)
{
	DBIterator* iter;
	struct block_list* bl;

	iter = db_iterator(id_db);
	for( bl = (struct block_list*)dbi_first(iter); dbi_exists(iter); bl = (struct block_list*)dbi_next(iter) )
	{
		va_list args;
		int ret;

		va_start(args, func);
		ret = func(bl, args);
		va_end(args);
		if( ret == -1 )
			break;// stop iterating
	}
	dbi_destroy(iter);
}

/// Iterator.
/// Can filter by bl type.
struct s_mapiterator
{
	enum e_mapitflags flags;// flags for special behaviour
	enum bl_type types;// what bl types to return
	DBIterator* dbi;// database iterator
};

/// Returns true if the block_list matches the description in the iterator.
///
/// @param _mapit_ Iterator
/// @param _bl_ block_list
/// @return true if it matches
#define MAPIT_MATCHES(_mapit_,_bl_) \
	( \
		( (_bl_)->type & (_mapit_)->types /* type matches */ ) \
	)

/// Allocates a new iterator.
/// Returns the new iterator.
/// types can represent several BL's as a bit field.
/// TODO should this be expanded to allow filtering of map/guild/party/chat/cell/area/...?
///
/// @param flags Flags of the iterator
/// @param type Target types
/// @return Iterator
struct s_mapiterator* mapit_alloc(enum e_mapitflags flags, enum bl_type types)
{
	struct s_mapiterator* mapit;

	CREATE(mapit, struct s_mapiterator, 1);
	mapit->flags = flags;
	mapit->types = types;
	if( types == BL_PC )       mapit->dbi = db_iterator(pc_db);
	else if( types == BL_MOB ) mapit->dbi = db_iterator(mobid_db);
	else                       mapit->dbi = db_iterator(id_db);
	return mapit;
}

/// Frees the iterator.
///
/// @param mapit Iterator
void mapit_free(struct s_mapiterator* mapit)
{
	nullpo_retv(mapit);

	dbi_destroy(mapit->dbi);
	aFree(mapit);
}

/// Returns the first block_list that matches the description.
/// Returns NULL if not found.
///
/// @param mapit Iterator
/// @return first block_list or NULL
struct block_list* mapit_first(struct s_mapiterator* mapit)
{
	struct block_list* bl;

	nullpo_retr(NULL,mapit);

	for( bl = (struct block_list*)dbi_first(mapit->dbi); bl != NULL; bl = (struct block_list*)dbi_next(mapit->dbi) )
	{
		if( MAPIT_MATCHES(mapit,bl) )
			break;// found match
	}
	return bl;
}

/// Returns the last block_list that matches the description.
/// Returns NULL if not found.
///
/// @param mapit Iterator
/// @return last block_list or NULL
struct block_list* mapit_last(struct s_mapiterator* mapit)
{
	struct block_list* bl;

	nullpo_retr(NULL,mapit);

	for( bl = (struct block_list*)dbi_last(mapit->dbi); bl != NULL; bl = (struct block_list*)dbi_prev(mapit->dbi) )
	{
		if( MAPIT_MATCHES(mapit,bl) )
			break;// found match
	}
	return bl;
}

/// Returns the next block_list that matches the description.
/// Returns NULL if not found.
///
/// @param mapit Iterator
/// @return next block_list or NULL
struct block_list* mapit_next(struct s_mapiterator* mapit)
{
	struct block_list* bl;

	nullpo_retr(NULL,mapit);

	for( ; ; )
	{
		bl = (struct block_list*)dbi_next(mapit->dbi);
		if( bl == NULL )
			break;// end
		if( MAPIT_MATCHES(mapit,bl) )
			break;// found a match
		// try next
	}
	return bl;
}

/// Returns the previous block_list that matches the description.
/// Returns NULL if not found.
///
/// @param mapit Iterator
/// @return previous block_list or NULL
struct block_list* mapit_prev(struct s_mapiterator* mapit)
{
	struct block_list* bl;

	nullpo_retr(NULL,mapit);

	for( ; ; )
	{
		bl = (struct block_list*)dbi_prev(mapit->dbi);
		if( bl == NULL )
			break;// end
		if( MAPIT_MATCHES(mapit,bl) )
			break;// found a match
		// try prev
	}
	return bl;
}

/// Returns true if the current block_list exists in the database.
///
/// @param mapit Iterator
/// @return true if it exists
bool mapit_exists(struct s_mapiterator* mapit)
{
	nullpo_retr(false,mapit);

	return dbi_exists(mapit->dbi);
}

/*==========================================
 * Add npc-bl to id_db, basically register npc to map
 *------------------------------------------*/
bool map_addnpc(int16 m,struct npc_data *nd)
{
	nullpo_ret(nd);

	if( m < 0 )
		return false;

	struct map_data *mapdata = map_getmapdata(m);

	if( mapdata->npc_num == MAX_NPC_PER_MAP )
	{
		ShowWarning("too many NPCs in one map %s\n",mapdata->name);
		return false;
	}

	mapdata->npc[mapdata->npc_num]=nd;
	mapdata->npc_num++;
	idb_put(id_db,nd->bl.id,nd);
	return true;
}

/*==========================================
 * Add an instance map
 *------------------------------------------*/
int map_addinstancemap(int src_m, unsigned short instance_id)
{
<<<<<<< HEAD
	int dst_m = -1, i;
	const char *iname;
=======
	int16 src_m = map_mapname2mapid(name);
	char iname[MAP_NAME_LENGTH];
>>>>>>> 584fcac4
	size_t num_cell, size;

	if(src_m < 0)
		return -1;

	iname = map_mapid2mapname(src_m);
	if(strlen(iname) > 20) {
		// against buffer overflow
		ShowError("map_addisntancemap: can't add long map name \"%s\"\n", iname);
		return -2;
	}

	// Copy the map
	int16 dst_m = static_cast<int16>(map.size());
	struct map_data *src_map = map_getmapdata(src_m);

<<<<<<< HEAD
=======
	map.insert({ dst_m, *src_map });

	// Retrieve new map data
	struct map_data *dst_map = map_getmapdata(dst_m);

	strcpy(iname, name);

>>>>>>> 584fcac4
	// Alter the name
	// Due to this being custom we only worry about preserving as many characters as necessary for accurate map distinguishing
	// This also allows us to maintain complete independence with main map functions
	if((strchr(iname,'@') == NULL) && strlen(iname) > 8) {
<<<<<<< HEAD
		memmove((void*)iname, iname+(strlen(iname)-9), strlen(iname));
		snprintf(map[dst_m].name, sizeof(map[dst_m].name),"%hu#%s", instance_id, iname);
=======
		memmove(iname, iname+(strlen(iname)-9), strlen(iname));
		snprintf(dst_map->name, sizeof(dst_map->name),"%hu#%s", instance_id, iname);
>>>>>>> 584fcac4
	} else
		snprintf(dst_map->name, sizeof(dst_map->name),"%.3hu%s", instance_id, iname);
	dst_map->name[MAP_NAME_LENGTH-1] = '\0';

	// Mimic questinfo
	if( src_map->qi_count ) {
		dst_map->qi_count = src_map->qi_count;
		CREATE( dst_map->qi_data, struct questinfo, dst_map->qi_count );
		memcpy( dst_map->qi_data, src_map->qi_data, dst_map->qi_count * sizeof(struct questinfo) );
	}

	dst_map->m = dst_m;
	dst_map->instance_id = instance_id;
	dst_map->instance_src_map = src_m;
	dst_map->users = 0;

	memset(dst_map->npc, 0, sizeof(dst_map->npc));
	dst_map->npc_num = 0;

	// Reallocate cells
	num_cell = dst_map->xs * dst_map->ys;
	CREATE( dst_map->cell, struct mapcell, num_cell );
	memcpy( dst_map->cell, src_map->cell, num_cell * sizeof(struct mapcell) );

	size = dst_map->bxs * dst_map->bys * sizeof(struct block_list*);
	dst_map->block = (struct block_list **)aCalloc(1,size);
	dst_map->block_mob = (struct block_list **)aCalloc(1,size);

	dst_map->index = mapindex_addmap(-1, dst_map->name);
	dst_map->channel = NULL;
	dst_map->mob_delete_timer = INVALID_TIMER;

	map_addmap2db(dst_map);

	return dst_m;
}

/*==========================================
 * Set player to save point when they leave
 *------------------------------------------*/
static int map_instancemap_leave(struct block_list *bl, va_list ap)
{
	struct map_session_data* sd;

	nullpo_retr(0, bl);
	nullpo_retr(0, sd = (struct map_session_data *)bl);

	pc_setpos(sd, sd->status.save_point.map, sd->status.save_point.x, sd->status.save_point.y, CLR_TELEPORT);

	return 1;
}

/*==========================================
 * Remove all units from instance
 *------------------------------------------*/
static int map_instancemap_clean(struct block_list *bl, va_list ap)
{
	nullpo_retr(0, bl);
	switch(bl->type) {
		/*case BL_PC:
		// BL_PET, BL_HOM, BL_MER, and BL_ELEM are moved when BL_PC warped out in map_instancemap_leave
			map_quit((struct map_session_data *) bl);
			break;*/
		case BL_NPC:
			npc_unload((struct npc_data *)bl,true);
			break;
		case BL_MOB:
			unit_free(bl,CLR_OUTSIGHT);
			break;
		case BL_ITEM:
			map_clearflooritem(bl);
			break;
		case BL_SKILL:
			skill_delunit((struct skill_unit *) bl);
			break;
	}

	return 1;
}

static void map_free_questinfo(int m);

/*==========================================
 * Deleting an instance map
 *------------------------------------------*/
int map_delinstancemap(int m)
{
	struct map_data *mapdata = map_getmapdata(m);

	if(m < 0 || !mapdata->instance_id)
		return 0;

	// Kick everyone out
	map_foreachinmap(map_instancemap_leave, m, BL_PC);

	// Do the unit cleanup
	map_foreachinmap(map_instancemap_clean, m, BL_ALL);

	if( mapdata->mob_delete_timer != INVALID_TIMER )
		delete_timer(mapdata->mob_delete_timer, map_removemobs_timer);

	// Free memory
	aFree(mapdata->cell);
	aFree(mapdata->block);
	aFree(mapdata->block_mob);
	map_free_questinfo(m);
	mapdata->damage_adjust = {};

	mapindex_removemap( mapdata->index );
	map_removemapdb(mapdata);
	map.erase(m);
	return 1;
}

/*=========================================
 * Dynamic Mobs [Wizputer]
 *-----------------------------------------*/
// Stores the spawn data entry in the mob list.
// Returns the index of successful, or -1 if the list was full.
int map_addmobtolist(unsigned short m, struct spawn_data *spawn)
{
	size_t i;
	struct map_data *mapdata = map_getmapdata(m);

	ARR_FIND( 0, MAX_MOB_LIST_PER_MAP, i, mapdata->moblist[i] == NULL );
	if( i < MAX_MOB_LIST_PER_MAP )
	{
		mapdata->moblist[i] = spawn;
		return static_cast<int>(i);
	}
	return -1;
}

void map_spawnmobs(int16 m)
{
	int i, k=0;
	struct map_data *mapdata = map_getmapdata(m);

	if (mapdata->mob_delete_timer != INVALID_TIMER)
	{	//Mobs have not been removed yet [Skotlex]
		delete_timer(mapdata->mob_delete_timer, map_removemobs_timer);
		mapdata->mob_delete_timer = INVALID_TIMER;
		return;
	}
	for(i=0; i<MAX_MOB_LIST_PER_MAP; i++)
		if(mapdata->moblist[i]!=NULL)
		{
			k+=mapdata->moblist[i]->num;
			npc_parse_mob2(mapdata->moblist[i]);
		}

	if (battle_config.etc_log && k > 0)
	{
		ShowStatus("Map %s: Spawned '" CL_WHITE "%d" CL_RESET "' mobs.\n",mapdata->name, k);
	}
}

int map_removemobs_sub(struct block_list *bl, va_list ap)
{
	struct mob_data *md = (struct mob_data *)bl;
	nullpo_ret(md);

	//When not to remove mob:
	// doesn't respawn and is not a slave
	if( !md->spawn && !md->master_id )
		return 0;
	// respawn data is not in cache
	if( md->spawn && !md->spawn->state.dynamic )
		return 0;
	// hasn't spawned yet
	if( md->spawn_timer != INVALID_TIMER )
		return 0;
	// is damaged and mob_remove_damaged is off
	if( !battle_config.mob_remove_damaged && md->status.hp < md->status.max_hp )
		return 0;
	// is a mvp
	if( md->db->mexp > 0 )
		return 0;

	unit_free(&md->bl,CLR_OUTSIGHT);

	return 1;
}

TIMER_FUNC(map_removemobs_timer){
	int count;
	const int16 m = id;

	if (m < 0)
	{	//Incorrect map id!
		ShowError("map_removemobs_timer error: timer %d points to invalid map %d\n",tid, m);
		return 0;
	}

	struct map_data *mapdata = map_getmapdata(m);

	if (mapdata->mob_delete_timer != tid)
	{	//Incorrect timer call!
		ShowError("map_removemobs_timer mismatch: %d != %d (map %s)\n",mapdata->mob_delete_timer, tid, mapdata->name);
		return 0;
	}
	mapdata->mob_delete_timer = INVALID_TIMER;
	if (mapdata->users > 0) //Map not empty!
		return 1;

	count = map_foreachinmap(map_removemobs_sub, m, BL_MOB);

	if (battle_config.etc_log && count > 0)
		ShowStatus("Map %s: Removed '" CL_WHITE "%d" CL_RESET "' mobs.\n",mapdata->name, count);

	return 1;
}

void map_removemobs(int16 m)
{
	struct map_data *mapdata = map_getmapdata(m);

	if (mapdata->mob_delete_timer != INVALID_TIMER) // should never happen
		return; //Mobs are already scheduled for removal

	// Don't remove mobs on instance map
	if (mapdata->instance_id)
		return;

	mapdata->mob_delete_timer = add_timer(gettick()+battle_config.mob_remove_delay, map_removemobs_timer, m, 0);
}

/*==========================================
 * Check for map_name from map_id
 *------------------------------------------*/
const char* map_mapid2mapname(int m)
{
<<<<<<< HEAD
	if (map[m].instance_id) { // Instance map check
		auto &idata = instances[map[m].instance_id];

		if (idata == nullptr) // This shouldn't happen but if it does give them the map we intended to give
			return map[m].name;
=======
	struct map_data *mapdata = map_getmapdata(m);

	if (mapdata->instance_id) { // Instance map check
		struct instance_data *im = &instance_data[mapdata->instance_id];

		if (!im) // This shouldn't happen but if it does give them the map we intended to give
			return mapdata->name;
>>>>>>> 584fcac4
		else {
			uint16 i;

			for (i = 0; i < idata->map.size(); i++) { // Loop to find the src map we want
				if (idata->map[i].m == m)
					return map[idata->map[i].src_m].name;
			}
		}
	}

	return mapdata->name;
}

/*==========================================
 * Hookup, get map_id from map_name
 *------------------------------------------*/
int16 map_mapname2mapid(const char* name)
{
	unsigned short map_index;
	map_index = mapindex_name2id(name);
	if (!map_index)
		return -1;
	return map_mapindex2mapid(map_index);
}

/*==========================================
 * Returns the map of the given mapindex. [Skotlex]
 *------------------------------------------*/
int16 map_mapindex2mapid(unsigned short mapindex)
{
	struct map_data *md=NULL;

	if (!mapindex)
		return -1;

	md = (struct map_data*)uidb_get(map_db,(unsigned int)mapindex);
	if(md==NULL || md->cell==NULL)
		return -1;
	return md->m;
}

/*==========================================
 * Switching Ip, port ? (like changing map_server) get ip/port from map_name
 *------------------------------------------*/
int map_mapname2ipport(unsigned short name, uint32* ip, uint16* port)
{
	struct map_data_other_server *mdos;

	mdos = (struct map_data_other_server*)uidb_get(map_db,(unsigned int)name);
	if(mdos==NULL || mdos->cell) //If gat isn't null, this is a local map.
		return -1;
	*ip=mdos->ip;
	*port=mdos->port;
	return 0;
}

/*==========================================
 * Checks if both dirs point in the same direction.
 *------------------------------------------*/
int map_check_dir(int s_dir,int t_dir)
{
	if(s_dir == t_dir)
		return 0;
	switch(s_dir) {
		case 0: if(t_dir == 7 || t_dir == 1 || t_dir == 0) return 0; break;
		case 1: if(t_dir == 0 || t_dir == 2 || t_dir == 1) return 0; break;
		case 2: if(t_dir == 1 || t_dir == 3 || t_dir == 2) return 0; break;
		case 3: if(t_dir == 2 || t_dir == 4 || t_dir == 3) return 0; break;
		case 4: if(t_dir == 3 || t_dir == 5 || t_dir == 4) return 0; break;
		case 5: if(t_dir == 4 || t_dir == 6 || t_dir == 5) return 0; break;
		case 6: if(t_dir == 5 || t_dir == 7 || t_dir == 6) return 0; break;
		case 7: if(t_dir == 6 || t_dir == 0 || t_dir == 7) return 0; break;
	}
	return 1;
}

/*==========================================
 * Returns the direction of the given cell, relative to 'src'
 *------------------------------------------*/
uint8 map_calc_dir(struct block_list* src, int16 x, int16 y)
{
	uint8 dir = 0;

	nullpo_ret(src);

	dir = map_calc_dir_xy(src->x, src->y, x, y, unit_getdir(src));

	return dir;
}

/*==========================================
 * Returns the direction of the given cell, relative to source cell
 * Use this if you don't have a block list available to check against
 *------------------------------------------*/
uint8 map_calc_dir_xy(int16 srcx, int16 srcy, int16 x, int16 y, uint8 srcdir) {
	uint8 dir = 0;
	int dx, dy;

	dx = x-srcx;
	dy = y-srcy;
	if( dx == 0 && dy == 0 )
	{	// both are standing on the same spot
		// aegis-style, makes knockback default to the left
		// athena-style, makes knockback default to behind 'src'
		dir = (battle_config.knockback_left ? 6 : srcdir);
	}
	else if( dx >= 0 && dy >=0 )
	{	// upper-right
		if( dx >= dy*3 )      dir = 6;	// right
		else if( dx*3 < dy )  dir = 0;	// up
		else                  dir = 7;	// up-right
	}
	else if( dx >= 0 && dy <= 0 )
	{	// lower-right
		if( dx >= -dy*3 )     dir = 6;	// right
		else if( dx*3 < -dy ) dir = 4;	// down
		else                  dir = 5;	// down-right
	}
	else if( dx <= 0 && dy <= 0 )
	{	// lower-left
		if( dx*3 >= dy )      dir = 4;	// down
		else if( dx < dy*3 )  dir = 2;	// left
		else                  dir = 3;	// down-left
	}
	else
	{	// upper-left
		if( -dx*3 <= dy )     dir = 0;	// up
		else if( -dx > dy*3 ) dir = 2;	// left
		else                  dir = 1;	// up-left
	}
	return dir;
}

/*==========================================
 * Randomizes target cell x,y to a random walkable cell that
 * has the same distance from object as given coordinates do. [Skotlex]
 *------------------------------------------*/
int map_random_dir(struct block_list *bl, int16 *x, int16 *y)
{
	short xi = *x-bl->x;
	short yi = *y-bl->y;
	short i=0;
	int dist2 = xi*xi + yi*yi;
	short dist = (short)sqrt((float)dist2);

	if (dist < 1) dist =1;

	do {
		short j = 1 + 2*(rnd()%4); //Pick a random diagonal direction
		short segment = 1+(rnd()%dist); //Pick a random interval from the whole vector in that direction
		xi = bl->x + segment*dirx[j];
		segment = (short)sqrt((float)(dist2 - segment*segment)); //The complement of the previously picked segment
		yi = bl->y + segment*diry[j];
	} while (
		(map_getcell(bl->m,xi,yi,CELL_CHKNOPASS) || !path_search(NULL,bl->m,bl->x,bl->y,xi,yi,1,CELL_CHKNOREACH))
		&& (++i)<100 );

	if (i < 100) {
		*x = xi;
		*y = yi;
		return 1;
	}
	return 0;
}

// gat system
inline static struct mapcell map_gat2cell(int gat) {
	struct mapcell cell;

	memset(&cell,0,sizeof(struct mapcell));

	switch( gat ) {
		case 0: cell.walkable = 1; cell.shootable = 1; cell.water = 0; break; // walkable ground
		case 1: cell.walkable = 0; cell.shootable = 0; cell.water = 0; break; // non-walkable ground
		case 2: cell.walkable = 1; cell.shootable = 1; cell.water = 0; break; // ???
		case 3: cell.walkable = 1; cell.shootable = 1; cell.water = 1; break; // walkable water
		case 4: cell.walkable = 1; cell.shootable = 1; cell.water = 0; break; // ???
		case 5: cell.walkable = 0; cell.shootable = 1; cell.water = 0; break; // gap (snipable)
		case 6: cell.walkable = 1; cell.shootable = 1; cell.water = 0; break; // ???
		default:
			ShowWarning("map_gat2cell: unrecognized gat type '%d'\n", gat);
			break;
	}

	return cell;
}

static int map_cell2gat(struct mapcell cell)
{
	if( cell.walkable == 1 && cell.shootable == 1 && cell.water == 0 ) return 0;
	if( cell.walkable == 0 && cell.shootable == 0 && cell.water == 0 ) return 1;
	if( cell.walkable == 1 && cell.shootable == 1 && cell.water == 1 ) return 3;
	if( cell.walkable == 0 && cell.shootable == 1 && cell.water == 0 ) return 5;

	ShowWarning("map_cell2gat: cell has no matching gat type\n");
	return 1; // default to 'wall'
}

/*==========================================
 * Confirm if celltype in (m,x,y) match the one given in cellchk
 *------------------------------------------*/
int map_getcell(int16 m,int16 x,int16 y,cell_chk cellchk)
{
	if (m < 0)
		return 0;
	else
		return map_getcellp(map_getmapdata(m), x, y, cellchk);
}

int map_getcellp(struct map_data* m,int16 x,int16 y,cell_chk cellchk)
{
	struct mapcell cell;

	nullpo_ret(m);

	//NOTE: this intentionally overrides the last row and column
	if(x<0 || x>=m->xs-1 || y<0 || y>=m->ys-1)
		return( cellchk == CELL_CHKNOPASS );

	cell = m->cell[x + y*m->xs];

	switch(cellchk)
	{
		// gat type retrieval
		case CELL_GETTYPE:
			return map_cell2gat(cell);

		// base gat type checks
		case CELL_CHKWALL:
			return (!cell.walkable && !cell.shootable);

		case CELL_CHKWATER:
			return (cell.water);

		case CELL_CHKCLIFF:
			return (!cell.walkable && cell.shootable);


		// base cell type checks
		case CELL_CHKNPC:
			return (cell.npc);
		case CELL_CHKBASILICA:
			return (cell.basilica);
		case CELL_CHKLANDPROTECTOR:
			return (cell.landprotector);
		case CELL_CHKNOVENDING:
			return (cell.novending);
		case CELL_CHKNOCHAT:
			return (cell.nochat);
		case CELL_CHKMAELSTROM:
			return (cell.maelstrom);
		case CELL_CHKICEWALL:
			return (cell.icewall);

		// special checks
		case CELL_CHKPASS:
#ifdef CELL_NOSTACK
			if (cell.cell_bl >= battle_config.custom_cell_stack_limit) return 0;
#endif
		case CELL_CHKREACH:
			return (cell.walkable);

		case CELL_CHKNOPASS:
#ifdef CELL_NOSTACK
			if (cell.cell_bl >= battle_config.custom_cell_stack_limit) return 1;
#endif
		case CELL_CHKNOREACH:
			return (!cell.walkable);

		case CELL_CHKSTACK:
#ifdef CELL_NOSTACK
			return (cell.cell_bl >= battle_config.custom_cell_stack_limit);
#else
			return 0;
#endif

		default:
			return 0;
	}
}

/*==========================================
 * Change the type/flags of a map cell
 * 'cell' - which flag to modify
 * 'flag' - true = on, false = off
 *------------------------------------------*/
void map_setcell(int16 m, int16 x, int16 y, cell_t cell, bool flag)
{
	int j;
	struct map_data *mapdata = map_getmapdata(m);

	if( m < 0 || x < 0 || x >= mapdata->xs || y < 0 || y >= mapdata->ys )
		return;

	j = x + y*mapdata->xs;

	switch( cell ) {
		case CELL_WALKABLE:      mapdata->cell[j].walkable = flag;      break;
		case CELL_SHOOTABLE:     mapdata->cell[j].shootable = flag;     break;
		case CELL_WATER:         mapdata->cell[j].water = flag;         break;

		case CELL_NPC:           mapdata->cell[j].npc = flag;           break;
		case CELL_BASILICA:      mapdata->cell[j].basilica = flag;      break;
		case CELL_LANDPROTECTOR: mapdata->cell[j].landprotector = flag; break;
		case CELL_NOVENDING:     mapdata->cell[j].novending = flag;     break;
		case CELL_NOCHAT:        mapdata->cell[j].nochat = flag;        break;
		case CELL_MAELSTROM:	 mapdata->cell[j].maelstrom = flag;	  break;
		case CELL_ICEWALL:		 mapdata->cell[j].icewall = flag;		  break;
		default:
			ShowWarning("map_setcell: invalid cell type '%d'\n", (int)cell);
			break;
	}
}

void map_setgatcell(int16 m, int16 x, int16 y, int gat)
{
	int j;
	struct mapcell cell;
	struct map_data *mapdata = map_getmapdata(m);

	if( m < 0 || x < 0 || x >= mapdata->xs || y < 0 || y >= mapdata->ys )
		return;

	j = x + y*mapdata->xs;

	cell = map_gat2cell(gat);
	mapdata->cell[j].walkable = cell.walkable;
	mapdata->cell[j].shootable = cell.shootable;
	mapdata->cell[j].water = cell.water;
}

/*==========================================
 * Invisible Walls
 *------------------------------------------*/
static DBMap* iwall_db;

void map_iwall_nextxy(int16 x, int16 y, int8 dir, int pos, int16 *x1, int16 *y1)
{
	if( dir == 0 || dir == 4 )
		*x1 = x; // Keep X
	else if( dir > 0 && dir < 4 )
		*x1 = x - pos; // Going left
	else
		*x1 = x + pos; // Going right

	if( dir == 2 || dir == 6 )
		*y1 = y;
	else if( dir > 2 && dir < 6 )
		*y1 = y - pos;
	else
		*y1 = y + pos;
}

bool map_iwall_set(int16 m, int16 x, int16 y, int size, int8 dir, bool shootable, const char* wall_name)
{
	struct iwall_data *iwall;
	int i;
	int16 x1 = 0, y1 = 0;

	if( size < 1 || !wall_name )
		return false;

	if( (iwall = (struct iwall_data *)strdb_get(iwall_db, wall_name)) != NULL )
		return false; // Already Exists

	if( map_getcell(m, x, y, CELL_CHKNOREACH) )
		return false; // Starting cell problem

	CREATE(iwall, struct iwall_data, 1);
	iwall->m = m;
	iwall->x = x;
	iwall->y = y;
	iwall->size = size;
	iwall->dir = dir;
	iwall->shootable = shootable;
	safestrncpy(iwall->wall_name, wall_name, sizeof(iwall->wall_name));

	for( i = 0; i < size; i++ )
	{
		map_iwall_nextxy(x, y, dir, i, &x1, &y1);

		if( map_getcell(m, x1, y1, CELL_CHKNOREACH) )
			break; // Collision

		map_setcell(m, x1, y1, CELL_WALKABLE, false);
		map_setcell(m, x1, y1, CELL_SHOOTABLE, shootable);

		clif_changemapcell(0, m, x1, y1, map_getcell(m, x1, y1, CELL_GETTYPE), ALL_SAMEMAP);
	}

	iwall->size = i;

	struct map_data *mapdata = map_getmapdata(m);

	strdb_put(iwall_db, iwall->wall_name, iwall);
	mapdata->iwall_num++;

	return true;
}

void map_iwall_get(struct map_session_data *sd) {
	struct iwall_data *iwall;
	DBIterator* iter;
	int16 x1, y1;
	int i;
	struct map_data *mapdata = map_getmapdata(sd->bl.m);

	if( mapdata->iwall_num < 1 )
		return;

	iter = db_iterator(iwall_db);
	for( iwall = (struct iwall_data *)dbi_first(iter); dbi_exists(iter); iwall = (struct iwall_data *)dbi_next(iter) ) {
		if( iwall->m != sd->bl.m )
			continue;

		for( i = 0; i < iwall->size; i++ ) {
			map_iwall_nextxy(iwall->x, iwall->y, iwall->dir, i, &x1, &y1);
			clif_changemapcell(sd->fd, iwall->m, x1, y1, map_getcell(iwall->m, x1, y1, CELL_GETTYPE), SELF);
		}
	}
	dbi_destroy(iter);
}

bool map_iwall_remove(const char *wall_name)
{
	struct iwall_data *iwall;
	int16 i, x1, y1;

	if( (iwall = (struct iwall_data *)strdb_get(iwall_db, wall_name)) == NULL )
		return false; // Nothing to do

	for( i = 0; i < iwall->size; i++ ) {
		map_iwall_nextxy(iwall->x, iwall->y, iwall->dir, i, &x1, &y1);

		map_setcell(iwall->m, x1, y1, CELL_SHOOTABLE, true);
		map_setcell(iwall->m, x1, y1, CELL_WALKABLE, true);

		clif_changemapcell(0, iwall->m, x1, y1, map_getcell(iwall->m, x1, y1, CELL_GETTYPE), ALL_SAMEMAP);
	}

	map_getmapdata(iwall->m)->iwall_num--;
	strdb_remove(iwall_db, iwall->wall_name);
	return true;
}

/**
 * @see DBCreateData
 */
static DBData create_map_data_other_server(DBKey key, va_list args)
{
	struct map_data_other_server *mdos;
	unsigned short mapindex = (unsigned short)key.ui;
	mdos=(struct map_data_other_server *)aCalloc(1,sizeof(struct map_data_other_server));
	mdos->index = mapindex;
	memcpy(mdos->name, mapindex_id2name(mapindex), MAP_NAME_LENGTH);
	return db_ptr2data(mdos);
}

/*==========================================
 * Add mapindex to db of another map server
 *------------------------------------------*/
int map_setipport(unsigned short mapindex, uint32 ip, uint16 port)
{
	struct map_data_other_server *mdos;

	mdos= (struct map_data_other_server *)uidb_ensure(map_db,(unsigned int)mapindex, create_map_data_other_server);

	if(mdos->cell) //Local map,Do nothing. Give priority to our own local maps over ones from another server. [Skotlex]
		return 0;
	if(ip == clif_getip() && port == clif_getport()) {
		//That's odd, we received info that we are the ones with this map, but... we don't have it.
		ShowFatalError("map_setipport : received info that this map-server SHOULD have map '%s', but it is not loaded.\n",mapindex_id2name(mapindex));
		exit(EXIT_FAILURE);
	}
	mdos->ip   = ip;
	mdos->port = port;
	return 1;
}

/**
 * Delete all the other maps server management
 * @see DBApply
 */
int map_eraseallipport_sub(DBKey key, DBData *data, va_list va)
{
	struct map_data_other_server *mdos = (struct map_data_other_server *)db_data2ptr(data);
	if(mdos->cell == NULL) {
		db_remove(map_db,key);
		aFree(mdos);
	}
	return 0;
}

int map_eraseallipport(void)
{
	map_db->foreach(map_db,map_eraseallipport_sub);
	return 1;
}

/*==========================================
 * Delete mapindex from db of another map server
 *------------------------------------------*/
int map_eraseipport(unsigned short mapindex, uint32 ip, uint16 port)
{
	struct map_data_other_server *mdos;

	mdos = (struct map_data_other_server*)uidb_get(map_db,(unsigned int)mapindex);
	if(!mdos || mdos->cell) //Map either does not exists or is a local map.
		return 0;

	if(mdos->ip==ip && mdos->port == port) {
		uidb_remove(map_db,(unsigned int)mapindex);
		aFree(mdos);
		return 1;
	}
	return 0;
}

/*==========================================
 * [Shinryo]: Init the mapcache
 *------------------------------------------*/
static char *map_init_mapcache(FILE *fp)
{
	size_t size = 0;
	char *buffer;

	// No file open? Return..
	nullpo_ret(fp);

	// Get file size
	fseek(fp, 0, SEEK_END);
	size = ftell(fp);
	fseek(fp, 0, SEEK_SET);

	// Allocate enough space
	CREATE(buffer, char, size);

	// No memory? Return..
	nullpo_ret(buffer);

	// Read file into buffer..
	if(fread(buffer, 1, size, fp) != size) {
		ShowError("map_init_mapcache: Could not read entire mapcache file\n");
		return NULL;
	}

	return buffer;
}

/*==========================================
 * Map cache reading
 * [Shinryo]: Optimized some behaviour to speed this up
 *==========================================*/
int map_readfromcache(struct map_data *m, char *buffer, char *decode_buffer)
{
	int i;
	struct map_cache_main_header *header = (struct map_cache_main_header *)buffer;
	struct map_cache_map_info *info = NULL;
	char *p = buffer + sizeof(struct map_cache_main_header);

	for(i = 0; i < header->map_count; i++) {
		info = (struct map_cache_map_info *)p;

		if( strcmp(m->name, info->name) == 0 )
			break; // Map found

		// Jump to next entry..
		p += sizeof(struct map_cache_map_info) + info->len;
	}

	if( info && i < header->map_count ) {
		unsigned long size, xy;

		if( info->xs <= 0 || info->ys <= 0 )
			return 0;// Invalid

		m->xs = info->xs;
		m->ys = info->ys;
		size = (unsigned long)info->xs*(unsigned long)info->ys;

		if(size > MAX_MAP_SIZE) {
			ShowWarning("map_readfromcache: %s exceeded MAX_MAP_SIZE of %d\n", info->name, MAX_MAP_SIZE);
			return 0; // Say not found to remove it from list.. [Shinryo]
		}

		// TO-DO: Maybe handle the scenario, if the decoded buffer isn't the same size as expected? [Shinryo]
		decode_zip(decode_buffer, &size, p+sizeof(struct map_cache_map_info), info->len);

		CREATE(m->cell, struct mapcell, size);


		for( xy = 0; xy < size; ++xy )
			m->cell[xy] = map_gat2cell(decode_buffer[xy]);

		return 1;
	}

	return 0; // Not found
}

int map_addmap(char* mapname)
{
	if( strcmpi(mapname,"clear")==0 )
	{
		map.clear();
		return 0;
	}

	struct map_data entry = {};

	mapindex_getmapname(mapname, entry.name);
	map.insert({ static_cast<int16>(map.size()), entry });
	return 0;
}

static void map_delmapid(int id)
{
	ShowNotice("Removing map [ %s ] from maplist" CL_CLL "\n",map_getmapdata(id)->name);
	map.erase(id);
}

int map_delmap(char* mapname){
	char map_name[MAP_NAME_LENGTH];

	if (strcmpi(mapname, "all") == 0) {
		map.clear();
		return 0;
	}

	mapindex_getmapname(mapname, map_name);
	for( auto& pair : map ){
		if (strcmp(pair.second.name, map_name) == 0) {
			map_delmapid(pair.first);
			return 1;
		}
	}

	return 0;
}

/// Initializes map flags and adjusts them depending on configuration.
void map_flags_init(void){
	for( auto& pair : map ){
		struct map_data *mapdata = &pair.second;
		union u_mapflag_args args = {};

		args.flag_val = 100;

		// additional mapflag data
		mapdata->zone = 0; // restricted mapflag zone
		map_setmapflag(pair.first, MF_NOCOMMAND, false); // nocommand mapflag level
		map_setmapflag_sub(pair.first, MF_BEXP, true, &args); // per map base exp multiplicator
		map_setmapflag_sub(pair.first, MF_JEXP, true, &args); // per map job exp multiplicator

		// skill damage
		mapdata->damage_adjust = {};

		// adjustments
		if( battle_config.pk_mode )
			map_setmapflag(pair.first, MF_PVP, true); // make all maps pvp for pk_mode [Valaris]

		map_free_questinfo(pair.first);
	}
}

#define NO_WATER 1000000

/*
 * Reads from the .rsw for each map
 * Returns water height (or NO_WATER if file doesn't exist) or other error is encountered.
 * Assumed path for file is data/mapname.rsw
 * Credits to LittleWolf
 */
int map_waterheight(char* mapname)
{
	char fn[256];
 	char *rsw, *found;

	//Look up for the rsw
	sprintf(fn, "data\\%s.rsw", mapname);

	found = grfio_find_file(fn);
	if (found) strcpy(fn, found); // replace with real name

	// read & convert fn
	rsw = (char *) grfio_read (fn);
	if (rsw)
	{	//Load water height from file
		int wh = (int) *(float*)(rsw+166); //FIXME Casting between integer* and float* which have an incompatible binary data representation.
		aFree(rsw);
		return wh;
	}
	ShowWarning("Failed to find water level for (%s)\n", mapname, fn);
	return NO_WATER;
}

/*==================================
 * .GAT format
 *----------------------------------*/
int map_readgat (struct map_data* m)
{
	char filename[256];
	uint8* gat;
	int water_height;
	size_t xy, off, num_cells;

	sprintf(filename, "data\\%s.gat", m->name);

	gat = (uint8 *) grfio_read(filename);
	if (gat == NULL)
		return 0;

	m->xs = *(int32*)(gat+6);
	m->ys = *(int32*)(gat+10);
	num_cells = m->xs * m->ys;
	CREATE(m->cell, struct mapcell, num_cells);

	water_height = map_waterheight(m->name);

	// Set cell properties
	off = 14;
	for( xy = 0; xy < num_cells; ++xy )
	{
		// read cell data
		float height = *(float*)( gat + off      );
		uint32 type = *(uint32*)( gat + off + 16 );
		off += 20;

		if( type == 0 && water_height != NO_WATER && height > water_height )
			type = 3; // Cell is 0 (walkable) but under water level, set to 3 (walkable water)

		m->cell[xy] = map_gat2cell(type);
	}

	aFree(gat);

	return 1;
}

/*======================================
 * Add/Remove map to the map_db
 *--------------------------------------*/
void map_addmap2db(struct map_data *m)
{
	uidb_put(map_db, (unsigned int)m->index, m);
}

void map_removemapdb(struct map_data *m)
{
	uidb_remove(map_db, (unsigned int)m->index);
}

/*======================================
 * Initiate maps loading stage
 *--------------------------------------*/
int map_readallmaps (void)
{
	FILE* fp=NULL;
	// Has the uncompressed gat data of all maps, so just one allocation has to be made
	char *map_cache_buffer[2] = {
		NULL,
		NULL
	};
	char map_cache_decode_buffer[MAX_MAP_SIZE];

	if( enable_grf )
		ShowStatus("Loading maps (using GRF files)...\n");
	else {
		const char* mapcachefilepath[] = {
			"db/" DBPATH "map_cache.dat",
			"db/import/map_cache.dat"
		};

		for( int i = 0; i < 2; i++ ){
			ShowStatus( "Loading maps (using %s as map cache)...\n", mapcachefilepath[i] );

			if( ( fp = fopen(mapcachefilepath[i], "rb") ) == NULL ){
				if( i == 0 ){
					ShowFatalError( "Unable to open map cache file " CL_WHITE "%s" CL_RESET "\n", mapcachefilepath[i] );
					exit(EXIT_FAILURE); //No use launching server if maps can't be read.
				}else{
					ShowWarning( "Unable to open map cache file " CL_WHITE "%s" CL_RESET "\n", mapcachefilepath[i] );
					break;
				}
			}

			// Init mapcache data. [Shinryo]
			map_cache_buffer[i] = map_init_mapcache(fp);

			if( !map_cache_buffer[i] ) {
				ShowFatalError( "Failed to initialize mapcache data (%s)..\n", mapcachefilepath );
				exit(EXIT_FAILURE);
			}

			fclose(fp);
		}
	}

	int i = 0;
	std::vector<int16> maps_removed;

	for( auto &pair : map ){
		size_t size;
		bool success = false;
		unsigned short idx = 0;
		struct map_data *mapdata = &pair.second;

		// show progress
		ShowStatus("Loading maps [%i/%i]: %s" CL_CLL "\r", i++, map.size(), mapdata->name);

		if( enable_grf ){
			// try to load the map
			success = map_readgat(mapdata) != 0;
		}else{
			// try to load the map
			// Read from import first, in case of override
			if( map_cache_buffer[1] != NULL ){
				success = map_readfromcache( mapdata, map_cache_buffer[1], map_cache_decode_buffer ) != 0;
			}

			// Nothing was found in import - try to find it in the main file
			if( !success ){
				success = map_readfromcache( mapdata, map_cache_buffer[0], map_cache_decode_buffer ) != 0;
			}
		}

		// The map was not found - remove it
		if( !(idx = mapindex_name2id(mapdata->name)) || !success ){
			maps_removed.push_back(pair.first);
			continue;
		}

		mapdata->index = idx;

		if (uidb_get(map_db,(unsigned int)mapdata->index) != NULL)
		{
			ShowWarning("Map %s already loaded!" CL_CLL "\n", mapdata->name);
			maps_removed.push_back(pair.first);
			continue;
		}

		map_addmap2db(mapdata);

		mapdata->m = pair.first;
		memset(mapdata->moblist, 0, sizeof(mapdata->moblist));	//Initialize moblist [Skotlex]
		mapdata->mob_delete_timer = INVALID_TIMER;	//Initialize timer [Skotlex]

		mapdata->bxs = (mapdata->xs + BLOCK_SIZE - 1) / BLOCK_SIZE;
		mapdata->bys = (mapdata->ys + BLOCK_SIZE - 1) / BLOCK_SIZE;

		size = mapdata->bxs * mapdata->bys * sizeof(struct block_list*);
		mapdata->block = (struct block_list**)aCalloc(size, 1);
		mapdata->block_mob = (struct block_list**)aCalloc(size, 1);
	}

	// intialization and configuration-dependent adjustments of mapflags
	map_flags_init();

	if( !enable_grf ) {
		// The cache isn't needed anymore, so free it. [Shinryo]
		if( map_cache_buffer[1] != NULL ){
			aFree(map_cache_buffer[1]);
		}
		aFree(map_cache_buffer[0]);
	}

	if( !maps_removed.empty() ){
		for( auto& id : maps_removed ){
			map_delmapid( id );
		}

		ShowNotice("Maps removed: '" CL_WHITE "%d" CL_RESET "'\n",maps_removed.size());
	}

	// finished map loading
	ShowInfo("Successfully loaded '" CL_WHITE "%d" CL_RESET "' maps." CL_CLL "\n",map.size());

	return 0;
}

////////////////////////////////////////////////////////////////////////
static int map_ip_set = 0;
static int char_ip_set = 0;

/*==========================================
 * Console Command Parser [Wizputer]
 *------------------------------------------*/
int parse_console(const char* buf){
	char type[64];
	char command[64];
	char mapname[MAP_NAME_LENGTH];
	int16 x = 0;
	int16 y = 0;
	int n;
	struct map_session_data sd;

	memset(&sd, 0, sizeof(struct map_session_data));
	strcpy(sd.status.name, "console");

	if( ( n = sscanf(buf, "%63[^:]:%63[^:]:%11s %6hd %6hd[^\n]", type, command, mapname, &x, &y) ) < 5 ){
		if( ( n = sscanf(buf, "%63[^:]:%63[^\n]", type, command) ) < 2 )		{
			if((n = sscanf(buf, "%63[^\n]", type))<1) return -1; //nothing to do no arg
		}
	}

	if( n != 5 ){ //end string and display
		if( n < 2 ) {
			ShowNotice("Type of command: '%s'\n", type);
			command[0] = '\0';
			mapname[0] = '\0';
		}
		else {
			ShowNotice("Type of command: '%s' || Command: '%s'\n", type, command);
			mapname[0] = '\0';
		}
	}
	else
		ShowNotice("Type of command: '%s' || Command: '%s' || Map: '%s' Coords: %d %d\n", type, command, mapname, x, y);

	if(strcmpi("admin",type) == 0 ) {
		if(strcmpi("map",command) == 0){
			int16 m = map_mapname2mapid(mapname);
			if( m < 0 ){
				ShowWarning("Console: Unknown map.\n");
				return 0;
			}
			sd.bl.m = m;
			map_search_freecell(&sd.bl, m, &sd.bl.x, &sd.bl.y, -1, -1, 0);
			if( x > 0 )
				sd.bl.x = x;
			if( y > 0 )
				sd.bl.y = y;
			ShowNotice("Now at: '%s' Coords: %d %d\n", mapname, x, y);
		}
		else if( !is_atcommand(sd.fd, &sd, command, 2) )
			ShowInfo("Console: Invalid atcommand.\n");
	}
	else if( n == 2 && strcmpi("server", type) == 0 ){
		if( strcmpi("shutdown", command) == 0 || strcmpi("exit", command) == 0 || strcmpi("quit", command) == 0 ){
			runflag = 0;
		}
	}
	else if( strcmpi("ers_report", type) == 0 ){
		ers_report();
	}
	else if( strcmpi("help", type) == 0 ) {
		ShowInfo("Available commands:\n");
		ShowInfo("\t admin:@<atcommand> => Uses an atcommand. Do NOT use commands requiring an attached player.\n");
		ShowInfo("\t admin:map:<map> <x> <y> => Changes the map from which console commands are executed.\n");
		ShowInfo("\t server:shutdown => Stops the server.\n");
		ShowInfo("\t ers_report => Displays database usage.\n");
	}

	return 0;
}

/*==========================================
 * Read map server configuration files (conf/map_athena.conf...)
 *------------------------------------------*/
int map_config_read(const char *cfgName)
{
	char line[1024], w1[32], w2[1024];
	FILE *fp;

	fp = fopen(cfgName,"r");
	if( fp == NULL )
	{
		ShowError("Map configuration file not found at: %s\n", cfgName);
		return 1;
	}

	while( fgets(line, sizeof(line), fp) )
	{
		char* ptr;

		if( line[0] == '/' && line[1] == '/' )
			continue;
		if( (ptr = strstr(line, "//")) != NULL )
			*ptr = '\n'; //Strip comments
		if( sscanf(line, "%31[^:]: %1023[^\t\r\n]", w1, w2) < 2 )
			continue;

		//Strip trailing spaces
		ptr = w2 + strlen(w2);
		while (--ptr >= w2 && *ptr == ' ');
		ptr++;
		*ptr = '\0';

		if(strcmpi(w1,"timestamp_format")==0)
			safestrncpy(timestamp_format, w2, 20);
		else if(strcmpi(w1,"stdout_with_ansisequence")==0)
			stdout_with_ansisequence = config_switch(w2);
		else if(strcmpi(w1,"console_silent")==0) {
			msg_silent = atoi(w2);
			if( msg_silent ) // only bother if its actually enabled
				ShowInfo("Console Silent Setting: %d\n", atoi(w2));
		} else if (strcmpi(w1, "userid")==0)
			chrif_setuserid(w2);
		else if (strcmpi(w1, "passwd") == 0)
			chrif_setpasswd(w2);
		else if (strcmpi(w1, "char_ip") == 0)
			char_ip_set = chrif_setip(w2);
		else if (strcmpi(w1, "char_port") == 0)
			chrif_setport(atoi(w2));
		else if (strcmpi(w1, "map_ip") == 0)
			map_ip_set = clif_setip(w2);
		else if (strcmpi(w1, "bind_ip") == 0)
			clif_setbindip(w2);
		else if (strcmpi(w1, "map_port") == 0) {
			clif_setport(atoi(w2));
			map_port = (atoi(w2));
		} else if (strcmpi(w1, "map") == 0)
			map_addmap(w2);
		else if (strcmpi(w1, "delmap") == 0)
			map_delmap(w2);
		else if (strcmpi(w1, "npc") == 0)
			npc_addsrcfile(w2, false);
		else if (strcmpi(w1, "delnpc") == 0)
			npc_delsrcfile(w2);
		else if (strcmpi(w1, "autosave_time") == 0) {
			autosave_interval = atoi(w2);
			if (autosave_interval < 1) //Revert to default saving.
				autosave_interval = DEFAULT_AUTOSAVE_INTERVAL;
			else
				autosave_interval *= 1000; //Pass from sec to ms
		} else if (strcmpi(w1, "minsave_time") == 0) {
			minsave_interval= atoi(w2);
			if (minsave_interval < 1)
				minsave_interval = 1;
		} else if (strcmpi(w1, "save_settings") == 0)
			save_settings = cap_value(atoi(w2),CHARSAVE_NONE,CHARSAVE_ALL);
		else if (strcmpi(w1, "motd_txt") == 0)
			strcpy(motd_txt, w2);
		else if (strcmpi(w1, "help_txt") == 0)
			strcpy(help_txt, w2);
		else if (strcmpi(w1, "help2_txt") == 0)
			strcpy(help2_txt, w2);
		else if (strcmpi(w1, "charhelp_txt") == 0)
			strcpy(charhelp_txt, w2);
		else if (strcmpi(w1, "channel_conf") == 0)
			safestrncpy(channel_conf, w2, sizeof(channel_conf));
		else if(strcmpi(w1,"db_path") == 0)
			safestrncpy(db_path,w2,ARRAYLENGTH(db_path));
		else if (strcmpi(w1, "console") == 0) {
			console = config_switch(w2);
			if (console)
				ShowNotice("Console Commands are enabled.\n");
		} else if (strcmpi(w1, "enable_spy") == 0)
			enable_spy = config_switch(w2);
		else if (strcmpi(w1, "use_grf") == 0)
			enable_grf = config_switch(w2);
		else if (strcmpi(w1, "console_msg_log") == 0)
			console_msg_log = atoi(w2);//[Ind]
		else if (strcmpi(w1, "console_log_filepath") == 0)
			safestrncpy(console_log_filepath, w2, sizeof(console_log_filepath));
		else if (strcmpi(w1, "import") == 0)
			map_config_read(w2);
		else
			ShowWarning("Unknown setting '%s' in file %s\n", w1, cfgName);
	}

	fclose(fp);
	return 0;
}

void map_reloadnpc_sub(const char *cfgName)
{
	char line[1024], w1[1024], w2[1024];
	FILE *fp;

	fp = fopen(cfgName,"r");
	if( fp == NULL )
	{
		ShowError("Map configuration file not found at: %s\n", cfgName);
		return;
	}

	while( fgets(line, sizeof(line), fp) )
	{
		char* ptr;

		if( line[0] == '/' && line[1] == '/' )
			continue;
		if( (ptr = strstr(line, "//")) != NULL )
			*ptr = '\n'; //Strip comments
		if( sscanf(line, "%1023[^:]: %1023[^\t\r\n]", w1, w2) < 2 )
			continue;

		//Strip trailing spaces
		ptr = w2 + strlen(w2);
		while (--ptr >= w2 && *ptr == ' ');
		ptr++;
		*ptr = '\0';

		if (strcmpi(w1, "npc") == 0)
			npc_addsrcfile(w2, false);
		else if (strcmpi(w1, "delnpc") == 0)
			npc_delsrcfile(w2);
		else if (strcmpi(w1, "import") == 0)
			map_reloadnpc_sub(w2);
		else
			ShowWarning("Unknown setting '%s' in file %s\n", w1, cfgName);
	}

	fclose(fp);
}

void map_reloadnpc(bool clear)
{
	if (clear)
		npc_addsrcfile("clear", false); // this will clear the current script list

#ifdef RENEWAL
	map_reloadnpc_sub("npc/re/scripts_main.conf");
#else
	map_reloadnpc_sub("npc/pre-re/scripts_main.conf");
#endif
}

int inter_config_read(const char *cfgName)
{
	char line[1024],w1[1024],w2[1024];
	FILE *fp;

	fp=fopen(cfgName,"r");
	if(fp==NULL){
		ShowError("File not found: %s\n",cfgName);
		return 1;
	}
	while(fgets(line, sizeof(line), fp))
	{
		if(line[0] == '/' && line[1] == '/')
			continue;
		if( sscanf(line,"%1023[^:]: %1023[^\r\n]",w1,w2) < 2 )
			continue;

#define RENEWALPREFIX "renewal-"
		if (!strncmpi(w1, RENEWALPREFIX, strlen(RENEWALPREFIX))) {
#ifdef RENEWAL
			// Move the original name to the beginning of the string
			memmove(w1, w1 + strlen(RENEWALPREFIX), strlen(w1) - strlen(RENEWALPREFIX) + 1);
#else
			// In Pre-Renewal the Renewal specific configurations can safely be ignored
			continue;
#endif
		}
#undef RENEWALPREFIX

		if( strcmpi( w1, "buyingstore_db" ) == 0 )
			strcpy( buyingstores_table, w2 );
		else if( strcmpi( w1, "buyingstore_items_table" ) == 0 )
			strcpy( buyingstore_items_table, w2 );
		else if(strcmpi(w1,"item_table")==0)
			strcpy(item_table,w2);
		else if(strcmpi(w1,"item2_table")==0)
			strcpy(item2_table,w2);
		else if(strcmpi(w1,"mob_table")==0)
			strcpy(mob_table,w2);
		else if(strcmpi(w1,"mob2_table")==0)
			strcpy(mob2_table,w2);
		else if(strcmpi(w1,"mob_skill_table")==0)
			strcpy(mob_skill_table,w2);
		else if(strcmpi(w1,"mob_skill2_table")==0)
			strcpy(mob_skill2_table,w2);
		else if( strcmpi( w1, "item_cash_table" ) == 0 )
			strcpy( item_cash_table, w2 );
		else if( strcmpi( w1, "item_cash2_table" ) == 0 )
			strcpy( item_cash2_table, w2 );
		else if( strcmpi( w1, "vending_db" ) == 0 )
			strcpy( vendings_table, w2 );
		else if( strcmpi( w1, "vending_items_table" ) == 0 )
			strcpy(vending_items_table, w2);
		else if( strcmpi(w1, "roulette_table") == 0)
			strcpy(roulette_table, w2);
		else if (strcmpi(w1, "market_table") == 0)
			strcpy(market_table, w2);
		else if (strcmpi(w1, "sales_table") == 0)
			strcpy(sales_table, w2);
		else
		//Map Server SQL DB
		if(strcmpi(w1,"map_server_ip")==0)
			strcpy(map_server_ip, w2);
		else
		if(strcmpi(w1,"map_server_port")==0)
			map_server_port=atoi(w2);
		else
		if(strcmpi(w1,"map_server_id")==0)
			strcpy(map_server_id, w2);
		else
		if(strcmpi(w1,"map_server_pw")==0)
			strcpy(map_server_pw, w2);
		else
		if(strcmpi(w1,"map_server_db")==0)
			strcpy(map_server_db, w2);
		else
		if(strcmpi(w1,"default_codepage")==0)
			strcpy(default_codepage, w2);
		else
		if(strcmpi(w1,"use_sql_db")==0) {
			db_use_sqldbs = config_switch(w2);
			ShowStatus ("Using SQL dbs: %s\n",w2);
		} else
		if(strcmpi(w1,"log_db_ip")==0)
			strcpy(log_db_ip, w2);
		else
		if(strcmpi(w1,"log_db_id")==0)
			strcpy(log_db_id, w2);
		else
		if(strcmpi(w1,"log_db_pw")==0)
			strcpy(log_db_pw, w2);
		else
		if(strcmpi(w1,"log_db_port")==0)
			log_db_port = atoi(w2);
		else
		if(strcmpi(w1,"log_db_db")==0)
			strcpy(log_db_db, w2);
		else
		if( mapreg_config_read(w1,w2) )
			continue;
		//support the import command, just like any other config
		else
		if(strcmpi(w1,"import")==0)
			inter_config_read(w2);
	}
	fclose(fp);

	return 0;
}

/*=======================================
 *  MySQL Init
 *---------------------------------------*/
int map_sql_init(void)
{
	// main db connection
	mmysql_handle = Sql_Malloc();
	qsmysql_handle = Sql_Malloc();

	ShowInfo("Connecting to the Map DB Server....\n");
	if( SQL_ERROR == Sql_Connect(mmysql_handle, map_server_id, map_server_pw, map_server_ip, map_server_port, map_server_db) ||
		SQL_ERROR == Sql_Connect(qsmysql_handle, map_server_id, map_server_pw, map_server_ip, map_server_port, map_server_db) )
	{
		ShowError("Couldn't connect with uname='%s',passwd='%s',host='%s',port='%d',database='%s'\n",
			map_server_id, map_server_pw, map_server_ip, map_server_port, map_server_db);
		Sql_ShowDebug(mmysql_handle);
		Sql_Free(mmysql_handle);
		Sql_ShowDebug(qsmysql_handle);
		Sql_Free(qsmysql_handle);
		exit(EXIT_FAILURE);
	}
	ShowStatus("Connect success! (Map Server Connection)\n");

	if( strlen(default_codepage) > 0 ) {
		if ( SQL_ERROR == Sql_SetEncoding(mmysql_handle, default_codepage) )
			Sql_ShowDebug(mmysql_handle);
		if ( SQL_ERROR == Sql_SetEncoding(qsmysql_handle, default_codepage) )
			Sql_ShowDebug(qsmysql_handle);
	}
	return 0;
}

int map_sql_close(void)
{
	ShowStatus("Close Map DB Connection....\n");
	Sql_Free(mmysql_handle);
	Sql_Free(qsmysql_handle);
	mmysql_handle = NULL;
	qsmysql_handle = NULL;

	if (log_config.sql_logs)
	{
		ShowStatus("Close Log DB Connection....\n");
		Sql_Free(logmysql_handle);
		logmysql_handle = NULL;
	}

	return 0;
}

int log_sql_init(void)
{
	// log db connection
	logmysql_handle = Sql_Malloc();

	ShowInfo("" CL_WHITE "[SQL]" CL_RESET ": Connecting to the Log Database " CL_WHITE "%s" CL_RESET " At " CL_WHITE "%s" CL_RESET "...\n",log_db_db,log_db_ip);
	if ( SQL_ERROR == Sql_Connect(logmysql_handle, log_db_id, log_db_pw, log_db_ip, log_db_port, log_db_db) ){
		ShowError("Couldn't connect with uname='%s',passwd='%s',host='%s',port='%d',database='%s'\n",
			log_db_id, log_db_pw, log_db_ip, log_db_port, log_db_db);
		Sql_ShowDebug(logmysql_handle);
		Sql_Free(logmysql_handle);
		exit(EXIT_FAILURE);
	}
	ShowStatus("" CL_WHITE "[SQL]" CL_RESET ": Successfully '" CL_GREEN "connected" CL_RESET "' to Database '" CL_WHITE "%s" CL_RESET "'.\n", log_db_db);

	if( strlen(default_codepage) > 0 )
		if ( SQL_ERROR == Sql_SetEncoding(logmysql_handle, default_codepage) )
			Sql_ShowDebug(logmysql_handle);

	return 0;
}

struct questinfo *map_add_questinfo(int m, struct questinfo *qi) {
	unsigned short i;
	struct map_data *mapdata = map_getmapdata(m);

	/* duplicate, override */
	for(i = 0; i < mapdata->qi_count; i++) {
		if( &mapdata->qi_data[i] && mapdata->qi_data[i].nd == qi->nd && mapdata->qi_data[i].quest_id == qi->quest_id)
			break;
	}

	if( i == mapdata->qi_count )
		RECREATE(mapdata->qi_data, struct questinfo, ++mapdata->qi_count);
	else { // clear previous criteria on override
		if (mapdata->qi_data[i].jobid)
			aFree(mapdata->qi_data[i].jobid);
		mapdata->qi_data[i].jobid = NULL;
		mapdata->qi_data[i].jobid_count = 0;
		if (mapdata->qi_data[i].req)
			aFree(mapdata->qi_data[i].req);
		mapdata->qi_data[i].req = NULL;
		mapdata->qi_data[i].req_count = 0;
	}

	memcpy(&mapdata->qi_data[i], qi, sizeof(struct questinfo));
	return &mapdata->qi_data[i];
}

bool map_remove_questinfo(int m, struct npc_data *nd) {
	unsigned short i, c;
	struct map_data *mapdata = map_getmapdata(m);

	for(i = 0; i < mapdata->qi_count; i++) {
		struct questinfo *qi = &mapdata->qi_data[i];
		if( qi->nd == nd ) {
			if (qi->jobid)
				aFree(qi->jobid);
			qi->jobid = NULL;
			qi->jobid_count = 0;

			if (qi->req)
				aFree(qi->req);
			qi->req = NULL;
			qi->req_count = 0;

			memset(&mapdata->qi_data[i], 0, sizeof(mapdata->qi_data[i]));
		}
	}

	// Move next data to empty slot
	for(i = 0, c = 0; i < mapdata->qi_count; i++) {
		struct questinfo *qi = &mapdata->qi_data[i];
		if (!qi || !qi->nd)
			continue;

		if (i != c) {
			mapdata->qi_data[c] = mapdata->qi_data[i];
			memset(&mapdata->qi_data[i], 0, sizeof(mapdata->qi_data[i]));
		}

		c++;
	}

	if (!(mapdata->qi_count = c)) {
		aFree(mapdata->qi_data);
		mapdata->qi_data = NULL;
	}
	else
		RECREATE(mapdata->qi_data, struct questinfo, mapdata->qi_count);

	return true;
}

static void map_free_questinfo(int m) {
	unsigned short i;
	struct map_data *mapdata = map_getmapdata(m);

	for(i = 0; i < mapdata->qi_count; i++) {
		if (mapdata->qi_data[i].jobid)
			aFree(mapdata->qi_data[i].jobid);
		mapdata->qi_data[i].jobid = NULL;
		mapdata->qi_data[i].jobid_count = 0;
		if (mapdata->qi_data[i].req)
			aFree(mapdata->qi_data[i].req);
		mapdata->qi_data[i].req = NULL;
		mapdata->qi_data[i].req_count = 0;
	}
	aFree(mapdata->qi_data);
	mapdata->qi_data = NULL;
	mapdata->qi_count = 0;
}

struct questinfo *map_has_questinfo(int m, struct npc_data *nd, int quest_id) {
	unsigned short i;
	struct map_data *mapdata = map_getmapdata(m);

	for (i = 0; i < mapdata->qi_count; i++) {
		struct questinfo *qi = &mapdata->qi_data[i];
		if (qi->nd == nd && qi->quest_id == quest_id) {
			return qi;
		}
	}

	return NULL;
}

/**
 * @see DBApply
 */
int map_db_final(DBKey key, DBData *data, va_list ap)
{
	struct map_data_other_server *mdos = (struct map_data_other_server *)db_data2ptr(data);
	if(mdos && mdos->cell == NULL)
		aFree(mdos);
	return 0;
}

/**
 * @see DBApply
 */
int nick_db_final(DBKey key, DBData *data, va_list args)
{
	struct charid2nick* p = (struct charid2nick*)db_data2ptr(data);
	struct charid_request* req;

	if( p == NULL )
		return 0;
	while( p->requests )
	{
		req = p->requests;
		p->requests = req->next;
		aFree(req);
	}
	aFree(p);
	return 0;
}

int cleanup_sub(struct block_list *bl, va_list ap)
{
	nullpo_ret(bl);

	switch(bl->type) {
		case BL_PC:
			map_quit((struct map_session_data *) bl);
			break;
		case BL_NPC:
			npc_unload((struct npc_data *)bl,false);
			break;
		case BL_MOB:
			unit_free(bl,CLR_OUTSIGHT);
			break;
		case BL_PET:
		//There is no need for this, the pet is removed together with the player. [Skotlex]
			break;
		case BL_ITEM:
			map_clearflooritem(bl);
			break;
		case BL_SKILL:
			skill_delunit((struct skill_unit *) bl);
			break;
	}

	return 1;
}

/**
 * Add new skill damage adjustment entry for a map
 * @param m: Map data
 * @param skill_id: Skill ID
 * @param pc: Rate to PC
 * @param mobs: Rate to Monster
 * @param boss: Rate to Boss-monster
 * @param other: Rate to Other target
 * @param caster: Caster type
 */
void map_skill_damage_add(struct map_data *m, uint16 skill_id, int rate[SKILLDMG_MAX], uint16 caster) {
	if (m->skill_damage.size() > UINT16_MAX)
		return;

	for (int i = 0; i < m->skill_damage.size(); i++) {
		if (m->skill_damage[i].skill_id == skill_id) {
			for (int j = 0; j < SKILLDMG_MAX; j++) {
				m->skill_damage[i].rate[j] = rate[j];
			}
			m->skill_damage[i].caster = caster;
			return;
		}
	}

	struct s_skill_damage entry = {};

	entry.skill_id = skill_id;
	for (int i = 0; i < SKILLDMG_MAX; i++)
		entry.rate[i] = rate[i];
	entry.caster = caster;
	m->skill_damage.push_back(entry);
}

/**
 * PvP timer handling
 * @param bl: Player block object
 * @param ap: func* with va_list values
 * @return 0
 */
static int map_mapflag_pvp_sub(struct block_list *bl, va_list ap)
{
	struct map_session_data *sd = map_id2sd(bl->id);

	nullpo_retr(0, sd);

	if (sd->pvp_timer == INVALID_TIMER) {
		sd->pvp_timer = add_timer(gettick() + 200, pc_calc_pvprank_timer, sd->bl.id, 0);
		sd->pvp_rank = 0;
		sd->pvp_lastusers = 0;
		sd->pvp_point = 5;
		sd->pvp_won = 0;
		sd->pvp_lost = 0;
	}

	clif_map_property(&sd->bl, MAPPROPERTY_FREEPVPZONE, SELF);
	return 0;
}

/**
 * Return the mapflag enum from the given name.
 * @param name: Mapflag name
 * @return Mapflag enum value
 */
enum e_mapflag map_getmapflag_by_name(char* name)
{
	char flag_constant[255];
	int mapflag;

	safesnprintf(flag_constant, sizeof(flag_constant), "mf_%s", name);

	if (!script_get_constant(flag_constant, &mapflag))
		return MF_INVALID;
	else
		return (enum e_mapflag)mapflag;
}

/**
 * Return the mapflag name from the given enum.
 * @param mapflag: Mapflag enum
 * @param output: Stores the mapflag name
 * @return True on success otherwise false
 */
bool map_getmapflag_name( enum e_mapflag mapflag, char* output ){
	const char* constant;
	const char* prefix = "mf_";
	int i, len = strlen(prefix);

	// Look it up
	constant = script_get_constant_str( prefix, mapflag );

	// Should never happen
	if (constant == NULL)
		return false;

	// Begin copy after the prefix
	for(i = len; constant[i]; i++)
		output[i-len] = (char)tolower(constant[i]); // Force lowercase
	output[i - len] = 0; // Terminate it

	return true;
}

/**
 * Get a mapflag value
 * @param m: Map ID
 * @param mapflag: Mapflag ID
 * @param args: Arguments for special flags
 * @return Mapflag value on success or -1 on failure
 */
int map_getmapflag_sub(int16 m, enum e_mapflag mapflag, union u_mapflag_args *args)
{
	if (m < 0) {
		ShowWarning("map_getmapflag: Invalid map ID %d.\n", m);
		return -1;
	}

	struct map_data *mapdata = map_getmapdata(m);

	if (mapflag < MF_MIN || mapflag >= MF_MAX) {
		ShowWarning("map_getmapflag: Invalid mapflag %d on map %s.\n", mapflag, mapdata->name);
		return -1;
	}

	switch(mapflag) {
		case MF_NOLOOT:
			return util::map_get(mapdata->flag, MF_NOMOBLOOT, 0) && util::map_get(mapdata->flag, MF_NOMVPLOOT, 0);
		case MF_NOPENALTY:
			return util::map_get(mapdata->flag, MF_NOEXPPENALTY, 0) && util::map_get(mapdata->flag, MF_NOZENYPENALTY, 0);
		case MF_NOEXP:
			return util::map_get(mapdata->flag, MF_NOBASEEXP, 0) && util::map_get(mapdata->flag, MF_NOJOBEXP, 0);
		case MF_SKILL_DAMAGE:
			nullpo_retr(-1, args);

			switch (args->flag_val) {
				case SKILLDMG_PC:
				case SKILLDMG_MOB:
				case SKILLDMG_BOSS:
				case SKILLDMG_OTHER:
					return mapdata->damage_adjust.rate[args->flag_val];
				case SKILLDMG_CASTER:
					return mapdata->damage_adjust.caster;
				default:
					return util::map_get(mapdata->flag, mapflag, 0);
			}
		default:
			return util::map_get(mapdata->flag, mapflag, 0);
	}
}

/**
 * Set a mapflag
 * @param m: Map ID
 * @param mapflag: Mapflag ID
 * @param status: true - Set mapflag, false - Remove mapflag
 * @param args: Arguments for special flags
 * @return True on success or false on failure
 */
bool map_setmapflag_sub(int16 m, enum e_mapflag mapflag, bool status, union u_mapflag_args *args)
{
	if (m < 0) {
		ShowWarning("map_setmapflag: Invalid map ID %d.\n", m);
		return false;
	}

	struct map_data *mapdata = map_getmapdata(m);

	if (mapflag < MF_MIN || mapflag >= MF_MAX) {
		ShowWarning("map_setmapflag: Invalid mapflag %d on map %s.\n", mapflag, mapdata->name);
		return false;
	}

	switch(mapflag) {
		case MF_NOSAVE:
			if (status) {
				nullpo_retr(false, args);

				mapdata->save.map = args->nosave.map;
				mapdata->save.x = args->nosave.x;
				mapdata->save.y = args->nosave.y;
			}
			mapdata->flag[mapflag] = status;
			break;
		case MF_PVP:
			if (!status)
				clif_map_property_mapall(m, MAPPROPERTY_NOTHING);
			else {
				if (!battle_config.pk_mode)
					map_foreachinmap(map_mapflag_pvp_sub, m, BL_PC);
				if (map_getmapflag(m, MF_GVG)) {
					map_setmapflag(m, MF_GVG, false);
					ShowWarning("map_setmapflag: Unable to set GvG and PvP flags for the same map! Removing GvG flag from %s.\n", mapdata->name);
				}
				if (map_getmapflag(m, MF_GVG_TE)) {
					map_setmapflag(m, MF_GVG_TE, false);
					ShowWarning("map_setmapflag: Unable to set GvG TE and PvP flags for the same map! Removing GvG TE flag from %s.\n", mapdata->name);
				}
				if (map_getmapflag(m, MF_GVG_DUNGEON)) {
					map_setmapflag(m, MF_GVG_DUNGEON, false);
					ShowWarning("map_setmapflag: Unable to set GvG Dungeon and PvP flags for the same map! Removing GvG Dungeon flag from %s.\n", mapdata->name);
				}
				if (map_getmapflag(m, MF_GVG_CASTLE)) {
					map_setmapflag(m, MF_GVG_CASTLE, false);
					ShowWarning("map_setmapflag: Unable to set GvG Castle and PvP flags for the same map! Removing GvG Castle flag from %s.\n", mapdata->name);
				}
				if (map_getmapflag(m, MF_GVG_TE_CASTLE)) {
					map_setmapflag(m, MF_GVG_TE_CASTLE, false);
					ShowWarning("map_setmapflag: Unable to set GvG TE Castle and PvP flags for the same map! Removing GvG TE Castle flag from %s.\n", mapdata->name);
				}
				if (map_getmapflag(m, MF_BATTLEGROUND)) {
					map_setmapflag(m, MF_BATTLEGROUND, false);
					ShowWarning("map_setmapflag: Unable to set Battleground and PvP flags for the same map! Removing Battleground flag from %s.\n", mapdata->name);
				}
			}
			mapdata->flag[mapflag] = status;
			break;
		case MF_GVG:
		case MF_GVG_TE:
			if (!status)
				clif_map_property_mapall(m, MAPPROPERTY_NOTHING);
			else {
				clif_map_property_mapall(m, MAPPROPERTY_AGITZONE);
				if (map_getmapflag(m, MF_PVP)) {
					map_setmapflag(m, MF_PVP, false);
					ShowWarning("map_setmapflag: Unable to set PvP and GvG flags for the same map! Removing PvP flag from %s.\n", mapdata->name);
				}
				if (map_getmapflag(m, MF_BATTLEGROUND)) {
					map_setmapflag(m, MF_BATTLEGROUND, false);
					ShowWarning("map_setmapflag: Unable to set Battleground and GvG flags for the same map! Removing Battleground flag from %s.\n", mapdata->name);
				}
			}
			mapdata->flag[mapflag] = status;
			break;
		case MF_GVG_CASTLE:
		case MF_GVG_TE_CASTLE:
			if (status) {
				if (mapflag == MF_GVG_CASTLE && map_getmapflag(m, MF_GVG_TE_CASTLE)) {
					map_setmapflag(m, MF_GVG_TE_CASTLE, false);
					ShowWarning("map_setmapflag: Unable to set GvG TE Castle and GvG Castle flags for the same map! Removing GvG TE Castle flag from %s.\n", mapdata->name);
				}
				if (mapflag == MF_GVG_TE_CASTLE && map_getmapflag(m, MF_GVG_CASTLE)) {
					map_setmapflag(m, MF_GVG_CASTLE, false);
					ShowWarning("map_setmapflag: Unable to set GvG Castle and GvG TE Castle flags for the same map! Removing GvG Castle flag from %s.\n", mapdata->name);
				}
				if (map_getmapflag(m, MF_PVP)) {
					map_setmapflag(m, MF_PVP, false);
					ShowWarning("npc_parse_mapflag: Unable to set PvP and GvG%s Castle flags for the same map! Removing PvP flag from %s.\n", (mapflag == MF_GVG_CASTLE ? NULL : " TE"), mapdata->name);
				}
			}
			mapdata->flag[mapflag] = status;
			break;
		case MF_GVG_DUNGEON:
			if (status && map_getmapflag(m, MF_PVP)) {
				map_setmapflag(m, MF_PVP, false);
				ShowWarning("map_setmapflag: Unable to set PvP and GvG Dungeon flags for the same map! Removing PvP flag from %s.\n", mapdata->name);
			}
			mapdata->flag[mapflag] = status;
			break;
		case MF_NOBASEEXP:
		case MF_NOJOBEXP:
			if (status) {
				if (mapflag == MF_NOBASEEXP && map_getmapflag(m, MF_BEXP) != 100) {
					map_setmapflag(m, MF_BEXP, false);
					ShowWarning("map_setmapflag: Unable to set BEXP and No Base EXP flags for the same map! Removing BEXP flag from %s.\n", mapdata->name);
				}
				if (mapflag == MF_NOJOBEXP && map_getmapflag(m, MF_JEXP) != 100) {
					map_setmapflag(m, MF_JEXP, false);
					ShowWarning("map_setmapflag: Unable to set JEXP and No Job EXP flags for the same map! Removing JEXP flag from %s.\n", mapdata->name);
				}
			}
			mapdata->flag[mapflag] = status;
			break;
		case MF_PVP_NIGHTMAREDROP:
			if (status) {
				nullpo_retr(false, args);

				if (mapdata->drop_list.size() == MAX_DROP_PER_MAP) {
					ShowWarning("map_setmapflag: Reached the maximum number of drop list items for mapflag pvp_nightmaredrop on %s. Skipping.\n", mapdata->name);
					break;
				}

				struct s_drop_list entry;

				entry.drop_id = args->nightmaredrop.drop_id;
				entry.drop_type = args->nightmaredrop.drop_type;
				entry.drop_per = args->nightmaredrop.drop_per;
				mapdata->drop_list.push_back(entry);
			}
			mapdata->flag[mapflag] = status;
			break;
		case MF_RESTRICTED:
			nullpo_retr(false, args);

			mapdata->flag[mapflag] = status;
			if (!status)
				mapdata->zone ^= 1 << (args->flag_val + 1);
			else
				mapdata->zone |= 1 << (args->flag_val + 1);
			break;
		case MF_NOCOMMAND:
			if (status) {
				nullpo_retr(false, args);

				mapdata->flag[mapflag] = ((args->flag_val <= 0) ? 100 : args->flag_val);
			} else
				mapdata->flag[mapflag] = false;
			break;
		case MF_JEXP:
		case MF_BEXP:
			if (status) {
				nullpo_retr(false, args);

				if (mapflag == MF_JEXP && map_getmapflag(m, MF_NOJOBEXP)) {
					map_setmapflag(m, MF_NOJOBEXP, false);
					ShowWarning("map_setmapflag: Unable to set No Job EXP and JEXP flags for the same map! Removing No Job EXP flag from %s.\n", mapdata->name);
				}
				if (mapflag == MF_BEXP && map_getmapflag(m, MF_NOBASEEXP)) {
					map_setmapflag(m, MF_NOBASEEXP, false);
					ShowWarning("map_setmapflag: Unable to set No Base EXP and BEXP flags for the same map! Removing No Base EXP flag from %s.\n", mapdata->name);
				}
				mapdata->flag[mapflag] = args->flag_val;
			} else
				mapdata->flag[mapflag] = false;
			break;
		case MF_BATTLEGROUND:
			if (status) {
				nullpo_retr(false, args);

				if (map_getmapflag(m, MF_PVP)) {
					map_setmapflag(m, MF_PVP, false);
					ShowWarning("map_setmapflag: Unable to set PvP and Battleground flags for the same map! Removing PvP flag from %s.\n", mapdata->name);
				}
				if (map_getmapflag(m, MF_GVG)) {
					map_setmapflag(m, MF_GVG, false);
					ShowWarning("map_setmapflag: Unable to set GvG and Battleground flags for the same map! Removing GvG flag from %s.\n", mapdata->name);
				}
				if (map_getmapflag(m, MF_GVG_DUNGEON)) {
					map_setmapflag(m, MF_GVG_DUNGEON, false);
					ShowWarning("map_setmapflag: Unable to set GvG Dungeon and Battleground flags for the same map! Removing GvG Dungeon flag from %s.\n", mapdata->name);
				}
				if (map_getmapflag(m, MF_GVG_CASTLE)) {
					map_setmapflag(m, MF_GVG_CASTLE, false);
					ShowWarning("map_setmapflag: Unable to set GvG Castle and Battleground flags for the same map! Removing GvG Castle flag from %s.\n", mapdata->name);
				}
				mapdata->flag[mapflag] = ((args->flag_val <= 0 || args->flag_val > 2) ? 1 : args->flag_val);
			} else
				mapdata->flag[mapflag] = false;
			break;
		case MF_NOLOOT:
			mapdata->flag[MF_NOMOBLOOT] = status;
			mapdata->flag[MF_NOMVPLOOT] = status;
			break;
		case MF_NOPENALTY:
			mapdata->flag[MF_NOEXPPENALTY] = status;
			mapdata->flag[MF_NOZENYPENALTY] = status;
			break;
		case MF_NOEXP:
			mapdata->flag[MF_NOBASEEXP] = status;
			mapdata->flag[MF_NOJOBEXP] = status;
			break;
		case MF_SKILL_DAMAGE:
			if (!status) {
				mapdata->damage_adjust = {};
				mapdata->skill_damage.clear();
			} else {
				nullpo_retr(false, args);

				if (!args->flag_val) { // Signifies if it's a single skill or global damage adjustment
					if (!args->skill_damage.caster) {
						ShowError("map_setmapflag: Skill damage adjustment without casting type for map %s.\n", mapdata->name);
						return false;
					}

					for (int i = 0; i < SKILLDMG_MAX; i++) {
						mapdata->damage_adjust.rate[i] = cap_value(args->skill_damage.rate[i], -100, 100000);

						if (mapdata->flag.find(mapflag) != mapdata->flag.end() && mapdata->damage_adjust.rate[i])
							mapdata->damage_adjust.caster = args->skill_damage.caster;
					}
				}
			}
			mapdata->flag[mapflag] = status;
			break;
		default:
			mapdata->flag[mapflag] = status;
			break;
	}

	return true;
}

/**
 * @see DBApply
 */
static int cleanup_db_sub(DBKey key, DBData *data, va_list va)
{
	return cleanup_sub((struct block_list *)db_data2ptr(data), va);
}

/*==========================================
 * map destructor
 *------------------------------------------*/
void do_final(void){
	ShowStatus("Terminating...\n");
	channel_config.closing = true;

	//Ladies and babies first.
	struct s_mapiterator* iter = mapit_getallusers();
	for( struct map_session_data* sd = (TBL_PC*)mapit_first(iter); mapit_exists(iter); sd = (TBL_PC*)mapit_next(iter) )
		map_quit(sd);
	mapit_free(iter);

	/* prepares npcs for a faster shutdown process */
	do_clear_npc();

	// remove all objects on maps
	int i = 0;
	for( auto& pair : map ){
		ShowStatus("Cleaning up maps [%d/%d]: %s..." CL_CLL "\r", i++, map.size(), pair.second.name);
		map_foreachinmap(cleanup_sub, pair.first, BL_ALL);
		channel_delete(pair.second.channel,false);
	}
	ShowStatus("Cleaned up %d maps." CL_CLL "\n", map.size());

	id_db->foreach(id_db,cleanup_db_sub);
	chrif_char_reset_offline();
	chrif_flush_fifo();

	do_final_atcommand();
	do_final_battle();
	do_final_chrif();
	do_final_clan();
	do_final_clif();
	do_final_npc();
	do_final_quest();
	do_final_achievement();
	do_final_script();
	do_final_instance();
	do_final_itemdb();
	do_final_storage();
	do_final_guild();
	do_final_party();
	do_final_pc();
	do_final_pet();
	do_final_homunculus();
	do_final_mercenary();
	do_final_mob(false);
	do_final_msg();
	do_final_skill();
	do_final_status();
	do_final_unit();
	do_final_battleground();
	do_final_duel();
	do_final_elemental();
	do_final_cashshop();
	do_final_channel(); //should be called after final guild
	do_final_vending();
	do_final_buyingstore();
	do_final_path();

	map_db->destroy(map_db, map_db_final);

	for( auto& pair : map ){
		struct map_data *mapdata = &pair.second;

		if(mapdata->cell) aFree(mapdata->cell);
		if(mapdata->block) aFree(mapdata->block);
		if(mapdata->block_mob) aFree(mapdata->block_mob);
		if(battle_config.dynamic_mobs) { //Dynamic mobs flag by [random]
			if(mapdata->mob_delete_timer != INVALID_TIMER)
				delete_timer(mapdata->mob_delete_timer, map_removemobs_timer);
			for (int j=0; j<MAX_MOB_LIST_PER_MAP; j++)
				if (mapdata->moblist[j]) aFree(mapdata->moblist[j]);
		}
		map_free_questinfo(pair.first);
		mapdata->damage_adjust = {};
	}

	mapindex_final();
	if(enable_grf)
		grfio_final();

	id_db->destroy(id_db, NULL);
	pc_db->destroy(pc_db, NULL);
	mobid_db->destroy(mobid_db, NULL);
	bossid_db->destroy(bossid_db, NULL);
	nick_db->destroy(nick_db, nick_db_final);
	charid_db->destroy(charid_db, NULL);
	iwall_db->destroy(iwall_db, NULL);
	regen_db->destroy(regen_db, NULL);

	map_sql_close();

	ShowStatus("Finished.\n");
}

static int map_abort_sub(struct map_session_data* sd, va_list ap)
{
	chrif_save(sd, CSAVE_QUIT|CSAVE_INVENTORY|CSAVE_CART);
	return 1;
}


//------------------------------
// Function called when the server
// has received a crash signal.
//------------------------------
void do_abort(void)
{
	static int run = 0;
	//Save all characters and then flush the inter-connection.
	if (run) {
		ShowFatalError("Server has crashed while trying to save characters. Character data can't be saved!\n");
		return;
	}
	run = 1;
	if (!chrif_isconnected())
	{
		if (pc_db->size(pc_db))
			ShowFatalError("Server has crashed without a connection to the char-server, %u characters can't be saved!\n", pc_db->size(pc_db));
		return;
	}
	ShowError("Server received crash signal! Attempting to save all online characters!\n");
	map_foreachpc(map_abort_sub);
	chrif_flush_fifo();
}

/*======================================================
 * Map-Server help options screen
 *------------------------------------------------------*/
void display_helpscreen(bool do_exit)
{
	ShowInfo("Usage: %s [options]\n", SERVER_NAME);
	ShowInfo("\n");
	ShowInfo("Options:\n");
	ShowInfo("  -?, -h [--help]\t\tDisplays this help screen.\n");
	ShowInfo("  -v [--version]\t\tDisplays the server's version.\n");
	ShowInfo("  --run-once\t\t\tCloses server after loading (testing).\n");
	ShowInfo("  --map-config <file>\t\tAlternative map-server configuration.\n");
	ShowInfo("  --battle-config <file>\tAlternative battle configuration.\n");
	ShowInfo("  --atcommand-config <file>\tAlternative atcommand configuration.\n");
	ShowInfo("  --script-config <file>\tAlternative script configuration.\n");
	ShowInfo("  --msg-config <file>\t\tAlternative message configuration.\n");
	ShowInfo("  --grf-path <file>\t\tAlternative GRF path configuration.\n");
	ShowInfo("  --inter-config <file>\t\tAlternative inter-server configuration.\n");
	ShowInfo("  --log-config <file>\t\tAlternative logging configuration.\n");
	if( do_exit )
		exit(EXIT_SUCCESS);
}

/*======================================================
 * Map-Server Init and Command-line Arguments [Valaris]
 *------------------------------------------------------*/
void set_server_type(void)
{
	SERVER_TYPE = ATHENA_SERVER_MAP;
}

/*======================================================
 * Message System
 *------------------------------------------------------*/
struct msg_data {
	char* msg[MAP_MAX_MSG];
};
struct msg_data *map_lang2msgdb(uint8 lang){
	return (struct msg_data*)idb_get(map_msg_db, lang);
}

void map_do_init_msg(void){
	int test=0, i=0, size;
	const char * listelang[] = {
		MSG_CONF_NAME_EN,	//default
		MSG_CONF_NAME_RUS,
		MSG_CONF_NAME_SPN,
		MSG_CONF_NAME_GRM,
		MSG_CONF_NAME_CHN,
		MSG_CONF_NAME_MAL,
		MSG_CONF_NAME_IDN,
		MSG_CONF_NAME_FRN,
		MSG_CONF_NAME_POR,
		MSG_CONF_NAME_THA
	};

	map_msg_db = idb_alloc(DB_OPT_BASE);
	size = ARRAYLENGTH(listelang); //avoid recalc
	while(test!=-1 && size>i){ //for all enable lang +(English default)
		test = msg_checklangtype(i,false);
		if(test == 1) msg_config_read(listelang[i],i); //if enabled read it and assign i to langtype
		i++;
	}
}
void map_do_final_msg(void){
	DBIterator *iter = db_iterator(map_msg_db);
	struct msg_data *mdb;

	for (mdb = (struct msg_data *)dbi_first(iter); dbi_exists(iter); mdb = (struct msg_data *)dbi_next(iter)) {
		_do_final_msg(MAP_MAX_MSG,mdb->msg);
		aFree(mdb);
	}
	dbi_destroy(iter);
	map_msg_db->destroy(map_msg_db, NULL);
}
void map_msg_reload(void){
	map_do_final_msg(); //clear data
	map_do_init_msg();
}
int map_msg_config_read(const char *cfgName, int lang){
	struct msg_data *mdb;

	if( (mdb = map_lang2msgdb(lang)) == NULL )
		CREATE(mdb, struct msg_data, 1);
	else
		idb_remove(map_msg_db, lang);
	idb_put(map_msg_db, lang, mdb);

	if(_msg_config_read(cfgName,MAP_MAX_MSG,mdb->msg)!=0){ //an error occur
		idb_remove(map_msg_db, lang); //@TRYME
		aFree(mdb);
	}
	return 0;
}
const char* map_msg_txt(struct map_session_data *sd, int msg_number){
	struct msg_data *mdb;
	uint8 lang = 0; //default
	if(sd && sd->langtype) lang = sd->langtype;

	if( (mdb = map_lang2msgdb(lang)) != NULL){
		const char *tmp = _msg_txt(msg_number,MAP_MAX_MSG,mdb->msg);
		if(strcmp(tmp,"??")) //to verify result
			return tmp;
		ShowDebug("Message #%d not found for langtype %d.\n",msg_number,lang);
	}
	ShowDebug("Selected langtype %d not loaded, trying fallback...\n",lang);
	if(lang != 0 && (mdb = map_lang2msgdb(0)) != NULL) //fallback
		return _msg_txt(msg_number,MAP_MAX_MSG,mdb->msg);
	return "??";
}


/// Called when a terminate signal is received.
void do_shutdown(void)
{
	if( runflag != MAPSERVER_ST_SHUTDOWN )
	{
		runflag = MAPSERVER_ST_SHUTDOWN;
		ShowStatus("Shutting down...\n");
		{
			struct map_session_data* sd;
			struct s_mapiterator* iter = mapit_getallusers();
			for( sd = (TBL_PC*)mapit_first(iter); mapit_exists(iter); sd = (TBL_PC*)mapit_next(iter) )
				clif_GM_kick(NULL, sd);
			mapit_free(iter);
			flush_fifos();
		}
		chrif_check_shutdown();
	}
}

int do_init(int argc, char *argv[])
{
	runflag = MAPSERVER_ST_STARTING;
#ifdef GCOLLECT
	GC_enable_incremental();
#endif

	INTER_CONF_NAME="conf/inter_athena.conf";
	LOG_CONF_NAME="conf/log_athena.conf";
	MAP_CONF_NAME = "conf/map_athena.conf";
	BATTLE_CONF_FILENAME = "conf/battle_athena.conf";
	ATCOMMAND_CONF_FILENAME = "conf/atcommand_athena.conf";
	SCRIPT_CONF_NAME = "conf/script_athena.conf";
	GRF_PATH_FILENAME = "conf/grf-files.txt";
	safestrncpy(console_log_filepath, "./log/map-msg_log.log", sizeof(console_log_filepath));

	/* Multilanguage */
	MSG_CONF_NAME_EN = "conf/msg_conf/map_msg.conf"; // English (default)
	MSG_CONF_NAME_RUS = "conf/msg_conf/map_msg_rus.conf";	// Russian
	MSG_CONF_NAME_SPN = "conf/msg_conf/map_msg_spn.conf";	// Spanish
	MSG_CONF_NAME_GRM = "conf/msg_conf/map_msg_grm.conf";	// German
	MSG_CONF_NAME_CHN = "conf/msg_conf/map_msg_chn.conf";	// Chinese
	MSG_CONF_NAME_MAL = "conf/msg_conf/map_msg_mal.conf";	// Malaysian
	MSG_CONF_NAME_IDN = "conf/msg_conf/map_msg_idn.conf";	// Indonesian
	MSG_CONF_NAME_FRN = "conf/msg_conf/map_msg_frn.conf";	// French
	MSG_CONF_NAME_POR = "conf/msg_conf/map_msg_por.conf";	// Brazilian Portuguese
	MSG_CONF_NAME_THA = "conf/msg_conf/map_msg_tha.conf";	// Thai
	/* Multilanguage */

	// Default map
	safestrncpy(map_default.mapname, "prontera", MAP_NAME_LENGTH);
	map_default.x = 156;
	map_default.y = 191;

	cli_get_options(argc,argv);

	rnd_init();
	map_config_read(MAP_CONF_NAME);

	if (save_settings == CHARSAVE_NONE)
		ShowWarning("Value of 'save_settings' is not set, player's data only will be saved every 'autosave_time' (%d seconds).\n", autosave_interval/1000);

	// loads npcs
	map_reloadnpc(false);

	chrif_checkdefaultlogin();

	if (!map_ip_set || !char_ip_set) {
		char ip_str[16];
		ip2str(addr_[0], ip_str);

		// Skip this warning if the server is run with run-once flag
		if( runflag != CORE_ST_STOP ){
			ShowWarning("Not all IP addresses in map_athena.conf configured, autodetecting...\n");
		}

		if (naddr_ == 0)
			ShowError("Unable to determine your IP address...\n");
		else if (naddr_ > 1)
			ShowNotice("Multiple interfaces detected...\n");

		ShowInfo("Defaulting to %s as our IP address\n", ip_str);

		if (!map_ip_set)
			clif_setip(ip_str);
		if (!char_ip_set)
			chrif_setip(ip_str);
	}

	battle_config_read(BATTLE_CONF_FILENAME);
	script_config_read(SCRIPT_CONF_NAME);
	inter_config_read(INTER_CONF_NAME);
	log_config_read(LOG_CONF_NAME);

	id_db = idb_alloc(DB_OPT_BASE);
	pc_db = idb_alloc(DB_OPT_BASE);	//Added for reliable map_id2sd() use. [Skotlex]
	mobid_db = idb_alloc(DB_OPT_BASE);	//Added to lower the load of the lazy mob ai. [Skotlex]
	bossid_db = idb_alloc(DB_OPT_BASE); // Used for Convex Mirror quick MVP search
	map_db = uidb_alloc(DB_OPT_BASE);
	nick_db = idb_alloc(DB_OPT_BASE);
	charid_db = uidb_alloc(DB_OPT_BASE);
	regen_db = idb_alloc(DB_OPT_BASE); // efficient status_natural_heal processing
	iwall_db = strdb_alloc(DB_OPT_RELEASE_DATA,2*NAME_LENGTH+2+1); // [Zephyrus] Invisible Walls

	map_sql_init();
	if (log_config.sql_logs)
		log_sql_init();

	mapindex_init();
	if(enable_grf)
		grfio_init(GRF_PATH_FILENAME);

	map_readallmaps();

	add_timer_func_list(map_freeblock_timer, "map_freeblock_timer");
	add_timer_func_list(map_clearflooritem_timer, "map_clearflooritem_timer");
	add_timer_func_list(map_removemobs_timer, "map_removemobs_timer");
	add_timer_interval(gettick()+1000, map_freeblock_timer, 0, 0, 60*1000);
	
	map_do_init_msg();
	do_init_path();
	do_init_atcommand();
	do_init_battle();
	do_init_instance();
	do_init_chrif();
	do_init_clan();
	do_init_clif();
	do_init_script();
	do_init_itemdb();
	do_init_channel();
	do_init_cashshop();
	do_init_skill();
	do_init_mob();
	do_init_pc();
	do_init_status();
	do_init_party();
	do_init_guild();
	do_init_storage();
	do_init_pet();
	do_init_homunculus();
	do_init_mercenary();
	do_init_elemental();
	do_init_quest();
	do_init_achievement();
	do_init_npc();
	do_init_unit();
	do_init_battleground();
	do_init_duel();
	do_init_vending();
	do_init_buyingstore();

	npc_event_do_oninit();	// Init npcs (OnInit)

	if (battle_config.pk_mode)
		ShowNotice("Server is running on '" CL_WHITE "PK Mode" CL_RESET "'.\n");

	ShowStatus("Server is '" CL_GREEN "ready" CL_RESET "' and listening on port '" CL_WHITE "%d" CL_RESET "'.\n\n", map_port);

	if( runflag != CORE_ST_STOP )
	{
		shutdown_callback = do_shutdown;
		runflag = MAPSERVER_ST_RUNNING;
	}

	if( console ){ //start listening
		add_timer_func_list(parse_console_timer, "parse_console_timer");
		add_timer_interval(gettick()+1000, parse_console_timer, 0, 0, 1000); //start in 1s each 1sec
	}

	return 0;
}
<|MERGE_RESOLUTION|>--- conflicted
+++ resolved
@@ -2607,13 +2607,7 @@
  *------------------------------------------*/
 int map_addinstancemap(int src_m, unsigned short instance_id)
 {
-<<<<<<< HEAD
-	int dst_m = -1, i;
 	const char *iname;
-=======
-	int16 src_m = map_mapname2mapid(name);
-	char iname[MAP_NAME_LENGTH];
->>>>>>> 584fcac4
 	size_t num_cell, size;
 
 	if(src_m < 0)
@@ -2630,8 +2624,6 @@
 	int16 dst_m = static_cast<int16>(map.size());
 	struct map_data *src_map = map_getmapdata(src_m);
 
-<<<<<<< HEAD
-=======
 	map.insert({ dst_m, *src_map });
 
 	// Retrieve new map data
@@ -2639,18 +2631,12 @@
 
 	strcpy(iname, name);
 
->>>>>>> 584fcac4
 	// Alter the name
 	// Due to this being custom we only worry about preserving as many characters as necessary for accurate map distinguishing
 	// This also allows us to maintain complete independence with main map functions
 	if((strchr(iname,'@') == NULL) && strlen(iname) > 8) {
-<<<<<<< HEAD
 		memmove((void*)iname, iname+(strlen(iname)-9), strlen(iname));
-		snprintf(map[dst_m].name, sizeof(map[dst_m].name),"%hu#%s", instance_id, iname);
-=======
-		memmove(iname, iname+(strlen(iname)-9), strlen(iname));
 		snprintf(dst_map->name, sizeof(dst_map->name),"%hu#%s", instance_id, iname);
->>>>>>> 584fcac4
 	} else
 		snprintf(dst_map->name, sizeof(dst_map->name),"%.3hu%s", instance_id, iname);
 	dst_map->name[MAP_NAME_LENGTH-1] = '\0';
@@ -2883,27 +2869,17 @@
  *------------------------------------------*/
 const char* map_mapid2mapname(int m)
 {
-<<<<<<< HEAD
-	if (map[m].instance_id) { // Instance map check
+		struct map_data *mapdata = map_getmapdata(m);
+
+	if (mapdata->instance_id) { // Instance map check
 		auto &idata = instances[map[m].instance_id];
 
 		if (idata == nullptr) // This shouldn't happen but if it does give them the map we intended to give
-			return map[m].name;
-=======
-	struct map_data *mapdata = map_getmapdata(m);
-
-	if (mapdata->instance_id) { // Instance map check
-		struct instance_data *im = &instance_data[mapdata->instance_id];
-
-		if (!im) // This shouldn't happen but if it does give them the map we intended to give
 			return mapdata->name;
->>>>>>> 584fcac4
 		else {
-			uint16 i;
-
-			for (i = 0; i < idata->map.size(); i++) { // Loop to find the src map we want
+			for (uint16 i = 0; i < idata->map.size(); i++) { // Loop to find the src map we want
 				if (idata->map[i].m == m)
-					return map[idata->map[i].src_m].name;
+					return map_getmapdata(idata->map[i].src_m)->name;
 			}
 		}
 	}
