--- conflicted
+++ resolved
@@ -3282,23 +3282,13 @@
 
 	if( snd->subtype == NPCTYPE_WARP ) { // Adjust destination, if instanced
 		struct npc_data *wnd = NULL; // New NPC
-<<<<<<< HEAD
-		auto &idata = instances[map[m].instance_id];
+		auto &idata = instances[mapdata->instance_id];
 		int dm = map_mapindex2mapid(snd->u.warp.mapindex), imap = 0, i;
 		if( dm < 0 ) return 1;
 
 		for(i = 0; i < idata->map.size(); i++)
-			if(idata->map[i].m && map_mapname2mapid(map[idata->map[i].src_m].name) == dm) {
-				imap = map_mapname2mapid(map[idata->map[i].m].name);
-=======
-		struct instance_data *im = &instance_data[mapdata->instance_id];
-		int dm = map_mapindex2mapid(snd->u.warp.mapindex), imap = 0, i;
-		if( dm < 0 ) return 1;
-
-		for(i = 0; i < im->cnt_map; i++)
-			if(im->map[i]->m && map_mapname2mapid(map_getmapdata(im->map[i]->src_m)->name) == dm) {
-				imap = map_mapname2mapid(map_getmapdata(im->map[i]->m)->name);
->>>>>>> 584fcac4
+			if(idata->map[i].m && map_mapname2mapid(map_getmapdata(idata->map[i].src_m)->name) == dm) {
+				imap = map_mapname2mapid(map_getmapdata(idata->map[i].m)->name);
 				break; // Instance map matches destination, update to instance map
 			}
 
