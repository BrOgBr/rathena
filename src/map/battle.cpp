// Copyright (c) rAthena Dev Teams - Licensed under GNU GPL
// For more information, see LICENCE in the main folder

#include "battle.hpp"

#include <math.h>
#include <stdlib.h>

#include "../common/cbasetypes.hpp"
#include "../common/ers.hpp"
#include "../common/malloc.hpp"
#include "../common/nullpo.hpp"
#include "../common/random.hpp"
#include "../common/showmsg.hpp"
#include "../common/socket.hpp"
#include "../common/strlib.hpp"
#include "../common/timer.hpp"
#include "../common/utils.hpp"

#include "battleground.hpp"
#include "chrif.hpp"
#include "clif.hpp"
#include "elemental.hpp"
#include "guild.hpp"
#include "homunculus.hpp"
#include "log.hpp"
#include "map.hpp"
#include "mercenary.hpp"
#include "mob.hpp"
#include "party.hpp"
#include "path.hpp"
#include "pc.hpp"
#include "pc_groups.hpp"
#include "pet.hpp"

int attr_fix_table[MAX_ELE_LEVEL][ELE_MAX][ELE_MAX];

struct Battle_Config battle_config;
static struct eri *delay_damage_ers; //For battle delay damage structures.

/**
 * Returns the current/list skill used by the bl
 * @param bl
 * @return skill_id
 */
uint16 battle_getcurrentskill(struct block_list *bl)
{
	struct unit_data *ud;

	if( bl->type == BL_SKILL ) {
		struct skill_unit *su = (struct skill_unit*)bl;
		return (su && su->group?su->group->skill_id:0);
	}

	ud = unit_bl2ud(bl);

	return (ud?ud->skill_id:0);
}

/**
 * Get random targeting enemy
 * @param bl
 * @param ap
 * @return Found target (1) or not found (0)
 */
static int battle_gettargeted_sub(struct block_list *bl, va_list ap)
{
	struct block_list **bl_list;
	struct unit_data *ud;
	int target_id;
	int *c;

	bl_list = va_arg(ap, struct block_list **);
	c = va_arg(ap, int *);
	target_id = va_arg(ap, int);

	if (bl->id == target_id)
		return 0;

	if (*c >= 24)
		return 0;

	if ( !(ud = unit_bl2ud(bl)) )
		return 0;

	if (ud->target == target_id || ud->skilltarget == target_id) {
		bl_list[(*c)++] = bl;
		return 1;
	}

	return 0;
}

/**
 * Returns list of targets
 * @param target
 * @return Target list
 */
struct block_list* battle_gettargeted(struct block_list *target)
{
	struct block_list *bl_list[24];
	int c = 0;
	nullpo_retr(NULL, target);

	memset(bl_list, 0, sizeof(bl_list));
	map_foreachinallrange(battle_gettargeted_sub, target, AREA_SIZE, BL_CHAR, bl_list, &c, target->id);
	if ( c == 0 )
		return NULL;
	if( c > 24 )
		c = 24;
	return bl_list[rnd()%c];
}

/**
 * Returns the ID of the current targeted character of the passed bl
 * @param bl
 * @return Target Unit ID
 * @author [Skotlex]
 */
int battle_gettarget(struct block_list* bl)
{

	switch (bl->type) {
		case BL_PC:  return ((struct map_session_data*)bl)->ud.target;
		case BL_MOB: return ((struct mob_data*)bl)->target_id;
		case BL_PET: return ((struct pet_data*)bl)->target_id;
		case BL_HOM: return ((struct homun_data*)bl)->ud.target;
		case BL_MER: return ((struct mercenary_data*)bl)->ud.target;
		case BL_ELEM: return ((struct elemental_data*)bl)->ud.target;
	}

	return 0;
}

/**
 * Get random enemy
 * @param bl
 * @param ap
 * @return Found target (1) or not found (0)
 */
static int battle_getenemy_sub(struct block_list *bl, va_list ap)
{
	struct block_list **bl_list;
	struct block_list *target;
	int *c;

	bl_list = va_arg(ap, struct block_list **);
	c = va_arg(ap, int *);
	target = va_arg(ap, struct block_list *);

	if (bl->id == target->id)
		return 0;

	if (*c >= 24)
		return 0;

	if (status_isdead(bl))
		return 0;

	if (battle_check_target(target, bl, BCT_ENEMY) > 0) {
		bl_list[(*c)++] = bl;
		return 1;
	}

	return 0;
}

/**
 * Returns list of enemies within given range
 * @param target
 * @param type
 * @param range
 * @return Target list
 * @author [Skotlex]
 */
struct block_list* battle_getenemy(struct block_list *target, int type, int range)
{
	struct block_list *bl_list[24];
	int c = 0;

	memset(bl_list, 0, sizeof(bl_list));
	map_foreachinallrange(battle_getenemy_sub, target, range, type, bl_list, &c, target);

	if ( c == 0 )
		return NULL;

	if( c > 24 )
		c = 24;

	return bl_list[rnd()%c];
}

/**
 * Get random enemy within area
 * @param bl
 * @param ap
 * @return Found target (1) or not found (0)
 */
static int battle_getenemyarea_sub(struct block_list *bl, va_list ap)
{
	struct block_list **bl_list, *src;
	int *c, ignore_id;

	bl_list = va_arg(ap, struct block_list **);
	c = va_arg(ap, int *);
	src = va_arg(ap, struct block_list *);
	ignore_id = va_arg(ap, int);

	if( bl->id == src->id || bl->id == ignore_id )
		return 0; // Ignores Caster and a possible pre-target

	if( *c >= 23 )
		return 0;

	if( status_isdead(bl) )
		return 0;

	if( battle_check_target(src, bl, BCT_ENEMY) > 0 ) {// Is Enemy!...
		bl_list[(*c)++] = bl;
		return 1;
	}

	return 0;
}

/**
 * Returns list of enemies within an area
 * @param src
 * @param x
 * @param y
 * @param range
 * @param type
 * @param ignore_id
 * @return Target list
 */
struct block_list* battle_getenemyarea(struct block_list *src, int x, int y, int range, int type, int ignore_id)
{
	struct block_list *bl_list[24];
	int c = 0;

	memset(bl_list, 0, sizeof(bl_list));
	map_foreachinallarea(battle_getenemyarea_sub, src->m, x - range, y - range, x + range, y + range, type, bl_list, &c, src, ignore_id);

	if( c == 0 )
		return NULL;
	if( c >= 24 )
		c = 23;

	return bl_list[rnd()%c];
}

/*========================================== [Playtester]
* Deals damage without delay, applies additional effects and triggers monster events
* This function is called from battle_delay_damage or battle_delay_damage_sub
* @param src: Source of damage
* @param target: Target of damage
* @param damage: Damage to be dealt
* @param delay: Damage delay
* @param skill_lv: Level of skill used
* @param skill_id: ID o skill used
* @param dmg_lv: State of the attack (miss, etc.)
* @param attack_type: Type of the attack (BF_NORMAL|BF_SKILL|BF_SHORT|BF_LONG|BF_WEAPON|BF_MAGIC|BF_MISC)
* @param additional_effects: Whether additional effect should be applied
* @param isspdamage: If the damage is done to SP
* @param tick: Current tick
*------------------------------------------*/
void battle_damage(struct block_list *src, struct block_list *target, int64 damage, int delay, uint16 skill_lv, uint16 skill_id, enum damage_lv dmg_lv, unsigned short attack_type, bool additional_effects, unsigned int tick, bool isspdamage) {
	map_freeblock_lock();
	if (isspdamage)
		status_fix_spdamage(src, target, damage, delay);
	else
		status_fix_damage(src, target, damage, delay); // We have to separate here between reflect damage and others [icescope]
	if (attack_type && !status_isdead(target) && additional_effects)
		skill_additional_effect(src, target, skill_id, skill_lv, attack_type, dmg_lv, tick);
	if (dmg_lv > ATK_BLOCK && attack_type)
		skill_counter_additional_effect(src, target, skill_id, skill_lv, attack_type, tick);
	// This is the last place where we have access to the actual damage type, so any monster events depending on type must be placed here
	if (target->type == BL_MOB && damage && (attack_type&BF_NORMAL)) {
		// Monsters differentiate whether they have been attacked by a skill or a normal attack
		struct mob_data* md = BL_CAST(BL_MOB, target);
		md->norm_attacked_id = md->attacked_id;
	}
	map_freeblock_unlock();
}

/// Damage Delayed Structure
struct delay_damage {
	int src_id;
	int target_id;
	int64 damage;
	int delay;
	unsigned short distance;
	uint16 skill_lv;
	uint16 skill_id;
	enum damage_lv dmg_lv;
	unsigned short attack_type;
	bool additional_effects;
	enum bl_type src_type;
	bool isspdamage;
};

TIMER_FUNC(battle_delay_damage_sub){
	struct delay_damage *dat = (struct delay_damage *)data;

	if ( dat ) {
		struct block_list* src = NULL;
		struct block_list* target = map_id2bl(dat->target_id);

		if( !target || status_isdead(target) ) { /* Nothing we can do */
			if( dat->src_type == BL_PC && (src = map_id2bl(dat->src_id)) &&
				--((TBL_PC*)src)->delayed_damage == 0 && ((TBL_PC*)src)->state.hold_recalc ) {
				((TBL_PC*)src)->state.hold_recalc = 0;
				status_calc_pc(((TBL_PC*)src), SCO_FORCE);
			}
			ers_free(delay_damage_ers, dat);
			return 0;
		}

		src = map_id2bl(dat->src_id);

		if( src && target->m == src->m &&
			(target->type != BL_PC || ((TBL_PC*)target)->invincible_timer == INVALID_TIMER) &&
			check_distance_bl(src, target, dat->distance) ) //Check to see if you haven't teleported. [Skotlex]
		{
			//Deal damage
			battle_damage(src, target, dat->damage, dat->delay, dat->skill_lv, dat->skill_id, dat->dmg_lv, dat->attack_type, dat->additional_effects, tick, dat->isspdamage);
		} else if( !src && dat->skill_id == CR_REFLECTSHIELD ) { // it was monster reflected damage, and the monster died, we pass the damage to the character as expected
			map_freeblock_lock();
			status_fix_damage(target, target, dat->damage, dat->delay);
			map_freeblock_unlock();
		}

		if( src && src->type == BL_PC && --((TBL_PC*)src)->delayed_damage == 0 && ((TBL_PC*)src)->state.hold_recalc ) {
			((TBL_PC*)src)->state.hold_recalc = 0;
			status_calc_pc(((TBL_PC*)src), SCO_FORCE);
		}
	}
	ers_free(delay_damage_ers, dat);
	return 0;
}

int battle_delay_damage(unsigned int tick, int amotion, struct block_list *src, struct block_list *target, int attack_type, uint16 skill_id, uint16 skill_lv, int64 damage, enum damage_lv dmg_lv, int ddelay, bool additional_effects, bool isspdamage)
{
	struct delay_damage *dat;
	struct status_change *sc;
	struct block_list *d_tbl = NULL;
	struct block_list *e_tbl = NULL;

	nullpo_ret(src);
	nullpo_ret(target);

	sc = status_get_sc(target);

	if (sc) {
		if (sc->data[SC_DEVOTION] && sc->data[SC_DEVOTION]->val1)
			d_tbl = map_id2bl(sc->data[SC_DEVOTION]->val1);
		if (sc->data[SC_WATER_SCREEN_OPTION] && sc->data[SC_WATER_SCREEN_OPTION]->val1)
			e_tbl = map_id2bl(sc->data[SC_WATER_SCREEN_OPTION]->val1);
	}

	if( ((d_tbl && check_distance_bl(target, d_tbl, sc->data[SC_DEVOTION]->val3)) || e_tbl) &&
		damage > 0 && skill_id != PA_PRESSURE && skill_id != CR_REFLECTSHIELD )
		damage = 0;

	if ( !battle_config.delay_battle_damage || amotion <= 1 ) {
		//Deal damage
		battle_damage(src, target, damage, ddelay, skill_lv, skill_id, dmg_lv, attack_type, additional_effects, gettick(), isspdamage);
		return 0;
	}
	dat = ers_alloc(delay_damage_ers, struct delay_damage);
	dat->src_id = src->id;
	dat->target_id = target->id;
	dat->skill_id = skill_id;
	dat->skill_lv = skill_lv;
	dat->attack_type = attack_type;
	dat->damage = damage;
	dat->dmg_lv = dmg_lv;
	dat->delay = ddelay;
	dat->distance = distance_bl(src, target) + (battle_config.snap_dodge ? 10 : AREA_SIZE);
	dat->additional_effects = additional_effects;
	dat->src_type = src->type;
	dat->isspdamage = isspdamage;
	if (src->type != BL_PC && amotion > 1000)
		amotion = 1000; //Aegis places a damage-delay cap of 1 sec to non player attacks. [Skotlex]

	if( src->type == BL_PC )
		((TBL_PC*)src)->delayed_damage++;

	add_timer(tick+amotion, battle_delay_damage_sub, 0, (intptr_t)dat);

	return 0;
}

/**
 * Get attribute ratio
 * @param atk_elem Attack element enum e_element
 * @param def_type Defense element enum e_element
 * @param def_lv Element level 1 ~ MAX_ELE_LEVEL
 */
int battle_attr_ratio(int atk_elem, int def_type, int def_lv)
{
	if (!CHK_ELEMENT(atk_elem) || !CHK_ELEMENT(def_type) || !CHK_ELEMENT_LEVEL(def_lv))
		return 100;

	return attr_fix_table[def_lv-1][atk_elem][def_type];
}

/**
 * Does attribute fix modifiers.
 * Added passing of the chars so that the status changes can affect it. [Skotlex]
 * Note: Passing src/target == NULL is perfectly valid, it skips SC_ checks.
 * @param src
 * @param target
 * @param damage
 * @param atk_elem
 * @param def_type
 * @param def_lv
 * @return damage
 */
int64 battle_attr_fix(struct block_list *src, struct block_list *target, int64 damage,int atk_elem,int def_type, int def_lv)
{
	struct status_change *sc = NULL, *tsc = NULL;
	int ratio;

	if (src) sc = status_get_sc(src);
	if (target) tsc = status_get_sc(target);

	if (!CHK_ELEMENT(atk_elem))
		atk_elem = rnd()%ELE_ALL;

	if (!CHK_ELEMENT(def_type) || !CHK_ELEMENT_LEVEL(def_lv)) {
		ShowError("battle_attr_fix: unknown attribute type: atk=%d def_type=%d def_lv=%d\n",atk_elem,def_type,def_lv);
		return damage;
	}

	ratio = attr_fix_table[def_lv-1][atk_elem][def_type];
	if (sc && sc->count) { //increase dmg by src status
		switch(atk_elem){
			case ELE_FIRE:
				if (sc->data[SC_VOLCANO])
#ifdef RENEWAL
					ratio += sc->data[SC_VOLCANO]->val3;
#else
					damage += (int64)((damage*sc->data[SC_VOLCANO]->val3) / 100);
#endif
				break;
			case ELE_WIND:
				if (sc->data[SC_VIOLENTGALE])
#ifdef RENEWAL
					ratio += sc->data[SC_VIOLENTGALE]->val3;
#else
					damage += (int64)((damage*sc->data[SC_VIOLENTGALE]->val3) / 100);
#endif
				break;
			case ELE_WATER:
				if (sc->data[SC_DELUGE])
#ifdef RENEWAL
					ratio += sc->data[SC_DELUGE]->val3;
#else
					damage += (int64)((damage*sc->data[SC_DELUGE]->val3) / 100);
#endif
				break;
			case ELE_GHOST:
				if (sc->data[SC_TELEKINESIS_INTENSE])
					ratio += sc->data[SC_TELEKINESIS_INTENSE]->val3;
				break;
		}
	}

	if( target && target->type == BL_SKILL ) {
		if( atk_elem == ELE_FIRE && battle_getcurrentskill(target) == GN_WALLOFTHORN ) {
			struct skill_unit *su = (struct skill_unit*)target;
			struct skill_unit_group *sg;
			struct block_list *src2;

			if( !su || !su->alive || (sg = su->group) == NULL || !sg || sg->val3 == -1 ||
			   (src2 = map_id2bl(sg->src_id)) == NULL || status_isdead(src2) )
				return 0;

			if( sg->unit_id != UNT_FIREWALL ) {
				int x,y;
				x = sg->val3 >> 16;
				y = sg->val3 & 0xffff;
				skill_unitsetting(src2,su->group->skill_id,su->group->skill_lv,x,y,1);
				sg->val3 = -1;
				sg->limit = DIFF_TICK(gettick(),sg->tick)+300;
			}
		}
	}

	if (tsc && tsc->count) { //increase dmg by target status
		switch(atk_elem) {
			case ELE_FIRE:
				if (tsc->data[SC_SPIDERWEB]) { //Double damage
#ifdef RENEWAL
					ratio += 100;
#else
					damage *= 2;
#endif
					//Remove a unit group or end whole status change
					status_change_end(target, SC_SPIDERWEB, INVALID_TIMER);
				}
				if (tsc->data[SC_THORNSTRAP] && battle_getcurrentskill(src) != GN_CARTCANNON)
					status_change_end(target, SC_THORNSTRAP, INVALID_TIMER);
				if (tsc->data[SC_CRYSTALIZE])
					status_change_end(target, SC_CRYSTALIZE, INVALID_TIMER);
				if (tsc->data[SC_EARTH_INSIGNIA])
#ifdef RENEWAL
					ratio += 50;
#else
					damage += (int64)(damage * 50 / 100);
#endif
				break;
			case ELE_HOLY:
				if (tsc->data[SC_ORATIO])
#ifdef RENEWAL
					ratio += tsc->data[SC_ORATIO]->val1 * 2;
#else
					damage += (int64)(damage * (tsc->data[SC_ORATIO]->val1 * 2) / 100);
#endif
				break;
			case ELE_POISON:
				if (tsc->data[SC_VENOMIMPRESS])
#ifdef RENEWAL
					ratio += tsc->data[SC_VENOMIMPRESS]->val2;
#else
					damage += (int64)(damage * tsc->data[SC_VENOMIMPRESS]->val2 / 100);
#endif
				break;
			case ELE_WIND:
				if (tsc->data[SC_WATER_INSIGNIA])
#ifdef RENEWAL
					ratio += 50;
#else
					damage += (int64)(damage * 50 / 100);
#endif
				if (tsc->data[SC_CRYSTALIZE]) {
					uint16 skill_id = battle_getcurrentskill(src);

					if (skill_get_type(skill_id)&BF_MAGIC)
#ifdef RENEWAL
						ratio += 50;
#else
						damage += (int64)(damage * 50 / 100);
#endif
				}
				break;
			case ELE_WATER:
				if (tsc->data[SC_FIRE_INSIGNIA])
#ifdef RENEWAL
					ratio += 50;
#else
					damage += (int64)(damage * 50 / 100);
#endif
				break;
			case ELE_EARTH:
				if (tsc->data[SC_WIND_INSIGNIA])
#ifdef RENEWAL
					ratio += 50;
#else
					damage += (int64)(damage * 50 / 100);
#endif
				status_change_end(target, SC_MAGNETICFIELD, INVALID_TIMER); //freed if received earth dmg
				break;
			case ELE_NEUTRAL:
				if (tsc->data[SC_ANTI_M_BLAST])
#ifdef RENEWAL
					ratio += tsc->data[SC_ANTI_M_BLAST]->val2;
#else
					damage += (int64)(damage * tsc->data[SC_ANTI_M_BLAST]->val2 / 100);
#endif
				break;
		}
	}

	if (battle_config.attr_recover == 0 && ratio < 0)
		ratio = 0;

#ifdef RENEWAL
	//In renewal, reductions are always rounded down so damage can never reach 0 unless ratio is 0
	damage = damage - (int64)((damage * (100 - ratio)) / 100);
#else
	damage = (int64)((damage*ratio)/100);
#endif

	//Damage can be negative, see battle_config.attr_recover
	return damage;
}

/**
 * Calculates card bonuses damage adjustments.
 * @param attack_type @see enum e_battle_flag
 * @param src Attacker
 * @param target Target
 * @param nk Skill's nk @see enum e_skill_nk [NK_NO_CARDFIX_ATK|NK_NO_ELEFIX|NK_NO_CARDFIX_DEF]
 * @param rh_ele Right-hand weapon element
 * @param lh_ele Left-hand weapon element (BF_MAGIC and BF_MISC ignore this value)
 * @param damage Original damage
 * @param left Left hand flag (BF_MISC and BF_MAGIC ignore flag value)
 *         3: Calculates attacker bonuses in both hands.
 *         2: Calculates attacker bonuses in right-hand only.
 *         0 or 1: Only calculates target bonuses.
 * @param flag Misc value of skill & damage flags
 * @return damage Damage diff between original damage and after calculation
 */
int battle_calc_cardfix(int attack_type, struct block_list *src, struct block_list *target, int nk, int rh_ele, int lh_ele, int64 damage, int left, int flag){
	struct map_session_data *sd, ///< Attacker session data if BL_PC
		*tsd; ///< Target session data if BL_PC
	short cardfix = 1000;
	int s_class, ///< Attacker class
		t_class; ///< Target class
	enum e_race2 s_race2, /// Attacker Race2
		t_race2; ///< Target Race2
	enum e_element s_defele; ///< Attacker Element (not a weapon or skill element!)
	struct status_data *sstatus, ///< Attacker status data
		*tstatus; ///< Target status data
	int64 original_damage;
	int i;

	if( !damage )
		return 0;

	original_damage = damage;

	sd = BL_CAST(BL_PC, src);
	tsd = BL_CAST(BL_PC, target);
	t_class = status_get_class(target);
	s_class = status_get_class(src);
	sstatus = status_get_status_data(src);
	tstatus = status_get_status_data(target);
	s_race2 = status_get_race2(src);
	t_race2 = status_get_race2(target);
	s_defele = (tsd) ? (enum e_element)status_get_element(src) : ELE_NONE;

//Official servers apply the cardfix value on a base of 1000 and round down the reduction/increase
#define APPLY_CARDFIX(damage, fix) { (damage) = (damage) - (int64)(((damage) * (1000 - (fix))) / 1000); }

	switch( attack_type ) {
		case BF_MAGIC:
			// Affected by attacker ATK bonuses
			if( sd && !(nk&NK_NO_CARDFIX_ATK) ) {
				cardfix = cardfix * (100 + sd->magic_addrace[tstatus->race] + sd->magic_addrace[RC_ALL] + sd->magic_addrace2[t_race2]) / 100;
				if( !(nk&NK_NO_ELEFIX) ) { // Affected by Element modifier bonuses
					cardfix = cardfix * (100 + sd->magic_addele[tstatus->def_ele] + sd->magic_addele[ELE_ALL] + 
						sd->magic_addele_script[tstatus->def_ele] + sd->magic_addele_script[ELE_ALL]) / 100;
					cardfix = cardfix * (100 + sd->magic_atk_ele[rh_ele] + sd->magic_atk_ele[ELE_ALL]) / 100;
				}
				cardfix = cardfix * (100 + sd->magic_addsize[tstatus->size] + sd->magic_addsize[SZ_ALL]) / 100;
				cardfix = cardfix * (100 + sd->magic_addclass[tstatus->class_] + sd->magic_addclass[CLASS_ALL]) / 100;
				for( i = 0; i < ARRAYLENGTH(sd->add_mdmg) && sd->add_mdmg[i].rate; i++ ) {
					if( sd->add_mdmg[i].class_ == t_class ) {
						cardfix = cardfix * (100 + sd->add_mdmg[i].rate) / 100;
						break;
					}
				}
				APPLY_CARDFIX(damage, cardfix);
			}

			// Affected by target DEF bonuses
			if( tsd && !(nk&NK_NO_CARDFIX_DEF) ) {
				cardfix = 1000; // reset var for target

				if( !(nk&NK_NO_ELEFIX) ) { // Affected by Element modifier bonuses
					int ele_fix = tsd->subele[rh_ele] + tsd->subele[ELE_ALL] + tsd->subele_script[rh_ele] + tsd->subele_script[ELE_ALL];

					for( i = 0; ARRAYLENGTH(tsd->subele2) > i && tsd->subele2[i].rate != 0; i++ ) {
						if( tsd->subele2[i].ele != rh_ele )
							continue;
						if( !(((tsd->subele2[i].flag)&flag)&BF_WEAPONMASK &&
							((tsd->subele2[i].flag)&flag)&BF_RANGEMASK &&
							((tsd->subele2[i].flag)&flag)&BF_SKILLMASK) )
							continue;
						ele_fix += tsd->subele2[i].rate;
					}
					if (s_defele != ELE_NONE)
						ele_fix += tsd->subdefele[s_defele] + tsd->subdefele[ELE_ALL];
					cardfix = cardfix * (100 - ele_fix) / 100;
				}
				cardfix = cardfix * (100 - tsd->subsize[sstatus->size] - tsd->subsize[SZ_ALL]) / 100;
				cardfix = cardfix * (100 - tsd->subrace2[s_race2]) / 100;
				cardfix = cardfix * (100 - tsd->subrace[sstatus->race] - tsd->subrace[RC_ALL]) / 100;
				cardfix = cardfix * (100 - tsd->subclass[sstatus->class_] - tsd->subclass[CLASS_ALL]) / 100;

				for( i = 0; i < ARRAYLENGTH(tsd->add_mdef) && tsd->add_mdef[i].rate; i++ ) {
					if( tsd->add_mdef[i].class_ == s_class ) {
						cardfix = cardfix * (100 - tsd->add_mdef[i].rate) / 100;
						break;
					}
				}
#ifndef RENEWAL
				//It was discovered that ranged defense also counts vs magic! [Skotlex]
				if( flag&BF_SHORT )
					cardfix = cardfix * (100 - tsd->bonus.near_attack_def_rate) / 100;
				else
					cardfix = cardfix * (100 - tsd->bonus.long_attack_def_rate) / 100;
#endif
				cardfix = cardfix * (100 - tsd->bonus.magic_def_rate) / 100;

				if( tsd->sc.data[SC_MDEF_RATE] )
					cardfix = cardfix * (100 - tsd->sc.data[SC_MDEF_RATE]->val1) / 100;
				APPLY_CARDFIX(damage, cardfix);
			}
			break;

		case BF_WEAPON:
			// Affected by attacker ATK bonuses
			if( sd && !(nk&NK_NO_CARDFIX_ATK) && (left&2) ) {
				short cardfix_ = 1000;

				if( sd->state.arrow_atk ) { // Ranged attack
					cardfix = cardfix * (100 + sd->right_weapon.addrace[tstatus->race] + sd->arrow_addrace[tstatus->race] +
						sd->right_weapon.addrace[RC_ALL] + sd->arrow_addrace[RC_ALL]) / 100;
					if( !(nk&NK_NO_ELEFIX) ) { // Affected by Element modifier bonuses
						int ele_fix = sd->right_weapon.addele[tstatus->def_ele] + sd->arrow_addele[tstatus->def_ele] +
							sd->right_weapon.addele[ELE_ALL] + sd->arrow_addele[ELE_ALL];

						for( i = 0; ARRAYLENGTH(sd->right_weapon.addele2) > i && sd->right_weapon.addele2[i].rate != 0; i++ ) {
							if( sd->right_weapon.addele2[i].ele != tstatus->def_ele )
								continue;
							if( !(((sd->right_weapon.addele2[i].flag)&flag)&BF_WEAPONMASK &&
								((sd->right_weapon.addele2[i].flag)&flag)&BF_RANGEMASK &&
								((sd->right_weapon.addele2[i].flag)&flag)&BF_SKILLMASK) )
								continue;
							ele_fix += sd->right_weapon.addele2[i].rate;
						}
						cardfix = cardfix * (100 + ele_fix) / 100;
					}
					cardfix = cardfix * (100 + sd->right_weapon.addsize[tstatus->size] + sd->arrow_addsize[tstatus->size] +
						sd->right_weapon.addsize[SZ_ALL] + sd->arrow_addsize[SZ_ALL]) / 100;
					cardfix = cardfix * (100 + sd->right_weapon.addrace2[t_race2]) / 100;
					cardfix = cardfix * (100 + sd->right_weapon.addclass[tstatus->class_] + sd->arrow_addclass[tstatus->class_] +
						sd->right_weapon.addclass[CLASS_ALL] + sd->arrow_addclass[CLASS_ALL]) / 100;
				} else { // Melee attack
					int skill = 0;

					// Calculates each right & left hand weapon bonuses separatedly
					if( !battle_config.left_cardfix_to_right ) {
						// Right-handed weapon
						cardfix = cardfix * (100 + sd->right_weapon.addrace[tstatus->race] + sd->right_weapon.addrace[RC_ALL]) / 100;
						if( !(nk&NK_NO_ELEFIX) ) { // Affected by Element modifier bonuses
							int ele_fix = sd->right_weapon.addele[tstatus->def_ele] + sd->right_weapon.addele[ELE_ALL];

							for( i = 0; ARRAYLENGTH(sd->right_weapon.addele2) > i && sd->right_weapon.addele2[i].rate != 0; i++ ) {
								if( sd->right_weapon.addele2[i].ele != tstatus->def_ele )
									continue;
								if( !(((sd->right_weapon.addele2[i].flag)&flag)&BF_WEAPONMASK &&
									((sd->right_weapon.addele2[i].flag)&flag)&BF_RANGEMASK &&
									((sd->right_weapon.addele2[i].flag)&flag)&BF_SKILLMASK) )
									continue;
								ele_fix += sd->right_weapon.addele2[i].rate;
							}
							cardfix = cardfix * (100 + ele_fix) / 100;
						}
						cardfix = cardfix * (100 + sd->right_weapon.addsize[tstatus->size] + sd->right_weapon.addsize[SZ_ALL]) / 100;
						cardfix = cardfix * (100 + sd->right_weapon.addrace2[t_race2]) / 100;
						cardfix = cardfix * (100 + sd->right_weapon.addclass[tstatus->class_] + sd->right_weapon.addclass[CLASS_ALL]) / 100;

						if( left&1 ) { // Left-handed weapon
							cardfix_ = cardfix_ * (100 + sd->left_weapon.addrace[tstatus->race] + sd->left_weapon.addrace[RC_ALL]) / 100;
							if( !(nk&NK_NO_ELEFIX) ) { // Affected by Element modifier bonuses
								int ele_fix_lh = sd->left_weapon.addele[tstatus->def_ele] + sd->left_weapon.addele[ELE_ALL];

								for( i = 0; ARRAYLENGTH(sd->left_weapon.addele2) > i && sd->left_weapon.addele2[i].rate != 0; i++ ) {
									if( sd->left_weapon.addele2[i].ele != tstatus->def_ele )
										continue;
									if( !(((sd->left_weapon.addele2[i].flag)&flag)&BF_WEAPONMASK &&
										((sd->left_weapon.addele2[i].flag)&flag)&BF_RANGEMASK &&
										((sd->left_weapon.addele2[i].flag)&flag)&BF_SKILLMASK) )
										continue;
									ele_fix_lh += sd->left_weapon.addele2[i].rate;
								}
								cardfix_ = cardfix_ * (100 + ele_fix_lh) / 100;
							}
							cardfix_ = cardfix_ * (100 + sd->left_weapon.addsize[tstatus->size] + sd->left_weapon.addsize[SZ_ALL]) / 100;
							cardfix_ = cardfix_ * (100 + sd->left_weapon.addrace2[t_race2]) / 100;
							cardfix_ = cardfix_ * (100 + sd->left_weapon.addclass[tstatus->class_] + sd->left_weapon.addclass[CLASS_ALL]) / 100;
						}
					}
					// Calculates right & left hand weapon as unity
					else {
						//! CHECKME: If 'left_cardfix_to_right' is yes, doesn't need to check NK_NO_ELEFIX?
						//if( !(nk&NK_NO_ELEFIX) ) { // Affected by Element modifier bonuses
							int ele_fix = sd->right_weapon.addele[tstatus->def_ele] + sd->left_weapon.addele[tstatus->def_ele]
										+ sd->right_weapon.addele[ELE_ALL] + sd->left_weapon.addele[ELE_ALL];

							for( i = 0; ARRAYLENGTH(sd->right_weapon.addele2) > i && sd->right_weapon.addele2[i].rate != 0; i++ ) {
								if( sd->right_weapon.addele2[i].ele != tstatus->def_ele )
									continue;
								if( !(((sd->right_weapon.addele2[i].flag)&flag)&BF_WEAPONMASK &&
									((sd->right_weapon.addele2[i].flag)&flag)&BF_RANGEMASK &&
									((sd->right_weapon.addele2[i].flag)&flag)&BF_SKILLMASK) )
									continue;
								ele_fix += sd->right_weapon.addele2[i].rate;
							}
							for( i = 0; ARRAYLENGTH(sd->left_weapon.addele2) > i && sd->left_weapon.addele2[i].rate != 0; i++ ) {
								if( sd->left_weapon.addele2[i].ele != tstatus->def_ele )
									continue;
								if( !(((sd->left_weapon.addele2[i].flag)&flag)&BF_WEAPONMASK &&
									((sd->left_weapon.addele2[i].flag)&flag)&BF_RANGEMASK &&
									((sd->left_weapon.addele2[i].flag)&flag)&BF_SKILLMASK) )
									continue;
								ele_fix += sd->left_weapon.addele2[i].rate;
							}
							cardfix = cardfix * (100 + ele_fix) / 100;
						//}
						cardfix = cardfix * (100 + sd->right_weapon.addrace[tstatus->race] + sd->left_weapon.addrace[tstatus->race] +
							sd->right_weapon.addrace[RC_ALL] + sd->left_weapon.addrace[RC_ALL]) / 100;
						cardfix = cardfix * (100 + sd->right_weapon.addsize[tstatus->size] + sd->left_weapon.addsize[tstatus->size] +
							sd->right_weapon.addsize[SZ_ALL] + sd->left_weapon.addsize[SZ_ALL]) / 100;
						cardfix = cardfix * (100 + sd->right_weapon.addrace2[t_race2] + sd->left_weapon.addrace2[t_race2]) / 100;
						cardfix = cardfix * (100 + sd->right_weapon.addclass[tstatus->class_] + sd->left_weapon.addclass[tstatus->class_] +
							sd->right_weapon.addclass[CLASS_ALL] + sd->left_weapon.addclass[CLASS_ALL]) / 100;
					}
					if( sd->status.weapon == W_KATAR && (skill = pc_checkskill(sd,ASC_KATAR)) > 0 ) // Adv. Katar Mastery functions similar to a +%ATK card on official [helvetica]
						cardfix = cardfix * (100 + (10 + 2 * skill)) / 100;
				}

				//! CHECKME: These right & left hand weapon ignores 'left_cardfix_to_right'?
				for( i = 0; i < ARRAYLENGTH(sd->right_weapon.add_dmg) && sd->right_weapon.add_dmg[i].rate; i++ ) {
					if( sd->right_weapon.add_dmg[i].class_ == t_class ) {
						cardfix = cardfix * (100 + sd->right_weapon.add_dmg[i].rate) / 100;
						break;
					}
				}
				if( left&1 ) {
					for( i = 0; i < ARRAYLENGTH(sd->left_weapon.add_dmg) && sd->left_weapon.add_dmg[i].rate; i++ ) {
						if( sd->left_weapon.add_dmg[i].class_ == t_class ) {
							cardfix_ = cardfix_ * (100 + sd->left_weapon.add_dmg[i].rate) / 100;
							break;
						}
					}
				}
#ifndef RENEWAL
				if( flag&BF_LONG )
					cardfix = cardfix * (100 + sd->bonus.long_attack_atk_rate) / 100;
#endif
				if (left&1) {
					APPLY_CARDFIX(damage, cardfix_);
				} else {
					APPLY_CARDFIX(damage, cardfix);
				}
			}
			// Affected by target DEF bonuses
			else if( tsd && !(nk&NK_NO_CARDFIX_DEF) && !(left&2) ) {
				if( !(nk&NK_NO_ELEFIX) ) { // Affected by Element modifier bonuses
					int ele_fix = tsd->subele[rh_ele] + tsd->subele[ELE_ALL] + tsd->subele_script[rh_ele] + tsd->subele_script[ELE_ALL];

					for( i = 0; ARRAYLENGTH(tsd->subele2) > i && tsd->subele2[i].rate != 0; i++ ) {
						if( tsd->subele2[i].ele != rh_ele )
							continue;
						if( !(((tsd->subele2[i].flag)&flag)&BF_WEAPONMASK &&
							((tsd->subele2[i].flag)&flag)&BF_RANGEMASK &&
							((tsd->subele2[i].flag)&flag)&BF_SKILLMASK) )
							continue;
						ele_fix += tsd->subele2[i].rate;
					}
					cardfix = cardfix * (100 - ele_fix) / 100;

					if( left&1 && lh_ele != rh_ele ) {
						int ele_fix_lh = tsd->subele[lh_ele] + tsd->subele[ELE_ALL] + tsd->subele_script[lh_ele] + tsd->subele_script[ELE_ALL];

						for( i = 0; ARRAYLENGTH(tsd->subele2) > i && tsd->subele2[i].rate != 0; i++ ) {
							if( tsd->subele2[i].ele != lh_ele )
								continue;
							if( !(((tsd->subele2[i].flag)&flag)&BF_WEAPONMASK &&
								((tsd->subele2[i].flag)&flag)&BF_RANGEMASK &&
								((tsd->subele2[i].flag)&flag)&BF_SKILLMASK) )
								continue;
							ele_fix_lh += tsd->subele2[i].rate;
						}
						cardfix = cardfix * (100 - ele_fix_lh) / 100;
					}

					cardfix = cardfix * (100 - tsd->subdefele[s_defele] - tsd->subdefele[ELE_ALL]) / 100;
				}
				cardfix = cardfix * (100 - tsd->subsize[sstatus->size] - tsd->subsize[SZ_ALL]) / 100;
				cardfix = cardfix * (100 - tsd->subrace2[s_race2]) / 100;
				cardfix = cardfix * (100 - tsd->subrace[sstatus->race] - tsd->subrace[RC_ALL]) / 100;
				cardfix = cardfix * (100 - tsd->subclass[sstatus->class_] - tsd->subclass[CLASS_ALL]) / 100;
				for( i = 0; i < ARRAYLENGTH(tsd->add_def) && tsd->add_def[i].rate; i++ ) {
					if( tsd->add_def[i].class_ == s_class ) {
						cardfix = cardfix * (100 - tsd->add_def[i].rate) / 100;
						break;
					}
				}
				if( flag&BF_SHORT )
					cardfix = cardfix * (100 - tsd->bonus.near_attack_def_rate) / 100;
				else	// BF_LONG (there's no other choice)
					cardfix = cardfix * (100 - tsd->bonus.long_attack_def_rate) / 100;
				if( tsd->sc.data[SC_DEF_RATE] )
					cardfix = cardfix * (100 - tsd->sc.data[SC_DEF_RATE]->val1) / 100;
				APPLY_CARDFIX(damage, cardfix);
			}
			break;

		case BF_MISC:
			// Affected by target DEF bonuses
			if( tsd && !(nk&NK_NO_CARDFIX_DEF) ) {
				if( !(nk&NK_NO_ELEFIX) ) { // Affected by Element modifier bonuses
					int ele_fix = tsd->subele[rh_ele] + tsd->subele[ELE_ALL] + tsd->subele_script[rh_ele] + tsd->subele_script[ELE_ALL];

					for( i = 0; ARRAYLENGTH(tsd->subele2) > i && tsd->subele2[i].rate != 0; i++ ) {
						if( tsd->subele2[i].ele != rh_ele )
							continue;
						if( !(((tsd->subele2[i].flag)&flag)&BF_WEAPONMASK &&
							((tsd->subele2[i].flag)&flag)&BF_RANGEMASK &&
							((tsd->subele2[i].flag)&flag)&BF_SKILLMASK))
							continue;
						ele_fix += tsd->subele2[i].rate;
					}
					if (s_defele != ELE_NONE)
						ele_fix += tsd->subdefele[s_defele] + tsd->subdefele[ELE_ALL];
					cardfix = cardfix * (100 - ele_fix) / 100;
				}
				cardfix = cardfix * (100 - tsd->subsize[sstatus->size] - tsd->subsize[SZ_ALL]) / 100;
				cardfix = cardfix * (100 - tsd->subrace2[s_race2]) / 100;
				cardfix = cardfix * (100 - tsd->subrace[sstatus->race] - tsd->subrace[RC_ALL]) / 100;
				cardfix = cardfix * (100 - tsd->subclass[sstatus->class_] - tsd->subclass[CLASS_ALL]) / 100;
				cardfix = cardfix * (100 - tsd->bonus.misc_def_rate) / 100;
				if( flag&BF_SHORT )
					cardfix = cardfix * (100 - tsd->bonus.near_attack_def_rate) / 100;
				else	// BF_LONG (there's no other choice)
					cardfix = cardfix * (100 - tsd->bonus.long_attack_def_rate) / 100;
				APPLY_CARDFIX(damage, cardfix);
			}
			break;
	}

#undef APPLY_CARDFIX

	return (int)cap_value(damage - original_damage, INT_MIN, INT_MAX);
}

/**
* Absorb damage based on criteria
* @param bl
* @param d Damage
**/
static void battle_absorb_damage(struct block_list *bl, struct Damage *d) {
	int64 dmg_ori = 0, dmg_new = 0;

	nullpo_retv(bl);
	nullpo_retv(d);

	if (!d->damage && !d->damage2)
		return;

	switch (bl->type) {
		case BL_PC:
			{
				struct map_session_data *sd = BL_CAST(BL_PC, bl);
				if (!sd)
					return;
				if (sd->bonus.absorb_dmg_maxhp) {
					int hp = sd->bonus.absorb_dmg_maxhp * status_get_max_hp(bl) / 100;
					dmg_ori = dmg_new = d->damage + d->damage2;
					if (dmg_ori > hp)
						dmg_new = dmg_ori - hp;
				}
			}
			break;
	}

	if (dmg_ori == dmg_new)
		return;

	if (!d->damage2)
		d->damage = dmg_new;
	else if (!d->damage)
		d->damage2 = dmg_new;
	else {
		d->damage = dmg_new;
		d->damage2 = dmg_new * d->damage2 / dmg_ori / 100;
		if (d->damage2 < 1)
			d->damage2 = 1;
		d->damage = d->damage - d->damage2;
	}
}

/**
 * Check Safety Wall and Pneuma effect.
 * Maybe expand this to move checks the target's SC from battle_calc_damage?
 * @param src Attacker
 * @param target Target of attack
 * @param sc STatus Change
 * @param d Damage data
 * @param damage Damage received
 * @param skill_id
 * @param skill_lv
 * @return True:Damage inflicted, False:Missed
 **/
bool battle_check_sc(struct block_list *src, struct block_list *target, struct status_change *sc, struct Damage *d, int64 damage, uint16 skill_id, uint16 skill_lv) {
	if (!sc)
		return true;

	if (sc->data[SC_SAFETYWALL] && (d->flag&(BF_SHORT|BF_MAGIC)) == BF_SHORT) {
		struct skill_unit_group* group = skill_id2group(sc->data[SC_SAFETYWALL]->val3);
		uint16 skill_id_val = sc->data[SC_SAFETYWALL]->val2;

		if (group) {
			if (skill_id_val == MH_STEINWAND) {
				if (--group->val2 <= 0)
					skill_delunitgroup(group);
				d->dmg_lv = ATK_BLOCK;
				if( (group->val3 - damage) > 0 )
					group->val3 -= (int)cap_value(damage, INT_MIN, INT_MAX);
				else
					skill_delunitgroup(group);
				return false;
			}
			//in RE, SW possesses a lifetime equal to group val2, (3x caster hp, or homon formula)
			d->dmg_lv = ATK_BLOCK;
#ifdef RENEWAL
			if ( ( group->val2 - damage) > 0 ) {
				group->val2 -= (int)cap_value(damage, INT_MIN, INT_MAX);
			} else
				skill_delunitgroup(group);
			return false;
#else
			if (--group->val2 <= 0)
				skill_delunitgroup(group);
			return false;
#endif
		}
		status_change_end(target, SC_SAFETYWALL, INVALID_TIMER);
	}

	if (sc->data[SC_NEUTRALBARRIER] && ((d->flag&(BF_LONG|BF_MAGIC)) == BF_LONG || skill_id == CR_ACIDDEMONSTRATION)) {
		d->dmg_lv = ATK_MISS;
		return false;
	}

	if( sc->data[SC_PNEUMA] && (d->flag&(BF_MAGIC|BF_LONG)) == BF_LONG ) {
		d->dmg_lv = ATK_BLOCK;
		return false;
	}
	return true;
}

/**
 * Check damage through status.
 * ATK may be MISS, BLOCKED FAIL, reduc, increase, end status.
 * After this we apply bg/gvg reduction
 * @param src
 * @param bl
 * @param d
 * @param damage
 * @param skill_id
 * @param skill_lv
 * @return damage
 */
int64 battle_calc_damage(struct block_list *src,struct block_list *bl,struct Damage *d,int64 damage,uint16 skill_id,uint16 skill_lv)
{
	struct map_session_data *sd = NULL;
	struct status_change *sc;
	struct status_change_entry *sce;
	int div_ = d->div_, flag = d->flag;

	nullpo_ret(bl);

	if( !damage )
		return 0;
	if( battle_config.ksprotection && mob_ksprotected(src, bl) )
		return 0;

	if( map_getcell(bl->m, bl->x, bl->y, CELL_CHKMAELSTROM) && skill_get_type(skill_id) != BF_MISC
		&& skill_get_casttype(skill_id) == CAST_GROUND )
		return 0;

	if (bl->type == BL_PC) {
		sd=(struct map_session_data *)bl;
		//Special no damage states
		if(flag&BF_WEAPON && sd->special_state.no_weapon_damage)
			damage -= damage * sd->special_state.no_weapon_damage / 100;

		if(flag&BF_MAGIC && sd->special_state.no_magic_damage)
			damage -= damage * sd->special_state.no_magic_damage / 100;

		if(flag&BF_MISC && sd->special_state.no_misc_damage)
			damage -= damage * sd->special_state.no_misc_damage / 100;

		if(!damage)
			return 0;
	}

	sc = status_get_sc(bl); //check target status

	if( sc && sc->data[SC_INVINCIBLE] && !sc->data[SC_INVINCIBLEOFF] )
		return 1;

	if (sc && sc->data[SC_MAXPAIN])
		return 0;

	if (skill_id == PA_PRESSURE || skill_id == HW_GRAVITATION)
		return damage; //These skills bypass everything else.

	if( sc && sc->count ) { // SC_* that reduce damage to 0.
		if( sc->data[SC_BASILICA] && !status_bl_has_mode(src,MD_STATUS_IMMUNE) ) {
			d->dmg_lv = ATK_BLOCK;
			return 0;
		}
		if( sc->data[SC_WHITEIMPRISON] ) { // Gravitation and Pressure do damage without removing the effect
			if( skill_id == MG_NAPALMBEAT ||
				skill_id == MG_SOULSTRIKE ||
				skill_id == WL_SOULEXPANSION ||
				(skill_id && skill_get_ele(skill_id, skill_lv) == ELE_GHOST) ||
				(!skill_id && (status_get_status_data(src))->rhw.ele == ELE_GHOST) )
			{
				if( skill_id == WL_SOULEXPANSION )
					damage <<= 1; // If used against a player in White Imprison, the skill deals double damage.
				status_change_end(bl,SC_WHITEIMPRISON,INVALID_TIMER); // Those skills do damage and removes effect
			} else {
				d->dmg_lv = ATK_BLOCK;
				return 0;
			}
		}

		if( sc->data[SC_ZEPHYR] && !(flag&BF_MAGIC && skill_id) && !(skill_get_inf(skill_id)&(INF_GROUND_SKILL|INF_SELF_SKILL)) ) {
			d->dmg_lv = ATK_BLOCK;
			return 0;
		}

		if (!battle_check_sc(src, bl, sc, d, damage, skill_id, skill_lv))
			return 0;

		if (sc->data[SC__MANHOLE] || (src->type == BL_PC && sc->data[SC_KINGS_GRACE])) {
			d->dmg_lv = ATK_BLOCK;
			return 0;
		}

		if( sc->data[SC_WEAPONBLOCKING] && flag&(BF_SHORT|BF_WEAPON) && rnd()%100 < sc->data[SC_WEAPONBLOCKING]->val2 ) {
			clif_skill_nodamage(bl,src,GC_WEAPONBLOCKING,sc->data[SC_WEAPONBLOCKING]->val1,1);
			sc_start2(src,bl,SC_COMBO,100,GC_WEAPONBLOCKING,src->id,skill_get_time2(GC_WEAPONBLOCKING,sc->data[SC_WEAPONBLOCKING]->val1));
			d->dmg_lv = ATK_BLOCK;
			return 0;
		}

		if( (sce = sc->data[SC_AUTOGUARD]) && flag&BF_WEAPON && !(skill_get_inf3(skill_id)&INF3_NO_EFF_AUTOGUARD) && rnd()%100 < sce->val2) {
			int delay;
			struct status_change_entry *sce_d = sc->data[SC_DEVOTION];
			struct block_list *d_bl = NULL;

			// different delay depending on skill level [celest]
			if (sce->val1 <= 5)
				delay = 300;
			else if (sce->val1 > 5 && sce->val1 <= 9)
				delay = 200;
			else
				delay = 100;
			if (sd && pc_issit(sd))
				pc_setstand(sd, true);
			if( sce_d && (d_bl = map_id2bl(sce_d->val1)) &&
				((d_bl->type == BL_MER && ((TBL_MER*)d_bl)->master && ((TBL_MER*)d_bl)->master->bl.id == bl->id) ||
				(d_bl->type == BL_PC && ((TBL_PC*)d_bl)->devotion[sce_d->val2] == bl->id)) &&
				check_distance_bl(bl,d_bl,sce_d->val3) )
			{ //If player is target of devotion, show guard effect on the devotion caster rather than the target
				clif_skill_nodamage(d_bl,d_bl,CR_AUTOGUARD,sce->val1,1);
				unit_set_walkdelay(d_bl,gettick(),delay,1);
				d->dmg_lv = ATK_MISS;
				return 0;
			} else {
				clif_skill_nodamage(bl,bl,CR_AUTOGUARD,sce->val1,1);
				unit_set_walkdelay(bl,gettick(),delay,1);
				if( sc->data[SC_SHRINK] && rnd()%100 < 5 * sce->val1 )
					skill_blown(bl,src,skill_get_blewcount(CR_SHRINK,1),-1,BLOWN_NONE);
				d->dmg_lv = ATK_MISS;
				return 0;
			}
		}

		if( (sce = sc->data[SC_MILLENNIUMSHIELD]) && sce->val2 > 0 && damage > 0 ) {
			sce->val3 -= (int)cap_value(damage,INT_MIN,INT_MAX); // absorb damage
			d->dmg_lv = ATK_BLOCK;
			if( sce->val3 <= 0 ) { // Shield Down
				sce->val2--;
				if( sce->val2 >= 0 ) {
					clif_millenniumshield(bl,sce->val2);
					if( !sce->val2 )
						status_change_end(bl,SC_MILLENNIUMSHIELD,INVALID_TIMER); // All shields down
					else
						sce->val3 = 1000; // Next shield
				}
				status_change_start(src,bl,SC_STUN,10000,0,0,0,0,1000,SCSTART_NOTICKDEF);
			}
			return 0;
		}

		// attack blocked by Parrying
		if( (sce = sc->data[SC_PARRYING]) && flag&BF_WEAPON && skill_id != WS_CARTTERMINATION && rnd()%100 < sce->val2 ) {
			clif_skill_nodamage(bl, bl, LK_PARRYING, sce->val1,1);
			return 0;
		}

		if (sc->data[SC_DODGE] && (flag&BF_LONG || sc->data[SC_SPURT]) && rnd() % 100 < 20) {
			if (sd && pc_issit(sd))
				pc_setstand(sd, true); //Stand it to dodge.
			clif_skill_nodamage(bl, bl, TK_DODGE, 1, 1);
			sc_start4(src, bl, SC_COMBO, 100, TK_JUMPKICK, src->id, 1, 0, 2000);
			return 0;
		}

		if(sc->data[SC_HERMODE] && flag&BF_MAGIC)
			return 0;

		if(sc->data[SC_TATAMIGAESHI] && (flag&(BF_MAGIC|BF_LONG)) == BF_LONG)
			return 0;

		//Kaupe blocks damage (skill or otherwise) from players, mobs, homuns, mercenaries.
		if ((sce = sc->data[SC_KAUPE]) && rnd()%100 < sce->val2) {
			clif_specialeffect(bl, EF_STORMKICK4, AREA);
			//Shouldn't end until Breaker's non-weapon part connects.
#ifndef RENEWAL
			if (skill_id != ASC_BREAKER || !(flag&BF_WEAPON))
#endif
				if (--(sce->val3) <= 0) //We make it work like Safety Wall, even though it only blocks 1 time.
					status_change_end(bl, SC_KAUPE, INVALID_TIMER);
			return 0;
		}

#ifdef RENEWAL // Flat +400% damage from melee
		if (sc->data[SC_KAITE] && (flag&(BF_SHORT|BF_MAGIC)) == BF_SHORT)
			damage <<= 2;
#endif

		if( flag&BF_MAGIC && (sce=sc->data[SC_PRESTIGE]) && rnd()%100 < sce->val2) {
			clif_specialeffect(bl, EF_STORMKICK4, AREA); // Still need confirm it.
			return 0;
		}

		if (((sce = sc->data[SC_UTSUSEMI]) || sc->data[SC_BUNSINJYUTSU]) && flag&BF_WEAPON && !(skill_get_inf3(skill_id)&INF3_NO_EFF_CICADA)) {
			skill_additional_effect (src, bl, skill_id, skill_lv, flag, ATK_BLOCK, gettick() );
			if (!status_isdead(src))
				skill_counter_additional_effect( src, bl, skill_id, skill_lv, flag, gettick() );
			if (sce) {
				clif_specialeffect(bl, EF_STORMKICK4, AREA);
				skill_blown(src,bl,sce->val3,-1,BLOWN_NONE);
			}
			//Both need to be consumed if they are active.
			if (sce && --(sce->val2) <= 0)
				status_change_end(bl, SC_UTSUSEMI, INVALID_TIMER);
			if ((sce = sc->data[SC_BUNSINJYUTSU]) && --(sce->val2) <= 0)
				status_change_end(bl, SC_BUNSINJYUTSU, INVALID_TIMER);

			return 0;
		}

		//Now damage increasing effects
		if (sc->data[SC_AETERNA] && skill_id != PF_SOULBURN) {
			if (src->type != BL_MER || !skill_id)
				damage <<= 1; // Lex Aeterna only doubles damage of regular attacks from mercenaries

#ifndef RENEWAL
			if( skill_id != ASC_BREAKER || !(flag&BF_WEAPON) )
#endif
				status_change_end(bl, SC_AETERNA, INVALID_TIMER); //Shouldn't end until Breaker's non-weapon part connects.
		}

#ifdef RENEWAL
		if( sc->data[SC_RAID] ) {
			damage += damage * 20 / 100;

			if (--sc->data[SC_RAID]->val1 == 0)
				status_change_end(bl, SC_RAID, INVALID_TIMER);
		}
#endif

		if( damage ) {
			struct map_session_data *tsd = BL_CAST(BL_PC, src);
			if( sc->data[SC_DEEPSLEEP] ) {
				damage += damage / 2; // 1.5 times more damage while in Deep Sleep.
				status_change_end(bl,SC_DEEPSLEEP,INVALID_TIMER);
			}
			if( tsd && sd && sc->data[SC_CRYSTALIZE] && flag&BF_WEAPON ) {
				switch(tsd->status.weapon) {
					case W_MACE:
					case W_2HMACE:
					case W_1HAXE:
					case W_2HAXE:
						damage += damage / 2;
						break;
					case W_MUSICAL:
					case W_WHIP:
						if(!tsd->state.arrow_atk)
							break;
					case W_BOW:
					case W_REVOLVER:
					case W_RIFLE:
					case W_GATLING:
					case W_SHOTGUN:
					case W_GRENADE:
					case W_DAGGER:
					case W_1HSWORD:
					case W_2HSWORD:
						damage -= damage / 2;
						break;
				}
			}
			if( sc->data[SC_VOICEOFSIREN] )
				status_change_end(bl,SC_VOICEOFSIREN,INVALID_TIMER);
		}

		if( sc->data[SC_DEVOTION] ) {
			struct status_change_entry *sce_d = sc->data[SC_DEVOTION];
			struct block_list *d_bl = map_id2bl(sce_d->val1);

			if( d_bl &&
				((d_bl->type == BL_MER && ((TBL_MER*)d_bl)->master && ((TBL_MER*)d_bl)->master->bl.id == bl->id) ||
				(d_bl->type == BL_PC && ((TBL_PC*)d_bl)->devotion[sce_d->val2] == bl->id)) &&
				check_distance_bl(bl,d_bl,sce_d->val3) )
			{
				struct status_change *d_sc = status_get_sc(d_bl);

				if( d_sc && d_sc->data[SC_DEFENDER] && (flag&(BF_LONG|BF_MAGIC)) == BF_LONG && skill_id != ASC_BREAKER && skill_id != CR_ACIDDEMONSTRATION && skill_id != NJ_ZENYNAGE && skill_id != GN_FIRE_EXPANSION_ACID && skill_id != KO_MUCHANAGE )
					damage -= damage * d_sc->data[SC_DEFENDER]->val2 / 100;
			}
		}

		// Damage reductions
		// Assumptio doubles the def & mdef on RE mode, otherwise gives a reduction on the final damage. [Igniz]
#ifndef RENEWAL
		if( sc->data[SC_ASSUMPTIO] ) {
			if( map_flag_vs(bl->m) )
				damage = (int64)damage*2/3; //Receive 66% damage
			else
				damage >>= 1; //Receive 50% damage
		}
#endif

		if (sc->data[SC_DEFENDER] &&
			skill_id != NJ_ZENYNAGE && skill_id != KO_MUCHANAGE &&
#ifdef RENEWAL
			((flag&(BF_LONG|BF_WEAPON)) == (BF_LONG|BF_WEAPON) || skill_id == CR_ACIDDEMONSTRATION || skill_id == GN_FIRE_EXPANSION_ACID))
#else
			(flag&(BF_LONG|BF_WEAPON)) == (BF_LONG|BF_WEAPON))
#endif
			damage -= damage * sc->data[SC_DEFENDER]->val2 / 100;

		if(sc->data[SC_ADJUSTMENT] && (flag&(BF_LONG|BF_WEAPON)) == (BF_LONG|BF_WEAPON))
			damage -= damage * 20 / 100;

		if(sc->data[SC_FOGWALL] && skill_id != RK_DRAGONBREATH && skill_id != RK_DRAGONBREATH_WATER) {
			if(flag&BF_SKILL) //25% reduction
				damage -= damage * 25 / 100;
			else if ((flag&(BF_LONG|BF_WEAPON)) == (BF_LONG|BF_WEAPON))
				damage >>= 2; //75% reduction
		}

		if(sc->data[SC_ARMORCHANGE]) {
			//On official servers, SC_ARMORCHANGE does not change DEF/MDEF but rather increases/decreases the damage
			if(flag&BF_WEAPON)
				damage -= damage * sc->data[SC_ARMORCHANGE]->val2 / 100;
			else if(flag&BF_MAGIC)
				damage -= damage * sc->data[SC_ARMORCHANGE]->val3 / 100;
		}

		if(sc->data[SC_SMOKEPOWDER]) {
			if( (flag&(BF_SHORT|BF_WEAPON)) == (BF_SHORT|BF_WEAPON) )
				damage -= damage * 15 / 100; // 15% reduction to physical melee attacks
			else if( (flag&(BF_LONG|BF_WEAPON)) == (BF_LONG|BF_WEAPON) )
				damage -= damage * 50 / 100; // 50% reduction to physical ranged attacks
		}

		if (sc->data[SC_WATER_BARRIER])
			damage = damage * 80 / 100; // 20% reduction to all type attacks

		if (sc->data[SC_SU_STOOP])
			damage -= damage * 90 / 100;

		// Compressed code, fixed by map.hpp [Epoque]
		if (src->type == BL_MOB) {
			enum e_race2 race2 = status_get_race2(src);
			if (race2 == RC2_MANUK && (sce = sc->data[SC_MANU_DEF]))
				damage -= damage * sce->val1 / 100;
			if (race2 == RC2_SPLENDIDE && (sce = sc->data[SC_SPL_DEF]))
				damage -= damage * sce->val1 / 100;
			if (race2 == RC2_OGH_ATK_DEF && sc->data[SC_GLASTHEIM_DEF])
				return 0;
			if (race2 == RC2_OGH_HIDDEN && (sce = sc->data[SC_GLASTHEIM_HIDDEN]))
				damage -= damage * sce->val1 / 100;
			if (race2 == RC2_BIO5_ACOLYTE_MERCHANT && (sce = sc->data[SC_LHZ_DUN_N1]))
				damage -= damage * sce->val2 / 100;
			if (race2 == RC2_BIO5_MAGE_ARCHER && (sce = sc->data[SC_LHZ_DUN_N2]))
				damage -= damage * sce->val2 / 100;
			if (race2 == RC2_BIO5_SWORDMAN_THIEF && (sce = sc->data[SC_LHZ_DUN_N3]))
				damage -= damage * sce->val2 / 100;
			if (race2 == RC2_BIO5_MVP && (sce = sc->data[SC_LHZ_DUN_N4]))
				damage -= damage * sce->val2 / 100;
		}

		if((sce=sc->data[SC_ARMOR]) && //NPC_DEFENDER
			sce->val3&flag && sce->val4&flag)
			damage -= damage * sc->data[SC_ARMOR]->val2 / 100;

		if( sc->data[SC_ENERGYCOAT] && (skill_id == GN_HELLS_PLANT_ATK ||
#ifdef RENEWAL
			((flag&BF_WEAPON || flag&BF_MAGIC) && skill_id != WS_CARTTERMINATION)
#else
			(flag&BF_WEAPON && skill_id != WS_CARTTERMINATION)
#endif
			) )
		{
			struct status_data *status = status_get_status_data(bl);
			int per = 100*status->sp / status->max_sp -1; //100% should be counted as the 80~99% interval
			per /=20; //Uses 20% SP intervals.
			//SP Cost: 1% + 0.5% per every 20% SP
			if (!status_charge(bl, 0, (10+5*per)*status->max_sp/1000))
				status_change_end(bl, SC_ENERGYCOAT, INVALID_TIMER);
			damage -= damage * 6 * (1 + per) / 100; //Reduction: 6% + 6% every 20%
		}

		if(sc->data[SC_GRANITIC_ARMOR])
			damage -= damage * sc->data[SC_GRANITIC_ARMOR]->val2 / 100;

		if(sc->data[SC_PAIN_KILLER]) {
			damage -= sc->data[SC_PAIN_KILLER]->val3;
			damage = i64max(damage, 1);
		}

		if( sc->data[SC_DARKCROW] && (flag&(BF_SHORT|BF_MAGIC)) == BF_SHORT )
			damage += damage * sc->data[SC_DARKCROW]->val2 / 100;

		if( (sce=sc->data[SC_MAGMA_FLOW]) && (rnd()%100 <= sce->val2) )
			skill_castend_damage_id(bl,src,MH_MAGMA_FLOW,sce->val1,gettick(),0);

		if( damage > 0 && (sce = sc->data[SC_STONEHARDSKIN]) ) {
			sce->val2 -= (int)cap_value(damage,INT_MIN,INT_MAX);
			if( src->type == BL_MOB ) //using explicit call instead break_equip for duration
				sc_start(src,src, SC_STRIPWEAPON, 30, 0, skill_get_time2(RK_STONEHARDSKIN, sce->val1));
			else if (flag&(BF_WEAPON|BF_SHORT))
				skill_break_equip(src,src, EQP_WEAPON, 3000, BCT_SELF);
			if( sce->val2 <= 0 )
				status_change_end(bl, SC_STONEHARDSKIN, INVALID_TIMER);
		}

		if (src->type == BL_PC && sc->data[SC_GVG_GOLEM]) {
			if (flag&BF_WEAPON)
				damage -= damage * sc->data[SC_GVG_GOLEM]->val3 / 100;
			if (flag&BF_MAGIC)
				damage -= damage * sc->data[SC_GVG_GOLEM]->val4 / 100;
		}

#ifdef RENEWAL
		// Renewal: steel body reduces all incoming damage to 1/10 [helvetica]
		if( sc->data[SC_STEELBODY] )
			damage = damage > 10 ? damage / 10 : 1;
#endif

		//Finally added to remove the status of immobile when Aimed Bolt is used. [Jobbie]
		if( skill_id == RA_AIMEDBOLT && (sc->data[SC_BITE] || sc->data[SC_ANKLE] || sc->data[SC_ELECTRICSHOCKER]) ) {
			status_change_end(bl, SC_BITE, INVALID_TIMER);
			status_change_end(bl, SC_ANKLE, INVALID_TIMER);
			status_change_end(bl, SC_ELECTRICSHOCKER, INVALID_TIMER);
		}

		//Finally Kyrie because it may, or not, reduce damage to 0.
		if((sce = sc->data[SC_KYRIE]) && damage > 0){
			sce->val2 -= (int)cap_value(damage,INT_MIN,INT_MAX);
			if(flag&BF_WEAPON || skill_id == TF_THROWSTONE){
				if(sce->val2>=0)
					damage=0;
				else
				  	damage=-sce->val2;
			}
			if((--sce->val3)<=0 || (sce->val2<=0) || skill_id == AL_HOLYLIGHT)
				status_change_end(bl, SC_KYRIE, INVALID_TIMER);
		}

		if ((sce = sc->data[SC_P_ALTER]) && damage > 0) {
			clif_specialeffect(bl, EF_GUARD, AREA);
			sce->val3 -= (int)cap_value(damage, INT_MIN, INT_MAX);
			if (sce->val3 >= 0)
				damage = 0;
			else
				damage = -sce->val3;
			if (sce->val3 <= 0)
				status_change_end(bl, SC_P_ALTER, INVALID_TIMER);
		}

		if ((sce = sc->data[SC_TUNAPARTY]) && damage > 0) {
			sce->val2 -= (int)cap_value(damage, INT_MIN, INT_MAX);
			if (sce->val2 >= 0)
				damage = 0;
			else
			  	damage = -sce->val2;
			if (sce->val2 <= 0)
				status_change_end(bl, SC_TUNAPARTY, INVALID_TIMER);
		}

		if( sc->data[SC_MEIKYOUSISUI] && rnd()%100 < 40 ) // custom value
			damage = 0;

		if (!damage)
			return 0;

		if( (sce = sc->data[SC_LIGHTNINGWALK]) && flag&BF_LONG && rnd()%100 < sce->val1 ) {
			int dx[8] = { 0,-1,-1,-1,0,1,1,1 };
			int dy[8] = { 1,1,0,-1,-1,-1,0,1 };
			uint8 dir = map_calc_dir(bl, src->x, src->y);

			if( unit_movepos(bl, src->x-dx[dir], src->y-dy[dir], 1, 1) ) {
				clif_blown(bl);
				unit_setdir(bl, dir);
			}
			d->dmg_lv = ATK_DEF;
			status_change_end(bl, SC_LIGHTNINGWALK, INVALID_TIMER);
			return 0;
		}

		if( sd && (sce = sc->data[SC_FORCEOFVANGUARD]) && flag&BF_WEAPON && rnd()%100 < sce->val2 )
			pc_addspiritball(sd,skill_get_time(LG_FORCEOFVANGUARD,sce->val1),sce->val3);

		if( sd && (sce = sc->data[SC_GT_ENERGYGAIN]) && flag&BF_WEAPON && rnd()%100 < sce->val2 ) {
			int spheres = 5;

			if( sc->data[SC_RAISINGDRAGON] )
				spheres += sc->data[SC_RAISINGDRAGON]->val1;

			pc_addspiritball(sd, skill_get_time2(SR_GENTLETOUCH_ENERGYGAIN, sce->val1), spheres);
		}

		if (sc->data[SC_STYLE_CHANGE] && sc->data[SC_STYLE_CHANGE]->val1 == MH_MD_GRAPPLING) {
			TBL_HOM *hd = BL_CAST(BL_HOM,bl); // We add a sphere for when the Homunculus is being hit

			if (hd && (rnd()%100<50) ) // According to WarpPortal, this is a flat 50% chance
				hom_addspiritball(hd, 10);
		}

		if( sc->data[SC__DEADLYINFECT] && (flag&(BF_SHORT|BF_MAGIC)) == BF_SHORT && damage > 0 && rnd()%100 < 30 + 10 * sc->data[SC__DEADLYINFECT]->val1 )
			status_change_spread(bl, src, 1); // Deadly infect attacked side

	} //End of target SC_ check

	//SC effects from caster side.
	sc = status_get_sc(src);

	if (sc && sc->count) {
		if( sc->data[SC_INVINCIBLE] && !sc->data[SC_INVINCIBLEOFF] )
			damage += damage * 75 / 100;

		if ((sce = sc->data[SC_BLOODLUST]) && flag&BF_WEAPON && damage > 0 && rnd()%100 < sce->val3)
			status_heal(src, damage * sce->val4 / 100, 0, 3);

		if (flag&BF_MAGIC && bl->type == BL_PC && sc->data[SC_GVG_GIANT] && sc->data[SC_GVG_GIANT]->val4)
			damage += damage * sc->data[SC_GVG_GIANT]->val4 / 100;

		// [Epoque]
		if (bl->type == BL_MOB) {
			if ((flag&BF_WEAPON) || (flag&BF_MAGIC)) {
				enum e_race2 race2 = status_get_race2(bl);
				if (race2 == RC2_MANUK && (sce = sc->data[SC_MANU_ATK]))
					damage += damage * sce->val1 / 100;
				if (race2 == RC2_SPLENDIDE && (sce = sc->data[SC_SPL_ATK]))
					damage += damage * sce->val1 / 100;
				if (race2 == RC2_OGH_ATK_DEF && sc->data[SC_GLASTHEIM_ATK])
					damage <<= 1;
				if (race2 == RC2_BIO5_SWORDMAN_THIEF && (sce = sc->data[SC_LHZ_DUN_N1]))
					damage += damage * sce->val1 / 100;
				if (race2 == RC2_BIO5_ACOLYTE_MERCHANT && (sce = sc->data[SC_LHZ_DUN_N2]))
					damage += damage * sce->val1 / 100;
				if (race2 == RC2_BIO5_MAGE_ARCHER && (sce = sc->data[SC_LHZ_DUN_N3]))
					damage += damage * sce->val1 / 100;
				if (race2 == RC2_BIO5_MVP && (sce = sc->data[SC_LHZ_DUN_N4]))
					damage += damage * sce->val1 / 100;
			}
		}
		/* Self Buff that destroys the armor of any target hit with melee or ranged physical attacks */
		if( sc->data[SC_SHIELDSPELL_REF] && sc->data[SC_SHIELDSPELL_REF]->val1 == 1 && flag&BF_WEAPON ) {
			skill_break_equip(src,bl, EQP_ARMOR, 10000, BCT_ENEMY); // 100% chance (http://irowiki.org/wiki/Shield_Spell#Level_3_spells_.28refine_based.29)
			status_change_end(src,SC_SHIELDSPELL_REF,INVALID_TIMER);
		}

		if( sc->data[SC_POISONINGWEAPON]
			&& ((flag&BF_WEAPON) && (!skill_id || skill_id == GC_VENOMPRESSURE)) //check skill type poison_smoke is a unit
			&& (damage > 0 && rnd()%100 < sc->data[SC_POISONINGWEAPON]->val3 )) //did some damage and chance ok (why no additional effect ??)
			sc_start2(src,bl,(enum sc_type)sc->data[SC_POISONINGWEAPON]->val2,100,sc->data[SC_POISONINGWEAPON]->val1,sc->data[SC_POISONINGWEAPON]->val4,skill_get_time2(GC_POISONINGWEAPON, 1));

		if( sc->data[SC__DEADLYINFECT] && (flag&(BF_SHORT|BF_MAGIC)) == BF_SHORT && damage > 0 && rnd()%100 < 30 + 10 * sc->data[SC__DEADLYINFECT]->val1 )
			status_change_spread(src, bl, 0);

		if (sc->data[SC_STYLE_CHANGE] && sc->data[SC_STYLE_CHANGE]->val1 == MH_MD_FIGHTING) {
			TBL_HOM *hd = BL_CAST(BL_HOM,src); //when attacking

			if (hd && (rnd()%100<50) ) hom_addspiritball(hd, 10); // According to WarpPortal, this is a flat 50% chance
		}
	} //End of caster SC_ check

	//PK damage rates
	if (battle_config.pk_mode && sd && bl->type == BL_PC && damage && map_getmapflag(bl->m, MF_PVP)) {
		if (flag & BF_SKILL) { //Skills get a different reduction than non-skills. [Skotlex]
			if (flag&BF_WEAPON)
				damage = damage * battle_config.pk_weapon_damage_rate / 100;
			if (flag&BF_MAGIC)
				damage = damage * battle_config.pk_magic_damage_rate / 100;
			if (flag&BF_MISC)
				damage = damage * battle_config.pk_misc_damage_rate / 100;
		} else { //Normal attacks get reductions based on range.
			if (flag & BF_SHORT)
				damage = damage * battle_config.pk_short_damage_rate / 100;
			if (flag & BF_LONG)
				damage = damage * battle_config.pk_long_damage_rate / 100;
		}
		damage = i64max(damage,1);
	}

	if(battle_config.skill_min_damage && damage > 0 && damage < div_) {
		if ((flag&BF_WEAPON && battle_config.skill_min_damage&1)
			|| (flag&BF_MAGIC && battle_config.skill_min_damage&2)
			|| (flag&BF_MISC && battle_config.skill_min_damage&4)
		)
			damage = div_;
	}

	if( bl->type == BL_MOB && !status_isdead(bl) && src != bl) {
		if (damage > 0 )
			mobskill_event((TBL_MOB*)bl,src,gettick(),flag);
		if (skill_id)
			mobskill_event((TBL_MOB*)bl,src,gettick(),MSC_SKILLUSED|(skill_id<<16));
	}
	if (sd && pc_ismadogear(sd)) {
		short element = skill_get_ele(skill_id, skill_lv);

		if( !skill_id || element == -1 ) { //Take weapon's element
			struct status_data *sstatus = NULL;
			if( src->type == BL_PC && ((TBL_PC*)src)->bonus.arrow_ele )
				element = ((TBL_PC*)src)->bonus.arrow_ele;
			else if( (sstatus = status_get_status_data(src)) ) {
				element = sstatus->rhw.ele;
			}
		} else if( element == -2 ) //Use enchantment's element
			element = status_get_attack_sc_element(src,status_get_sc(src));
		else if( element == -3 ) //Use random element
			element = rnd()%ELE_ALL;
		pc_overheat(sd, (element == ELE_FIRE ? 3 : 1));
	}

	return damage;
}

/**
 * Calculates BG related damage adjustments.
 * @param src
 * @param bl
 * @param damage
 * @param skill_id
 * @param flag
 * @return damage
 * Credits:
 *	Original coder Skotlex
 *	Initial refactoring by Baalberith
 *	Refined and optimized by helvetica
 */
int64 battle_calc_bg_damage(struct block_list *src, struct block_list *bl, int64 damage, uint16 skill_id, int flag)
{
	if( !damage )
		return 0;

	if(skill_get_inf2(skill_id)&INF2_NO_BG_DMG)
		return damage; //skill that ignore bg map reduction

	if( flag&BF_SKILL ) { //Skills get a different reduction than non-skills. [Skotlex]
		if( flag&BF_WEAPON )
			damage = damage * battle_config.bg_weapon_damage_rate / 100;
		if( flag&BF_MAGIC )
			damage = damage * battle_config.bg_magic_damage_rate / 100;
		if(	flag&BF_MISC )
			damage = damage * battle_config.bg_misc_damage_rate / 100;
	} else { //Normal attacks get reductions based on range.
		if( flag&BF_SHORT )
			damage = damage * battle_config.bg_short_damage_rate / 100;
		if( flag&BF_LONG )
			damage = damage * battle_config.bg_long_damage_rate / 100;
	}

	damage = i64max(damage,1); //min 1 damage
	return damage;
}

/**
 * Determines whether target can be hit
 * @param src
 * @param bl
 * @param skill_id
 * @param flag
 * @return Can be hit (true) or can't be hit (false)
 */
bool battle_can_hit_gvg_target(struct block_list *src,struct block_list *bl,uint16 skill_id,int flag)
{
	struct mob_data* md = BL_CAST(BL_MOB, bl);
	struct unit_data *ud = unit_bl2ud(bl);
	int class_ = status_get_class(bl);

	if (ud && ud->immune_attack)
		return false;
	if(md && md->guardian_data) {
		if ((status_bl_has_mode(bl,MD_SKILL_IMMUNE) || (class_ == MOBID_EMPERIUM && !(skill_get_inf3(skill_id)&INF3_HIT_EMP))) && flag&BF_SKILL) //Skill immunity.
			return false;
		if( src->type != BL_MOB || mob_is_clone( ((struct mob_data*)src)->mob_id ) ){
			struct guild *g = src->type == BL_PC ? ((TBL_PC *)src)->guild : guild_search(status_get_guild_id(src));

			if (class_ == MOBID_EMPERIUM && (!g || guild_checkskill(g,GD_APPROVAL) <= 0 ))
				return false;

			if (g && battle_config.guild_max_castles && guild_checkcastles(g)>=battle_config.guild_max_castles)
				return false; // [MouseJstr]
		}
	}
	return true;
}

/**
 * Calculates GVG related damage adjustments.
 * @param src
 * @param bl
 * @param damage
 * @param skill_id
 * @param flag
 * @return damage
 */
int64 battle_calc_gvg_damage(struct block_list *src,struct block_list *bl,int64 damage,uint16 skill_id,int flag)
{
	if (!damage) //No reductions to make.
		return 0;

	if (!battle_can_hit_gvg_target(src,bl,skill_id,flag))
		return 0;

	if (skill_get_inf2(skill_id)&INF2_NO_GVG_DMG) //Skills with no gvg damage reduction.
		return damage;
	/* Uncomment if you want god-mode Emperiums at 100 defense. [Kisuka]
	if (md && md->guardian_data)
		damage -= damage * (md->guardian_data->castle->defense/100) * battle_config.castle_defense_rate/100;
	*/
	if (flag & BF_SKILL) { //Skills get a different reduction than non-skills. [Skotlex]
		if (flag&BF_WEAPON)
			damage = damage * battle_config.gvg_weapon_damage_rate / 100;
		if (flag&BF_MAGIC)
			damage = damage * battle_config.gvg_magic_damage_rate / 100;
		if (flag&BF_MISC)
			damage = damage * battle_config.gvg_misc_damage_rate / 100;
	} else { //Normal attacks get reductions based on range.
		if (flag & BF_SHORT)
			damage = damage * battle_config.gvg_short_damage_rate / 100;
		if (flag & BF_LONG)
			damage = damage * battle_config.gvg_long_damage_rate / 100;
	}
	damage = i64max(damage,1);
	return damage;
}

/**
 * HP/SP drain calculation
 * @param damage Damage inflicted to the enemy
 * @param rate Success chance 1000 = 100%
 * @param per HP/SP drained
 * @return diff
 */
static int battle_calc_drain(int64 damage, int rate, int per)
{
	int64 diff = 0;

	if (per && (rate > 1000 || rnd()%1000 < rate)) {
		diff = (damage * per) / 100;
		if (diff == 0) {
			if (per > 0)
				diff = 1;
			else
				diff = -1;
		}
	}
	return (int)cap_value(diff, INT_MIN, INT_MAX);
}

/**
 * Passive skill damage increases
 * @param sd
 * @param target
 * @param dmg
 * @param type
 * @return damage
 */
int64 battle_addmastery(struct map_session_data *sd,struct block_list *target,int64 dmg,int type)
{
	int64 damage;
	struct status_data *status = status_get_status_data(target);
	int weapon, skill;

#ifdef RENEWAL
	damage = 0;
#else
	damage = dmg;
#endif

	nullpo_ret(sd);

	if((skill = pc_checkskill(sd,AL_DEMONBANE)) > 0 &&
		target->type == BL_MOB && //This bonus doesn't work against players.
		(battle_check_undead(status->race,status->def_ele) || status->race == RC_DEMON) )
		damage += (skill*(int)(3+(sd->status.base_level+1)*0.05));	// submitted by orn
	if( (skill = pc_checkskill(sd, RA_RANGERMAIN)) > 0 && (status->race == RC_BRUTE || status->race == RC_PLANT || status->race == RC_FISH) )
		damage += (skill * 5);
	if( (skill = pc_checkskill(sd,NC_RESEARCHFE)) > 0 && (status->def_ele == ELE_FIRE || status->def_ele == ELE_EARTH) )
		damage += (skill * 10);

	damage += (15 * pc_checkskill(sd, NC_MADOLICENCE)); // Attack bonus is granted even without the Madogear

	if((skill = pc_checkskill(sd,HT_BEASTBANE)) > 0 && (status->race == RC_BRUTE || status->race == RC_INSECT) ) {
		damage += (skill * 4);
		if (sd->sc.data[SC_SPIRIT] && sd->sc.data[SC_SPIRIT]->val2 == SL_HUNTER)
			damage += sd->status.str;
	}

#ifdef RENEWAL
	//Weapon Research bonus applies to all weapons
	if((skill = pc_checkskill(sd,BS_WEAPONRESEARCH)) > 0)
		damage += (skill * 2);
#endif

	if(type == 0)
		weapon = sd->weapontype1;
	else
		weapon = sd->weapontype2;

	switch(weapon) {
		case W_1HSWORD:
#ifdef RENEWAL
			if((skill = pc_checkskill(sd,AM_AXEMASTERY)) > 0)
				damage += (skill * 3);
#endif
		case W_DAGGER:
			if((skill = pc_checkskill(sd,SM_SWORD)) > 0)
				damage += (skill * 4);
			if((skill = pc_checkskill(sd,GN_TRAINING_SWORD)) > 0)
				damage += skill * 10;
			break;
		case W_2HSWORD:
			if((skill = pc_checkskill(sd,SM_TWOHAND)) > 0)
				damage += (skill * 4);
			break;
		case W_1HSPEAR:
		case W_2HSPEAR:
			if((skill = pc_checkskill(sd,KN_SPEARMASTERY)) > 0) {
				if(!pc_isriding(sd) && !pc_isridingdragon(sd))
					damage += (skill * 4);
				else
					damage += (skill * 5);
				// Increase damage by level of KN_SPEARMASTERY * 10
				if(pc_checkskill(sd,RK_DRAGONTRAINING) > 0)
					damage += (skill * 10);
			}
			break;
		case W_1HAXE:
		case W_2HAXE:
			if((skill = pc_checkskill(sd,AM_AXEMASTERY)) > 0)
				damage += (skill * 3);
			if((skill = pc_checkskill(sd,NC_TRAININGAXE)) > 0)
				damage += (skill * 5);
			break;
		case W_MACE:
		case W_2HMACE:
			if((skill = pc_checkskill(sd,PR_MACEMASTERY)) > 0)
				damage += (skill * 3);
			if((skill = pc_checkskill(sd,NC_TRAININGAXE)) > 0)
				damage += (skill * 4);
			break;
		case W_FIST:
			if((skill = pc_checkskill(sd,TK_RUN)) > 0)
				damage += (skill * 10);
			// No break, fallthrough to Knuckles
		case W_KNUCKLE:
			if((skill = pc_checkskill(sd,MO_IRONHAND)) > 0)
				damage += (skill * 3);
			break;
		case W_MUSICAL:
			if((skill = pc_checkskill(sd,BA_MUSICALLESSON)) > 0)
				damage += (skill * 3);
			break;
		case W_WHIP:
			if((skill = pc_checkskill(sd,DC_DANCINGLESSON)) > 0)
				damage += (skill * 3);
			break;
		case W_BOOK:
			if((skill = pc_checkskill(sd,SA_ADVANCEDBOOK)) > 0)
				damage += (skill * 3);
			break;
		case W_KATAR:
			if((skill = pc_checkskill(sd,AS_KATAR)) > 0)
				damage += (skill * 3);
			break;
	}

	return damage;
}

/** Calculates overrefine damage bonus and weapon related bonuses (unofficial)
* @param sd Player
* @param damage Current damage
* @param lr_type EQI_HAND_L:left-hand weapon, EQI_HAND_R:right-hand weapon
*/
static void battle_add_weapon_damage(struct map_session_data *sd, int64 *damage, int lr_type) {
	if (!sd)
		return;
	//rodatazone says that Overrefine bonuses are part of baseatk
	//Here we also apply the weapon_damage_rate bonus so it is correctly applied on left/right hands.
	if (lr_type == EQI_HAND_L) {
		if (sd->left_weapon.overrefine)
			(*damage) = (*damage) + rnd() % sd->left_weapon.overrefine + 1;
		if (sd->weapon_damage_rate[sd->weapontype2])
			(*damage) += (*damage) * sd->weapon_damage_rate[sd->weapontype2] / 100;
	}
	else if (lr_type == EQI_HAND_R) {
		if (sd->right_weapon.overrefine)
			(*damage) = (*damage) + rnd() % sd->right_weapon.overrefine + 1;
		if (sd->weapon_damage_rate[sd->weapontype1])
			(*damage) += (*damage) * sd->weapon_damage_rate[sd->weapontype1] / 100;
	}
}

#ifdef RENEWAL
static int battle_calc_sizefix(int64 damage, struct map_session_data *sd, unsigned char t_size, unsigned char weapon_type, short flag)
{
	if (sd && !sd->special_state.no_sizefix && !flag) // Size fix only for players
		damage = damage * (weapon_type == EQI_HAND_L ? sd->left_weapon.atkmods[t_size] : sd->right_weapon.atkmods[t_size]) / 100;

	return (int)cap_value(damage, INT_MIN, INT_MAX);
}

static int battle_calc_status_attack(struct status_data *status, short hand)
{
	//left-hand penalty on sATK is always 50% [Baalberith]
	if (hand == EQI_HAND_L)
		return status->batk;
	else
		return 2 * status->batk;
}

/**
 * Calculates renewal Variance, OverUpgradeBonus, and SizePenaltyMultiplier of weapon damage parts for player
 * @param src Block list of attacker
 * @param tstatus Target's status data
 * @param wa Weapon attack data
 * @param sd Player
 * @return Base weapon damage
 */
static int battle_calc_base_weapon_attack(struct block_list *src, struct status_data *tstatus, struct weapon_atk *wa, struct map_session_data *sd)
{
	struct status_data *status = status_get_status_data(src);
	uint8 type = (wa == &status->lhw)?EQI_HAND_L:EQI_HAND_R;
	uint16 atkmin = (type == EQI_HAND_L)?status->watk2:status->watk;
	uint16 atkmax = atkmin;
	int64 damage = atkmin;
	uint16 weapon_perfection = 0;
	struct status_change *sc = status_get_sc(src);

	if (sd->equip_index[type] >= 0 && sd->inventory_data[sd->equip_index[type]]) {
		int variance =   wa->atk * (sd->inventory_data[sd->equip_index[type]]->wlv*5)/100;

		atkmin = max(0, (int)(atkmin - variance));
		atkmax = min(UINT16_MAX, (int)(atkmax + variance));

		if (sc && sc->data[SC_MAXIMIZEPOWER])
			damage = atkmax;
		else
			damage = rnd_value(atkmin, atkmax);
	}

	if (sc && sc->data[SC_WEAPONPERFECTION])
		weapon_perfection = 1;

	battle_add_weapon_damage(sd, &damage, type);

	damage = battle_calc_sizefix(damage, sd, tstatus->size, type, weapon_perfection);

	return (int)cap_value(damage, INT_MIN, INT_MAX);
}
#endif

/*==========================================
 * Calculates the standard damage of a normal attack assuming it hits,
 * it calculates nothing extra fancy, is needed for magnum break's WATK_ELEMENT bonus. [Skotlex]
 * This applies to pre-renewal and non-sd in renewal
 *------------------------------------------
 * Pass damage2 as NULL to not calc it.
 * Flag values:
 * &1 : Critical hit
 * &2 : Arrow attack
 * &4 : Skill is Magic Crasher
 * &8 : Skip target size adjustment (Extremity Fist?)
 * &16: Arrow attack but BOW, REVOLVER, RIFLE, SHOTGUN, GATLING or GRENADE type weapon not equipped (i.e. shuriken, kunai and venom knives not affected by DEX)
 *
 * Credits:
 *	Original coder Skotlex
 *	Initial refactoring by Baalberith
 *	Refined and optimized by helvetica
 */
static int64 battle_calc_base_damage(struct block_list *src, struct status_data *status, struct weapon_atk *wa, struct status_change *sc, unsigned short t_size, int flag)
{
	unsigned int atkmin = 0, atkmax = 0;
	short type = 0;
	int64 damage = 0;
	struct map_session_data *sd = NULL;

	nullpo_retr(damage, src);

	sd = BL_CAST(BL_PC, src);

	if (!sd) { //Mobs/Pets
		if(flag&4) {
			atkmin = status->matk_min;
			atkmax = status->matk_max;
		} else {
			atkmin = wa->atk;
			atkmax = wa->atk2;
		}
		if (atkmin > atkmax)
			atkmin = atkmax;
	} else { //PCs
		atkmax = wa->atk;
		type = (wa == &status->lhw)?EQI_HAND_L:EQI_HAND_R;

		if (!(flag&1) || (flag&2)) { //Normal attacks
			atkmin = status->dex;

			if (sd->equip_index[type] >= 0 && sd->inventory_data[sd->equip_index[type]])
				atkmin = atkmin*(80 + sd->inventory_data[sd->equip_index[type]]->wlv*20)/100;

			if (atkmin > atkmax)
				atkmin = atkmax;

			if(flag&2 && !(flag&16)) { //Bows
				atkmin = atkmin*atkmax/100;
				if (atkmin > atkmax)
					atkmax = atkmin;
			}
		}
	}

	if (sc && sc->data[SC_MAXIMIZEPOWER])
		atkmin = atkmax;

	//Weapon Damage calculation
	if (!(flag&1))
		damage = (atkmax>atkmin? rnd()%(atkmax-atkmin):0)+atkmin;
	else
		damage = atkmax;

	if (sd) {
		//rodatazone says the range is 0~arrow_atk-1 for non crit
		if (flag&2 && sd->bonus.arrow_atk)
			damage += ( (flag&1) ? sd->bonus.arrow_atk : rnd()%sd->bonus.arrow_atk );

		// Size fix only for players
		if (!(sd->special_state.no_sizefix || (flag&8)))
			damage = damage * (type == EQI_HAND_L ? sd->left_weapon.atkmods[t_size] : sd->right_weapon.atkmods[t_size]) / 100;
	} else if (src->type == BL_ELEM) {
		struct status_change *ele_sc = status_get_sc(src);
		int ele_class = status_get_class(src);

		if (ele_sc) {
			switch (ele_class) {
			case ELEMENTALID_AGNI_S:
			case ELEMENTALID_AGNI_M:
			case ELEMENTALID_AGNI_L:
				if (ele_sc->data[SC_FIRE_INSIGNIA] && ele_sc->data[SC_FIRE_INSIGNIA]->val1 == 1)
					damage += damage * 20 / 100;
				break;
			case ELEMENTALID_AQUA_S:
			case ELEMENTALID_AQUA_M:
			case ELEMENTALID_AQUA_L:
				if (ele_sc->data[SC_WATER_INSIGNIA] && ele_sc->data[SC_WATER_INSIGNIA]->val1 == 1)
					damage += damage * 20 / 100;
				break;
			case ELEMENTALID_VENTUS_S:
			case ELEMENTALID_VENTUS_M:
			case ELEMENTALID_VENTUS_L:
				if (ele_sc->data[SC_WIND_INSIGNIA] && ele_sc->data[SC_WIND_INSIGNIA]->val1 == 1)
					damage += damage * 20 / 100;
				break;
			case ELEMENTALID_TERA_S:
			case ELEMENTALID_TERA_M:
			case ELEMENTALID_TERA_L:
				if (ele_sc->data[SC_EARTH_INSIGNIA] && ele_sc->data[SC_EARTH_INSIGNIA]->val1 == 1)
					damage += damage * 20 / 100;
				break;
			}
		}
	}

	//Finally, add baseatk
	if(flag&4)
		damage += status->matk_min;
	else
		damage += status->batk;

	if (sd)
		battle_add_weapon_damage(sd, &damage, type);

#ifdef RENEWAL
	if (flag&1)
		damage = (damage * 14) / 10;
#endif

	return damage;
}

/*==========================================
 * Consumes ammo for the given skill.
 *------------------------------------------
 * Credits:
 *	Original coder Skotlex
 *	Initial refactoring by Baalberith
 *	Refined and optimized by helvetica
 */
void battle_consume_ammo(struct map_session_data*sd, int skill, int lv)
{
	int qty = 1;

	if (!battle_config.arrow_decrement)
		return;

	if (skill) {
		qty = skill_get_ammo_qty(skill, lv);
		if (!qty) qty = 1;
	}

	if (sd->equip_index[EQI_AMMO] >= 0) //Qty check should have been done in skill_check_condition
		pc_delitem(sd,sd->equip_index[EQI_AMMO],qty,0,1,LOG_TYPE_CONSUME);

	sd->state.arrow_atk = 0;
}

static int battle_range_type(struct block_list *src, struct block_list *target, uint16 skill_id, uint16 skill_lv)
{
	// [Akinari] , [Xynvaroth]: Traps are always short range.
	if( skill_get_inf2( skill_id ) & INF2_TRAP )
		return BF_SHORT;

	// When monsters use Arrow Shower or Bomb, it is always short range
	if (src->type == BL_MOB && (skill_id == AC_SHOWER || skill_id == AM_DEMONSTRATION))
		return BF_SHORT;

	//Skill Range Criteria
	if (battle_config.skillrange_by_distance &&
		(src->type&battle_config.skillrange_by_distance)
	) { //based on distance between src/target [Skotlex]
		if (check_distance_bl(src, target, 3))
			return BF_SHORT;
		return BF_LONG;
	}

	//based on used skill's range
	if (skill_get_range2(src, skill_id, skill_lv, true) < 4)
		return BF_SHORT;
	return BF_LONG;
}

static int battle_blewcount_bonus(struct map_session_data *sd, uint16 skill_id)
{
	uint8 i;
	if (!sd->skillblown[0].id)
		return 0;
	//Apply the bonus blewcount. [Skotlex]
	for (i = 0; i < ARRAYLENGTH(sd->skillblown) && sd->skillblown[i].id; i++) {
		if (sd->skillblown[i].id == skill_id)
			return sd->skillblown[i].val;
	}
	return 0;
}

static enum e_skill_damage_type battle_skill_damage_type( struct block_list* bl ){
	switch( bl->type ){
		case BL_PC:
			return SKILLDMG_PC;
		case BL_MOB:
			if( status_get_class_(bl) == CLASS_BOSS ){
				return SKILLDMG_BOSS;
			}else{
				return SKILLDMG_MOB;
			}
		default:
			return SKILLDMG_OTHER;
	}
}

/**
 * Gets skill damage rate from a skill (based on skill_damage_db.txt)
 * @param src
 * @param target
 * @param skill_id
 * @return Skill damage rate
 */
static int battle_skill_damage_skill(struct block_list *src, struct block_list *target, uint16 skill_id) {
	uint16 idx = skill_get_index(skill_id), m = src->m;
	struct s_skill_damage *damage = NULL;

	if (!idx || !skill_db[idx]->damage.map)
		return 0;

	damage = &skill_db[idx]->damage;

	//check the adjustment works for specified type
	if (!(damage->caster&src->type))
		return 0;

	struct map_data *mapdata = map_getmapdata(m);

	if ((damage->map&1 && (!mapdata->flag[MF_PVP] && !mapdata_flag_gvg2(mapdata) && !mapdata->flag[MF_BATTLEGROUND] && !mapdata->flag[MF_SKILL_DAMAGE] && !mapdata->flag[MF_RESTRICTED])) ||
		(damage->map&2 && mapdata->flag[MF_PVP]) ||
		(damage->map&4 && mapdata_flag_gvg2(mapdata)) ||
		(damage->map&8 && mapdata->flag[MF_BATTLEGROUND]) ||
		(damage->map&16 && mapdata->flag[MF_SKILL_DAMAGE]) ||
		(damage->map&(8*mapdata->zone) && mapdata->flag[MF_RESTRICTED]))
	{
		return damage->rate[battle_skill_damage_type(target)];
	}

	return 0;
}

/**
 * Gets skill damage rate from a skill (based on 'skill_damage' mapflag)
 * @param src
 * @param target
 * @param skill_id
 * @return Skill damage rate
 */
static int battle_skill_damage_map(struct block_list *src, struct block_list *target, uint16 skill_id) {
	int rate = 0;
	struct map_data *mapdata = map_getmapdata(src->m);

	if (!mapdata || !mapdata->flag[MF_SKILL_DAMAGE])
		return 0;

	// Damage rate for all skills at this map
	if (mapdata->damage_adjust.caster&src->type)
		rate = mapdata->damage_adjust.rate[battle_skill_damage_type(target)];

	if (mapdata->skill_damage.empty())
		return rate;

	// Damage rate for specified skill at this map
	if (mapdata->skill_damage.find(skill_id) != mapdata->skill_damage.end() && mapdata->skill_damage[skill_id].caster&src->type) {
		rate += mapdata->skill_damage[skill_id].rate[battle_skill_damage_type(target)];
	}
	return rate;
}

/**
 * Check skill damage adjustment based on mapflags and skill_damage_db.txt for specified skill
 * @param src
 * @param target
 * @param skill_id
 * @return Total damage rate
 */
static int battle_skill_damage(struct block_list *src, struct block_list *target, uint16 skill_id) {
	nullpo_ret(src);
	if (!target || !skill_id)
		return 0;
	skill_id = skill_dummy2skill_id(skill_id);
	return battle_skill_damage_skill(src, target, skill_id) + battle_skill_damage_map(src, target, skill_id);
}

/**
 * Calculates Minstrel/Wanderer bonus for Chorus skills.
 * @param sd: Player who has Chorus skill active
 * @return Bonus value based on party count
 */
int battle_calc_chorusbonus(struct map_session_data *sd) {
	int members = 0;

	if (!sd || !sd->status.party_id)
		return 0;

	members = party_foreachsamemap(party_sub_count_class, sd, 0, MAPID_THIRDMASK, MAPID_MINSTRELWANDERER);

	if (members < 3)
		return 0; // Bonus remains 0 unless 3 or more Minstrels/Wanderers are in the party.
	if (members > 7)
		return 5; // Maximum effect possible from 7 or more Minstrels/Wanderers.
	return members - 2; // Effect bonus from additional Minstrels/Wanderers if not above the max possible.
}

struct Damage battle_calc_magic_attack(struct block_list *src,struct block_list *target,uint16 skill_id,uint16 skill_lv,int mflag);
struct Damage battle_calc_misc_attack(struct block_list *src,struct block_list *target,uint16 skill_id,uint16 skill_lv,int mflag);

/*=======================================================
 * Should infinite defense be applied on target? (plant)
 *-------------------------------------------------------
 * Credits:
 *	Original coder Skotlex
 *	Initial refactoring by Baalberith
 *	Refined and optimized by helvetica
  *	flag - see e_battle_flag
 */
bool is_infinite_defense(struct block_list *target, int flag)
{
	struct status_data *tstatus = status_get_status_data(target);

	if(target->type == BL_SKILL) {
		TBL_SKILL *su = ((TBL_SKILL*)target);

		if (su && su->group && (su->group->skill_id == WM_REVERBERATION || su->group->skill_id == WM_POEMOFNETHERWORLD))
			return true;
	}

	if(status_has_mode(tstatus,MD_IGNOREMELEE) && (flag&(BF_WEAPON|BF_SHORT)) == (BF_WEAPON|BF_SHORT) )
		return true;
	if(status_has_mode(tstatus,MD_IGNOREMAGIC) && flag&(BF_MAGIC) )
		return true;
	if(status_has_mode(tstatus,MD_IGNORERANGED) && (flag&(BF_WEAPON|BF_LONG)) == (BF_WEAPON|BF_LONG) )
		return true;
	if(status_has_mode(tstatus,MD_IGNOREMISC) && flag&(BF_MISC) )
		return true;

	return false;
}

/*========================
 * Is attack arrow based?
 *------------------------
 * Credits:
 *	Original coder Skotlex
 *	Initial refactoring by Baalberith
 *	Refined and optimized by helvetica
 */
static bool is_skill_using_arrow(struct block_list *src, int skill_id)
{
	if(src != NULL) {
		struct status_data *sstatus = status_get_status_data(src);
		struct map_session_data *sd = BL_CAST(BL_PC, src);

		return ((sd && sd->state.arrow_atk) || (!sd && ((skill_id && skill_get_ammotype(skill_id)) || sstatus->rhw.range>3)) || (skill_id == HT_PHANTASMIC) || (skill_id == GS_GROUNDDRIFT));
	} else
		return false;
}

/*=========================================
 * Is attack right handed? By default yes.
 *-----------------------------------------
 * Credits:
 *	Original coder Skotlex
 *	Initial refactoring by Baalberith
 *	Refined and optimized by helvetica
 */
static bool is_attack_right_handed(struct block_list *src, int skill_id)
{
	if(src != NULL) {
		struct map_session_data *sd = BL_CAST(BL_PC, src);

		//Skills ALWAYS use ONLY your right-hand weapon (tested on Aegis 10.2)
		if(!skill_id && sd && sd->weapontype1 == 0 && sd->weapontype2 > 0)
			return false;
	}
	return true;
}

/*=======================================
 * Is attack left handed? By default no.
 *---------------------------------------
 * Credits:
 *	Original coder Skotlex
 *	Initial refactoring by Baalberith
 *	Refined and optimized by helvetica
 */
static bool is_attack_left_handed(struct block_list *src, int skill_id)
{
	if(src != NULL) {
		struct status_data *sstatus = status_get_status_data(src);
		struct map_session_data *sd = BL_CAST(BL_PC, src);

		//Skills ALWAYS use ONLY your right-hand weapon (tested on Aegis 10.2)
		if(!skill_id) {
			if (sd && sd->weapontype1 == 0 && sd->weapontype2 > 0)
				return true;

			if (sstatus->lhw.atk)
				return true;

			if (sd && sd->status.weapon == W_KATAR)
				return true;
		}
	}
	return false;
}

/*=============================
 * Do we score a critical hit?
 *-----------------------------
 * Credits:
 *	Original coder Skotlex
 *	Initial refactoring by Baalberith
 *	Refined and optimized by helvetica
 */
static bool is_attack_critical(struct Damage* wd, struct block_list *src, struct block_list *target, int skill_id, int skill_lv, bool first_call)
{
	struct status_data *sstatus = status_get_status_data(src);
	struct status_data *tstatus = status_get_status_data(target);
	struct status_change *sc = status_get_sc(src);
	struct status_change *tsc = status_get_sc(target);
	struct map_session_data *sd = BL_CAST(BL_PC, src);
	struct map_session_data *tsd = BL_CAST(BL_PC, target);

	if (!first_call)
<<<<<<< HEAD
		return (wd.type == DMG_CRITICAL || wd.type == DMG_MULTI_HIT_CRITICAL);
=======
		return (wd->type == DMG_CRITICAL);
>>>>>>> 404973f6

	if (skill_id == NPC_CRITICALSLASH || skill_id == LG_PINPOINTATTACK) //Always critical skills
		return true;

<<<<<<< HEAD
	if( sstatus->cri && ( !skill_id || skill_get_nk(skill_id)&NK_CRITICAL ) )
=======
	if( !(wd->type&DMG_MULTI_HIT) && sstatus->cri && (!skill_id ||
		skill_id == KN_AUTOCOUNTER || skill_id == SN_SHARPSHOOTING ||
		skill_id == MA_SHARPSHOOTING || skill_id == NJ_KIRIKAGE))
>>>>>>> 404973f6
	{
		short cri = sstatus->cri;

		if (sd) {
			cri += sd->critaddrace[tstatus->race] + sd->critaddrace[RC_ALL];
			if(!skill_id && is_skill_using_arrow(src, skill_id)) {
				cri += sd->bonus.arrow_cri;
				cri += sd->bonus.critical_rangeatk;
			}
		}

		if(sc && sc->data[SC_CAMOUFLAGE])
			cri += 100 * min(10,sc->data[SC_CAMOUFLAGE]->val3); //max 100% (1K)

		//The official equation is *2, but that only applies when sd's do critical.
		//Therefore, we use the old value 3 on cases when an sd gets attacked by a mob
		cri -= tstatus->luk * ((!sd && tsd) ? 3 : 2);

		if( tsc && tsc->data[SC_SLEEP] )
			cri <<= 1;

		switch(skill_id) {
			case 0:
				if(sc && !sc->data[SC_AUTOCOUNTER])
					break;
				clif_specialeffect(src, EF_AUTOCOUNTER, AREA);
				status_change_end(src, SC_AUTOCOUNTER, INVALID_TIMER);
			case KN_AUTOCOUNTER:
				if(battle_config.auto_counter_type &&
					(battle_config.auto_counter_type&src->type))
					return true;
				else
					cri <<= 1;
				break;
			case SN_SHARPSHOOTING:
			case MA_SHARPSHOOTING:
				cri += 200;
				break;
			case NJ_KIRIKAGE:
				cri += 250 + 50*skill_lv;
				break;
		}
		if(tsd && tsd->bonus.critical_def)
			cri = cri * ( 100 - tsd->bonus.critical_def ) / 100;
		return (rnd()%1000 < cri);
	}
	return 0;
}

/*==========================================================
 * Is the attack piercing? (Investigate/Ice Pick in pre-re)
 *----------------------------------------------------------
 * Credits:
 *	Original coder Skotlex
 *	Initial refactoring by Baalberith
 *	Refined and optimized by helvetica
 */
static int is_attack_piercing(struct Damage* wd, struct block_list *src, struct block_list *target, int skill_id, int skill_lv, short weapon_position)
{
	if (skill_id == MO_INVESTIGATE || skill_id == RL_MASS_SPIRAL)
		return 2;

	if(src != NULL) {
		struct map_session_data *sd = BL_CAST(BL_PC, src);
		struct status_data *tstatus = status_get_status_data(target);
#ifdef RENEWAL
		if( skill_id != PA_SACRIFICE && skill_id != CR_GRANDCROSS && skill_id != NPC_GRANDDARKNESS
			&& skill_id != PA_SHIELDCHAIN && skill_id != KO_HAPPOKUNAI && skill_id != ASC_BREAKER ) // Renewal: Soul Breaker no longer gains ice pick effect and ice pick effect gets crit benefit [helvetica]
#else
		if( skill_id != PA_SACRIFICE && skill_id != CR_GRANDCROSS && skill_id != NPC_GRANDDARKNESS
			&& skill_id != PA_SHIELDCHAIN && skill_id != KO_HAPPOKUNAI && !is_attack_critical(wd, src, target, skill_id, skill_lv, false) )
#endif
		{ //Elemental/Racial adjustments
			if( sd && (sd->right_weapon.def_ratio_atk_ele & (1<<tstatus->def_ele) || sd->right_weapon.def_ratio_atk_ele & (1<<ELE_ALL) ||
				sd->right_weapon.def_ratio_atk_race & (1<<tstatus->race) || sd->right_weapon.def_ratio_atk_race & (1<<RC_ALL) ||
				sd->right_weapon.def_ratio_atk_class & (1<<tstatus->class_) || sd->right_weapon.def_ratio_atk_class & (1<<CLASS_ALL))
			)
				if (weapon_position == EQI_HAND_R)
					return 1;

			if(sd && (sd->left_weapon.def_ratio_atk_ele & (1<<tstatus->def_ele) || sd->left_weapon.def_ratio_atk_ele & (1<<ELE_ALL) ||
				sd->left_weapon.def_ratio_atk_race & (1<<tstatus->race) || sd->left_weapon.def_ratio_atk_race & (1<<RC_ALL) ||
				sd->left_weapon.def_ratio_atk_class & (1<<tstatus->class_) || sd->left_weapon.def_ratio_atk_class & (1<<CLASS_ALL))
			)
			{ //Pass effect onto right hand if configured so. [Skotlex]
				if (battle_config.left_cardfix_to_right && is_attack_right_handed(src, skill_id)){
					if (weapon_position == EQI_HAND_R)
						return 1;
				}
				else if (weapon_position == EQI_HAND_L)
					return 1;
			}
		}
	}
	return 0;
}

static int battle_skill_get_damage_properties(uint16 skill_id, int is_splash)
{
	int nk = skill_get_nk(skill_id);
	if( !skill_id && is_splash ) //If flag, this is splash damage from Baphomet Card and it always hits.
		nk |= NK_NO_CARDFIX_ATK|NK_IGNORE_FLEE;
	return nk;
}

/*=============================
 * Checks if attack is hitting
 *-----------------------------
 * Credits:
 *	Original coder Skotlex
 *	Initial refactoring by Baalberith
 *	Refined and optimized by helvetica
 */
static bool is_attack_hitting(struct Damage* wd, struct block_list *src, struct block_list *target, int skill_id, int skill_lv, bool first_call)
{
	struct status_data *sstatus = status_get_status_data(src);
	struct status_data *tstatus = status_get_status_data(target);
	struct status_change *sc = status_get_sc(src);
	struct status_change *tsc = status_get_sc(target);
	struct map_session_data *sd = BL_CAST(BL_PC, src);
	int nk = battle_skill_get_damage_properties(skill_id, wd->miscflag);
	short flee, hitrate;

	if (!first_call)
		return (wd->dmg_lv != ATK_FLEE);
	if (is_attack_critical(wd, src, target, skill_id, skill_lv, false))
		return true;
	else if(sd && sd->bonus.perfect_hit > 0 && rnd()%100 < sd->bonus.perfect_hit)
		return true;
	else if (sc && sc->data[SC_FUSION])
		return true;
	else if (skill_id == AS_SPLASHER && !wd->miscflag)
		return true;
	else if (skill_id == CR_SHIELDBOOMERANG && sc && sc->data[SC_SPIRIT] && sc->data[SC_SPIRIT]->val2 == SL_CRUSADER )
		return true;
	else if (tsc && tsc->opt1 && tsc->opt1 != OPT1_STONEWAIT && tsc->opt1 != OPT1_BURNING)
		return true;
	else if (nk&NK_IGNORE_FLEE)
		return true;

	if( tsc && tsc->data[SC_NEUTRALBARRIER] && (wd->flag&(BF_LONG|BF_MAGIC)) == BF_LONG )
		return false;

	flee = tstatus->flee;
#ifdef RENEWAL
	hitrate = 0; //Default hitrate
#else
	hitrate = 80; //Default hitrate
#endif

	if(battle_config.agi_penalty_type && battle_config.agi_penalty_target&target->type) {
		unsigned char attacker_count = unit_counttargeted(target); //256 max targets should be a sane max

		if(attacker_count >= battle_config.agi_penalty_count) {
			if (battle_config.agi_penalty_type == 1)
				flee = (flee * (100 - (attacker_count - (battle_config.agi_penalty_count - 1)) * battle_config.agi_penalty_num)) / 100;
			else //assume type 2: absolute reduction
				flee -= (attacker_count - (battle_config.agi_penalty_count - 1)) * battle_config.agi_penalty_num;
			if(flee < 1)
				flee = 1;
		}
	}

	hitrate += sstatus->hit - flee;

	//Fogwall's hit penalty is only for normal ranged attacks.
	if ((wd->flag&(BF_LONG|BF_MAGIC)) == BF_LONG && !skill_id && tsc && tsc->data[SC_FOGWALL])
		hitrate -= 50;

	if(sd && is_skill_using_arrow(src, skill_id))
		hitrate += sd->bonus.arrow_hit;

#ifdef RENEWAL
	if (sd) //in Renewal hit bonus from Vultures Eye is not anymore shown in status window
		hitrate += pc_checkskill(sd,AC_VULTURE);
#endif

	if(skill_id) {
		switch(skill_id) { //Hit skill modifiers
			//It is proven that bonus is applied on final hitrate, not hit.
			case SM_BASH:
			case MS_BASH:
				hitrate += hitrate * 5 * skill_lv / 100;
				break;
			case MS_MAGNUM:
			case SM_MAGNUM:
				hitrate += hitrate * 10 * skill_lv / 100;
				break;
			case KN_AUTOCOUNTER:
			case PA_SHIELDCHAIN:
			case NPC_WATERATTACK:
			case NPC_GROUNDATTACK:
			case NPC_FIREATTACK:
			case NPC_WINDATTACK:
			case NPC_POISONATTACK:
			case NPC_HOLYATTACK:
			case NPC_DARKNESSATTACK:
			case NPC_UNDEADATTACK:
			case NPC_TELEKINESISATTACK:
			case NPC_BLEEDING:
				hitrate += hitrate * 20 / 100;
				break;
			case NPC_FIREBREATH:
			case NPC_ICEBREATH:
			case NPC_THUNDERBREATH:
			case NPC_ACIDBREATH:
			case NPC_DARKNESSBREATH:
				hitrate *= 2;
				break;
			case KN_PIERCE:
			case ML_PIERCE:
				hitrate += hitrate * 5 * skill_lv / 100;
				break;
			case AS_SONICBLOW:
				if(sd && pc_checkskill(sd,AS_SONICACCEL) > 0)
					hitrate += hitrate * 50 / 100;
				break;
			case MC_CARTREVOLUTION:
			case GN_CART_TORNADO:
			case GN_CARTCANNON:
				if (sd && pc_checkskill(sd, GN_REMODELING_CART))
					hitrate += pc_checkskill(sd, GN_REMODELING_CART) * 4;
				break;
			case LG_BANISHINGPOINT:
				hitrate += 3 * skill_lv;
				break;
			case GC_VENOMPRESSURE:
				hitrate += 10 + 4 * skill_lv;
				break;
			case SC_FATALMENACE:
				hitrate -= 35 - 5 * skill_lv;
				break;
			case RL_SLUGSHOT:
				{
					int8 dist = distance_bl(src, target);
					if (dist > 3) {
						// Reduce n hitrate for each cell after initial 3 cells. Different each level
						// -10:-9:-8:-7:-6
						dist -= 3;
						hitrate -= ((11 - skill_lv) * dist);
					}
				}
				break;
		}
	} else if (sd && wd->type&DMG_MULTI_HIT && wd->div_ == 2) // +1 hit per level of Double Attack on a successful double attack (making sure other multi attack skills do not trigger this) [helvetica]
		hitrate += pc_checkskill(sd,TF_DOUBLE);

	if (sd) {
		int skill = 0;

		// Weaponry Research hidden bonus
		if ((skill = pc_checkskill(sd,BS_WEAPONRESEARCH)) > 0)
			hitrate += hitrate * ( 2 * skill ) / 100;

		if( (sd->status.weapon == W_1HSWORD || sd->status.weapon == W_DAGGER) &&
			(skill = pc_checkskill(sd, GN_TRAINING_SWORD))>0 )
			hitrate += 3 * skill;
	}

	if (sc) {
		if (sc->data[SC_MTF_ASPD])
			hitrate += sc->data[SC_MTF_ASPD]->val2;
		if (sc->data[SC_MTF_ASPD2])
			hitrate += sc->data[SC_MTF_ASPD2]->val2;
	}

	hitrate = cap_value(hitrate, battle_config.min_hitrate, battle_config.max_hitrate);
	return (rnd()%100 < hitrate);
}

/*==========================================
 * If attack ignores def.
 *------------------------------------------
 * Credits:
 *	Original coder Skotlex
 *	Initial refactoring by Baalberith
 *	Refined and optimized by helvetica
 */
static bool attack_ignores_def(struct Damage* wd, struct block_list *src, struct block_list *target, uint16 skill_id, uint16 skill_lv, short weapon_position)
{
	struct status_data *tstatus = status_get_status_data(target);
	struct status_change *sc = status_get_sc(src);
	struct map_session_data *sd = BL_CAST(BL_PC, src);
	int nk = battle_skill_get_damage_properties(skill_id, wd->miscflag);

#ifndef RENEWAL
	if (is_attack_critical(wd, src, target, skill_id, skill_lv, false))
		return true;
	else
#endif
	if (sc && sc->data[SC_FUSION])
		return true;
#ifdef RENEWAL
	else if (skill_id != CR_GRANDCROSS && skill_id != NPC_GRANDDARKNESS && skill_id != ASC_BREAKER) // Renewal: Soul Breaker no longer gains ignore DEF from weapon [helvetica]
#else
	else if (skill_id != CR_GRANDCROSS && skill_id != NPC_GRANDDARKNESS)
#endif
	{	//Ignore Defense?
		if (sd && (sd->right_weapon.ignore_def_ele & (1<<tstatus->def_ele) || sd->right_weapon.ignore_def_ele & (1<<ELE_ALL) ||
			sd->right_weapon.ignore_def_race & (1<<tstatus->race) || sd->right_weapon.ignore_def_race & (1<<RC_ALL) ||
			sd->right_weapon.ignore_def_class & (1<<tstatus->class_) || sd->right_weapon.ignore_def_class & (1<<CLASS_ALL)))
			if (weapon_position == EQI_HAND_R)
				return true;

		if (sd && (sd->left_weapon.ignore_def_ele & (1<<tstatus->def_ele) || sd->left_weapon.ignore_def_ele & (1<<ELE_ALL) ||
			sd->left_weapon.ignore_def_race & (1<<tstatus->race) || sd->left_weapon.ignore_def_race & (1<<RC_ALL) ||
			sd->left_weapon.ignore_def_class & (1<<tstatus->class_) || sd->left_weapon.ignore_def_class & (1<<CLASS_ALL)))
		{
			if(battle_config.left_cardfix_to_right && is_attack_right_handed(src, skill_id)) {//Move effect to right hand. [Skotlex]
				if (weapon_position == EQI_HAND_R)
					return true;
			} else if (weapon_position == EQI_HAND_L)
				return true;
		}
	}

	return (nk&NK_IGNORE_DEF) != 0;
}

/*================================================
 * Should skill attack consider VVS and masteries?
 *------------------------------------------------
 * Credits:
 *	Original coder Skotlex
 *	Initial refactoring by Baalberith
 *	Refined and optimized by helvetica
 */
static bool battle_skill_stacks_masteries_vvs(uint16 skill_id)
{
	if (
#ifndef RENEWAL
		skill_id == PA_SHIELDCHAIN || skill_id == CR_SHIELDBOOMERANG ||
#endif
		skill_id == RK_DRAGONBREATH || skill_id == RK_DRAGONBREATH_WATER || skill_id == NC_SELFDESTRUCTION ||
		skill_id == LG_SHIELDPRESS || skill_id == LG_EARTHDRIVE)
			return false;

	return true;
}

#ifdef RENEWAL
/*========================================
 * Calculate equipment ATK for renewal ATK
 *----------------------------------------
 * Credits:
 *	Original coder Skotlex
 *	Initial refactoring by Baalberith
 *	Refined and optimized by helvetica
 */
static int battle_calc_equip_attack(struct block_list *src, int skill_id)
{
	if(src != NULL) {
		int eatk = 0;
		struct status_data *status = status_get_status_data(src);
		struct map_session_data *sd = BL_CAST(BL_PC, src);

		if (sd) // add arrow atk if using an applicable skill
			eatk += (is_skill_using_arrow(src, skill_id) ? sd->bonus.arrow_atk : 0);

		return eatk + status->eatk;
	}
	return 0; // shouldn't happen but just in case
}
#endif

/*========================================
 * Returns the element type of attack
 *----------------------------------------
 * Credits:
 *	Original coder Skotlex
 *	Initial refactoring by Baalberith
 *	Refined and optimized by helvetica
 */
static int battle_get_weapon_element(struct Damage* wd, struct block_list *src, struct block_list *target, uint16 skill_id, uint16 skill_lv, short weapon_position, bool calc_for_damage_only)
{
	struct map_session_data *sd = BL_CAST(BL_PC, src);
	struct status_change *sc = status_get_sc(src);
	struct status_data *sstatus = status_get_status_data(src);
	int element = skill_get_ele(skill_id, skill_lv);

	//Take weapon's element
	if( !skill_id || element == -1 ) {
		if (weapon_position == EQI_HAND_R)
			element = sstatus->rhw.ele;
		else
			element = sstatus->lhw.ele;
		if(is_skill_using_arrow(src, skill_id) && sd && sd->bonus.arrow_ele && weapon_position == EQI_HAND_R)
			element = sd->bonus.arrow_ele;
		if(sd && sd->spiritcharm_type != CHARM_TYPE_NONE && sd->spiritcharm >= MAX_SPIRITCHARM)
			element = sd->spiritcharm_type; // Summoning 10 spiritcharm will endow your weapon
		// on official endows override all other elements [helvetica]
		if(sc && sc->data[SC_ENCHANTARMS]) // Check for endows
			element = sc->data[SC_ENCHANTARMS]->val2;
	} else if( element == -2 ) //Use enchantment's element
		element = status_get_attack_sc_element(src,sc);
	else if( element == -3 ) //Use random element
		element = rnd()%ELE_ALL;

	switch( skill_id ) {
		case GS_GROUNDDRIFT:
			element = wd->miscflag; //element comes in flag.
			break;
		case LK_SPIRALPIERCE:
			if (!sd)
				element = ELE_NEUTRAL; //forced neutral for monsters
			break;
		case LG_HESPERUSLIT:
			if (sc && sc->data[SC_BANDING] && sc->data[SC_BANDING]->val2 > 4)
				element = ELE_HOLY;
			break;
		case RL_H_MINE:
			if (sd && sd->flicker) //Force RL_H_MINE deals fire damage if activated by RL_FLICKER
				element = ELE_FIRE;
			break;
	}

	if (sc && sc->data[SC_GOLDENE_FERSE] && ((!skill_id && (rnd() % 100 < sc->data[SC_GOLDENE_FERSE]->val4)) || skill_id == MH_STAHL_HORN))
		element = ELE_HOLY;

// calc_flag means the element should be calculated for damage only
	if (calc_for_damage_only)
		return element;

#ifdef RENEWAL
	if (skill_id == CR_SHIELDBOOMERANG)
		element = ELE_NEUTRAL;
#endif

	return element;
}

/*========================================
 * Do element damage modifier calculation
 *----------------------------------------
 * Credits:
 *	Original coder Skotlex
 *	Initial refactoring by Baalberith
 *	Refined and optimized by helvetica
 */
static void battle_calc_element_damage(struct Damage* wd, struct block_list *src, struct block_list *target, uint16 skill_id, uint16 skill_lv)
{
	struct map_session_data *sd = BL_CAST(BL_PC, src);
	struct status_change *sc = status_get_sc(src);
	struct status_data *sstatus = status_get_status_data(src);
	struct status_data *tstatus = status_get_status_data(target);
	int element = skill_get_ele(skill_id, skill_lv);
	int left_element = battle_get_weapon_element(wd, src, target, skill_id, skill_lv, EQI_HAND_L, true);
	int right_element = battle_get_weapon_element(wd, src, target, skill_id, skill_lv, EQI_HAND_R, true);
	int nk = battle_skill_get_damage_properties(skill_id, wd->miscflag);

	//Elemental attribute fix
	if(!(nk&NK_NO_ELEFIX)) {
		//Non-pc physical melee attacks (mob, pet, homun) are "non elemental", they deal 100% to all target elements
		//However the "non elemental" attacks still get reduced by "Neutral resistance"
		//Also non-pc units have only a defending element, but can inflict elemental attacks using skills [exneval]
		if(battle_config.attack_attr_none&src->type)
			if(((!skill_id && !right_element) || (skill_id && (element == -1 || !right_element))) &&
				(wd->flag&(BF_SHORT|BF_WEAPON)) == (BF_SHORT|BF_WEAPON))
				return;
		if(wd->damage > 0) {
			//Forced to its element
			wd->damage = battle_attr_fix(src, target, wd->damage, right_element, tstatus->def_ele, tstatus->ele_lv);

			switch( skill_id ) {
				case MC_CARTREVOLUTION:
				case SR_GATEOFHELL:
				case SR_TIGERCANNON:
				case KO_BAKURETSU:
					//Forced to neutral element
					wd->damage = battle_attr_fix(src, target, wd->damage, ELE_NEUTRAL, tstatus->def_ele, tstatus->ele_lv);
					break;
				case GN_CARTCANNON:
				case KO_HAPPOKUNAI:
					//Forced to ammo's element
					wd->damage = battle_attr_fix(src, target, wd->damage, (sd && sd->bonus.arrow_ele) ? sd->bonus.arrow_ele : ELE_NEUTRAL, tstatus->def_ele, tstatus->ele_lv);
					break;
			}
		}
		if (is_attack_left_handed(src, skill_id) && wd->damage2 > 0)
			wd->damage2 = battle_attr_fix(src, target, wd->damage2, left_element ,tstatus->def_ele, tstatus->ele_lv);
		if (sc && sc->data[SC_WATK_ELEMENT] && (wd->damage || wd->damage2)) {
			// Descriptions indicate this means adding a percent of a normal attack in another element. [Skotlex]
			int64 damage = battle_calc_base_damage(src, sstatus, &sstatus->rhw, sc, tstatus->size, (is_skill_using_arrow(src, skill_id)?2:0)) * sc->data[SC_WATK_ELEMENT]->val2 / 100;

			wd->damage += battle_attr_fix(src, target, damage, sc->data[SC_WATK_ELEMENT]->val1, tstatus->def_ele, tstatus->ele_lv);
			if (is_attack_left_handed(src, skill_id)) {
				damage = battle_calc_base_damage(src, sstatus, &sstatus->lhw, sc, tstatus->size, (is_skill_using_arrow(src, skill_id)?2:0)) * sc->data[SC_WATK_ELEMENT]->val2 / 100;
				wd->damage2 += battle_attr_fix(src, target, damage, sc->data[SC_WATK_ELEMENT]->val1, tstatus->def_ele, tstatus->ele_lv);
			}
		}
	}
}

#define ATK_RATE(damage, damage2, a) do { int64 rate_ = (a); (damage) = (damage) * rate_ / 100; if(is_attack_left_handed(src, skill_id)) (damage2) = (damage2) * rate_ / 100; } while(0);
#define ATK_RATE2(damage, damage2, a , b) do { int64 rate_ = (a), rate2_ = (b); (damage) = (damage) *rate_ / 100; if(is_attack_left_handed(src, skill_id)) (damage2) = (damage2) * rate2_ / 100; } while(0);
#define ATK_RATER(damage, a) { (damage) = (damage) * (a) / 100; }
#define ATK_RATEL(damage2, a) { (damage2) = (damage2) * (a) / 100; }
//Adds dmg%. 100 = +100% (double) damage. 10 = +10% damage
#define ATK_ADDRATE(damage, damage2, a) do { int64 rate_ = (a); (damage) += (damage) * rate_ / 100; if(is_attack_left_handed(src, skill_id)) (damage2) += (damage2) *rate_ / 100; } while(0);
#define ATK_ADDRATE2(damage, damage2, a , b) do { int64 rate_ = (a), rate2_ = (b); (damage) += (damage) * rate_ / 100; if(is_attack_left_handed(src, skill_id)) (damage2) += (damage2) * rate2_ / 100; } while(0);
//Adds an absolute value to damage. 100 = +100 damage
#define ATK_ADD(damage, damage2, a) do { int64 rate_ = (a); (damage) += rate_; if(is_attack_left_handed(src, skill_id)) (damage2) += rate_; } while(0);
#define ATK_ADD2(damage, damage2, a , b) do { int64 rate_ = (a), rate2_ = (b); (damage) += rate_; if(is_attack_left_handed(src, skill_id)) (damage2) += rate2_; } while(0);

#ifdef RENEWAL
	#define RE_ALLATK_ADD(wd, a) do { int64 a_ = (a); ATK_ADD((wd)->statusAtk, (wd)->statusAtk2, a_); ATK_ADD((wd)->weaponAtk, (wd)->weaponAtk2, a_); ATK_ADD((wd)->equipAtk, (wd)->equipAtk2, a_); ATK_ADD((wd)->masteryAtk, (wd)->masteryAtk2, a_); } while(0);
	#define RE_ALLATK_RATE(wd, a) do { int64 a_ = (a); ATK_RATE((wd)->statusAtk, (wd)->statusAtk2, a_); ATK_RATE((wd)->weaponAtk, (wd)->weaponAtk2, a_); ATK_RATE((wd)->equipAtk, (wd)->equipAtk2, a_); ATK_RATE((wd)->masteryAtk, (wd)->masteryAtk2, a_); } while(0);
	#define RE_ALLATK_ADDRATE(wd, a) do { int64 a_ = (a); ATK_ADDRATE((wd)->statusAtk, (wd)->statusAtk2, a_); ATK_ADDRATE((wd)->weaponAtk, (wd)->weaponAtk2, a_); ATK_ADDRATE((wd)->equipAtk, (wd)->equipAtk2, a_); ATK_ADDRATE((wd)->masteryAtk, (wd)->masteryAtk2, a_); } while(0);
#else
	#define RE_ALLATK_ADD(wd, a) {;}
	#define RE_ALLATK_RATE(wd, a) {;}
	#define RE_ALLATK_ADDRATE(wd, a) {;}
#endif

/*==================================
 * Calculate weapon mastery damages
 *----------------------------------
 * Credits:
 *	Original coder Skotlex
 *	Initial refactoring by Baalberith
 *	Refined and optimized by helvetica
 */
static void battle_calc_attack_masteries(struct Damage* wd, struct block_list *src,struct block_list *target,uint16 skill_id,uint16 skill_lv)
{
	struct map_session_data *sd = BL_CAST(BL_PC, src);
	struct status_change *sc = status_get_sc(src);
	struct status_data *sstatus = status_get_status_data(src);
	int t_class = status_get_class(target);

	if (sd && battle_skill_stacks_masteries_vvs(skill_id) &&
		skill_id != MO_INVESTIGATE &&
		skill_id != MO_EXTREMITYFIST &&
		skill_id != CR_GRANDCROSS)
	{	//Add mastery damage
		uint16 skill;

		wd->damage = battle_addmastery(sd,target,wd->damage,0);
#ifdef RENEWAL
		wd->masteryAtk = battle_addmastery(sd,target,wd->weaponAtk,0);
#endif
		if (is_attack_left_handed(src, skill_id)) {
			wd->damage2 = battle_addmastery(sd,target,wd->damage2,1);
#ifdef RENEWAL
			wd->masteryAtk2 = battle_addmastery(sd,target,wd->weaponAtk2,1);
#endif
		}

#ifdef RENEWAL
		//General skill masteries
		if(skill_id == TF_POISON) //Additional ATK from Envenom is treated as mastery type damage [helvetica]
			ATK_ADD(wd->masteryAtk, wd->masteryAtk2, 15 * skill_lv);
		if (skill_id != MC_CARTREVOLUTION && pc_checkskill(sd, BS_HILTBINDING) > 0)
			ATK_ADD(wd->masteryAtk, wd->masteryAtk2, 4);
		if (skill_id != CR_SHIELDBOOMERANG)
			ATK_ADD2(wd->masteryAtk, wd->masteryAtk2, ((wd->div_ < 1) ? 1 : wd->div_) * sd->right_weapon.star, ((wd->div_ < 1) ? 1 : wd->div_) * sd->left_weapon.star);
		if (skill_id == MO_FINGEROFFENSIVE) {
			ATK_ADD(wd->masteryAtk, wd->masteryAtk2, ((wd->div_ < 1) ? 1 : wd->div_) * sd->spiritball_old * 3);
		} else
			ATK_ADD(wd->masteryAtk, wd->masteryAtk2, ((wd->div_ < 1) ? 1 : wd->div_) * sd->spiritball * 3);
#endif

		if (skill_id == NJ_SYURIKEN && (skill = pc_checkskill(sd,NJ_TOBIDOUGU)) > 0) {
			ATK_ADD(wd->damage, wd->damage2, 3 * skill);
#ifdef RENEWAL
			ATK_ADD(wd->masteryAtk, wd->masteryAtk2, 3 * skill);
#endif
		}

		switch(skill_id) {
			case RA_WUGDASH:
			case RA_WUGSTRIKE:
			case RA_WUGBITE:
				if (sd) {
					skill = pc_checkskill(sd, RA_TOOTHOFWUG);

					ATK_ADD(wd->damage, wd->damage2, 30 * skill);
#ifdef RENEWAL
					ATK_ADD(wd->masteryAtk, wd->masteryAtk2, 30 * skill);
#endif
				}
				break;
		}

		if (sc) { // Status change considered as masteries
#ifdef RENEWAL
			if (sc->data[SC_NIBELUNGEN]) // With renewal, the level 4 weapon limitation has been removed
				ATK_ADD(wd->masteryAtk, wd->masteryAtk2, sc->data[SC_NIBELUNGEN]->val2);
#endif

			if(sc->data[SC_CAMOUFLAGE]) {
				ATK_ADD(wd->damage, wd->damage2, 30 * min(10, sc->data[SC_CAMOUFLAGE]->val3));
#ifdef RENEWAL
				ATK_ADD(wd->masteryAtk, wd->masteryAtk2, 30 * min(10, sc->data[SC_CAMOUFLAGE]->val3));
#endif
			}
			if(sc->data[SC_GN_CARTBOOST]) {
				ATK_ADD(wd->damage, wd->damage2, 10 * sc->data[SC_GN_CARTBOOST]->val1);
#ifdef RENEWAL
				ATK_ADD(wd->masteryAtk, wd->masteryAtk2, 10 * sc->data[SC_GN_CARTBOOST]->val1);
#endif
			}
			if (sc->data[SC_P_ALTER]) {
				ATK_ADD(wd->damage, wd->damage2, sc->data[SC_P_ALTER]->val2);
#ifdef RENEWAL
				ATK_ADD(wd->masteryAtk, wd->masteryAtk2, sc->data[SC_P_ALTER]->val2);
#endif
			}
		}
	}
}

#ifdef RENEWAL
/*=========================================
 * Calculate the various Renewal ATK parts
 *-----------------------------------------
 * Credits:
 *	Original coder Skotlex
 *	Initial refactoring by Baalberith
 *	Refined and optimized by helvetica
 */
static void battle_calc_damage_parts(struct Damage* wd, struct block_list *src,struct block_list *target,uint16 skill_id,uint16 skill_lv)
{
	struct status_data *sstatus = status_get_status_data(src);
	struct status_data *tstatus = status_get_status_data(target);
	struct map_session_data *sd = BL_CAST(BL_PC, src);

	int right_element = battle_get_weapon_element(wd, src, target, skill_id, skill_lv, EQI_HAND_R, false);
	int left_element = battle_get_weapon_element(wd, src, target, skill_id, skill_lv, EQI_HAND_L, false);

	wd->statusAtk += battle_calc_status_attack(sstatus, EQI_HAND_R);
	wd->statusAtk2 += battle_calc_status_attack(sstatus, EQI_HAND_L);

	if (skill_id || (sd && sd->sc.data[SC_SEVENWIND])) { // Mild Wind applies element to status ATK as well as weapon ATK [helvetica]
		wd->statusAtk = battle_attr_fix(src, target, wd->statusAtk, right_element, tstatus->def_ele, tstatus->ele_lv);
		wd->statusAtk2 = battle_attr_fix(src, target, wd->statusAtk, left_element, tstatus->def_ele, tstatus->ele_lv);
	} else { // status atk is considered neutral on normal attacks [helvetica]
		wd->statusAtk = battle_attr_fix(src, target, wd->statusAtk, ELE_NEUTRAL, tstatus->def_ele, tstatus->ele_lv);
		wd->statusAtk2 = battle_attr_fix(src, target, wd->statusAtk, ELE_NEUTRAL, tstatus->def_ele, tstatus->ele_lv);
	}

	wd->weaponAtk += battle_calc_base_weapon_attack(src, tstatus, &sstatus->rhw, sd);
	wd->weaponAtk = battle_attr_fix(src, target, wd->weaponAtk, right_element, tstatus->def_ele, tstatus->ele_lv);

	wd->weaponAtk2 += battle_calc_base_weapon_attack(src, tstatus, &sstatus->lhw, sd);
	wd->weaponAtk2 = battle_attr_fix(src, target, wd->weaponAtk2, left_element, tstatus->def_ele, tstatus->ele_lv);

	wd->equipAtk += battle_calc_equip_attack(src, skill_id);
	wd->equipAtk = battle_attr_fix(src, target, wd->equipAtk, right_element, tstatus->def_ele, tstatus->ele_lv);

	wd->equipAtk2 += battle_calc_equip_attack(src, skill_id);
	wd->equipAtk2 = battle_attr_fix(src, target, wd->equipAtk2, left_element, tstatus->def_ele, tstatus->ele_lv);

	//Mastery ATK is a special kind of ATK that has no elemental properties
	//Because masteries are not elemental, they are unaffected by Ghost armors or Raydric Card
	battle_calc_attack_masteries(wd, src, target, skill_id, skill_lv);

	wd->damage = 0;
	wd->damage2 = 0;
}
#endif

/*==========================================================
 * Calculate basic ATK that goes into the skill ATK formula
 *----------------------------------------------------------
 * Credits:
 *	Original coder Skotlex
 *	Initial refactoring by Baalberith
 *	Refined and optimized by helvetica
 */
static void battle_calc_skill_base_damage(struct Damage* wd, struct block_list *src,struct block_list *target,uint16 skill_id,uint16 skill_lv)
{
	struct status_change *sc = status_get_sc(src);
	struct status_data *sstatus = status_get_status_data(src);
	struct status_data *tstatus = status_get_status_data(target);
	struct map_session_data *sd = BL_CAST(BL_PC, src);
	uint16 i;
	int nk = battle_skill_get_damage_properties(skill_id, wd->miscflag);

	switch (skill_id) {	//Calc base damage according to skill
		case PA_SACRIFICE:
			wd->damage = sstatus->max_hp* 9/100;
			wd->damage2 = 0;
#ifdef RENEWAL
			wd->weaponAtk = wd->damage;
			wd->weaponAtk2 = wd->damage2;
#endif
			break;
#ifdef RENEWAL
		case LK_SPIRALPIERCE:
		case ML_SPIRALPIERCE:
			if (sd) {
				short index = sd->equip_index[EQI_HAND_R];

				if (index >= 0 &&
					sd->inventory_data[index] &&
					sd->inventory_data[index]->type == IT_WEAPON)
					wd->equipAtk += sd->inventory_data[index]->weight/20; // weight from spear is treated as equipment ATK on official [helvetica]

				battle_calc_damage_parts(wd, src, target, skill_id, skill_lv);
				wd->masteryAtk = 0; // weapon mastery is ignored for spiral
			} else {
				wd->damage = battle_calc_base_damage(src, sstatus, &sstatus->rhw, sc, tstatus->size, 0); //Monsters have no weight and use ATK instead
			}

			switch (tstatus->size) { //Size-fix. Is this modified by weapon perfection?
				case SZ_SMALL: //Small: 125%
					ATK_RATE(wd->damage, wd->damage2, 125);
					RE_ALLATK_RATE(wd, 125);
					break;
				//case SZ_MEDIUM: //Medium: 100%
				case SZ_BIG: //Large: 75%
					ATK_RATE(wd->damage, wd->damage2, 75);
					RE_ALLATK_RATE(wd, 75);
					break;
			}
#else
		case NJ_ISSEN:
			wd->damage = 40 * sstatus->str + sstatus->hp * 8 * skill_lv / 100;
			wd->damage2 = 0;
			break;
		case LK_SPIRALPIERCE:
		case ML_SPIRALPIERCE:
			if (sd) {
				short index = sd->equip_index[EQI_HAND_R];

				if (index >= 0 &&
					sd->inventory_data[index] &&
					sd->inventory_data[index]->type == IT_WEAPON)
					wd->damage = sd->inventory_data[index]->weight*8/100; //80% of weight

				ATK_ADDRATE(wd->damage, wd->damage2, 50*skill_lv); //Skill modifier applies to weight only.
			} else {
				wd->damage = battle_calc_base_damage(src, sstatus, &sstatus->rhw, sc, tstatus->size, 0); //Monsters have no weight and use ATK instead
			}

			i = sstatus->str/10;
			i*=i;
			ATK_ADD(wd->damage, wd->damage2, i); //Add str bonus.
			switch (tstatus->size) { //Size-fix. Is this modified by weapon perfection?
				case SZ_SMALL: //Small: 125%
					ATK_RATE(wd->damage, wd->damage2, 125);
					break;
				//case SZ_MEDIUM: //Medium: 100%
				case SZ_BIG: //Large: 75%
					ATK_RATE(wd->damage, wd->damage2, 75);
					break;
			}
#endif
			break;
		case CR_SHIELDBOOMERANG:
		case PA_SHIELDCHAIN:
			wd->damage = sstatus->batk;
			if (sd) {
				short index = sd->equip_index[EQI_HAND_L];

				if (index >= 0 && sd->inventory_data[index] && sd->inventory_data[index]->type == IT_ARMOR) {
					ATK_ADD(wd->damage, wd->damage2, sd->inventory_data[index]->weight / 10);
#ifdef RENEWAL
					ATK_ADD(wd->weaponAtk, wd->weaponAtk2, sd->inventory_data[index]->weight / 10);
#endif
				}
			} else
				ATK_ADD(wd->damage, wd->damage2, sstatus->rhw.atk2); //Else use Atk2
			break;
		case RK_DRAGONBREATH:
		case RK_DRAGONBREATH_WATER:
			{
				int damagevalue = (sstatus->hp / 50 + status_get_max_sp(src) / 4) * skill_lv;

				if(status_get_lv(src) > 100)
					damagevalue = damagevalue * status_get_lv(src) / 150;
				if(sd)
					damagevalue = damagevalue * (100 + 5 * (pc_checkskill(sd,RK_DRAGONTRAINING) - 1)) / 100;
				ATK_ADD(wd->damage, wd->damage2, damagevalue);
#ifdef RENEWAL
				ATK_ADD(wd->weaponAtk, wd->weaponAtk2, damagevalue);
#endif
				wd->flag |= BF_LONG;
			}
			break;
		case NC_SELFDESTRUCTION: {
				int damagevalue = (skill_lv + 1) * ((sd ? pc_checkskill(sd,NC_MAINFRAME) : 0) + 8) * (status_get_sp(src) + sstatus->vit);

				if(status_get_lv(src) > 100)
					damagevalue = damagevalue * status_get_lv(src) / 100;
				damagevalue = damagevalue + sstatus->hp;
				ATK_ADD(wd->damage, wd->damage2, damagevalue);
#ifdef RENEWAL
				ATK_ADD(wd->weaponAtk, wd->weaponAtk2, damagevalue);
#endif
			}
			break;
		case KO_HAPPOKUNAI:
			if(sd) {
				short index = sd->equip_index[EQI_AMMO];
				int damagevalue = 3 * (
#ifdef RENEWAL
					2 *
#endif
					sstatus->batk + sstatus->rhw.atk + (index >= 0 && sd->inventory_data[index] ?
						sd->inventory_data[index]->atk : 0)) * (skill_lv + 5) / 5;
				ATK_ADD(wd->damage, wd->damage2, damagevalue);
#ifdef RENEWAL
				ATK_ADD(wd->weaponAtk, wd->weaponAtk2, damagevalue);
#endif
			} else
				ATK_ADD(wd->damage, wd->damage2, 5000);
			break;
		case HFLI_SBR44:	//[orn]
			if(src->type == BL_HOM)
				wd->damage = ((TBL_HOM*)src)->homunculus.intimacy ;
			break;

		default:
#ifdef RENEWAL
			if (sd)
				battle_calc_damage_parts(wd, src, target, skill_id, skill_lv);
			else {
				i = (is_attack_critical(wd, src, target, skill_id, skill_lv, false)?1:0)|
					(!skill_id && sc && sc->data[SC_CHANGE]?4:0);

				wd->damage = battle_calc_base_damage(src, sstatus, &sstatus->rhw, sc, tstatus->size, i);
				if (is_attack_left_handed(src, skill_id))
					wd->damage2 = battle_calc_base_damage(src, sstatus, &sstatus->lhw, sc, tstatus->size, i);
			}
#else
			i = (is_attack_critical(wd, src, target, skill_id, skill_lv, false)?1:0)|
				(is_skill_using_arrow(src, skill_id)?2:0)|
				(skill_id == HW_MAGICCRASHER?4:0)|
				(!skill_id && sc && sc->data[SC_CHANGE]?4:0)|
				(skill_id == MO_EXTREMITYFIST?8:0)|
				(sc && sc->data[SC_WEAPONPERFECTION]?8:0);
			if (is_skill_using_arrow(src, skill_id) && sd) {
				switch(sd->status.weapon) {
					case W_BOW:
					case W_REVOLVER:
					case W_GATLING:
					case W_SHOTGUN:
					case W_GRENADE:
						break;
					default:
						i |= 16; // for ex. shuriken must not be influenced by DEX
						break;
				}
			}
			wd->damage = battle_calc_base_damage(src, sstatus, &sstatus->rhw, sc, tstatus->size, i);
			if (is_attack_left_handed(src, skill_id))
				wd->damage2 = battle_calc_base_damage(src, sstatus, &sstatus->lhw, sc, tstatus->size, i);
#endif
			if (nk&NK_SPLASHSPLIT){ // Divide ATK among targets
				if(wd->miscflag > 0) {
					wd->damage /= wd->miscflag;
#ifdef RENEWAL
					wd->statusAtk /= wd->miscflag;
					wd->weaponAtk /= wd->miscflag;
					wd->equipAtk /= wd->miscflag;
					wd->masteryAtk /= wd->miscflag;
#endif
				} else
					ShowError("0 enemies targeted by %d:%s, divide per 0 avoided!\n", skill_id, skill_get_name(skill_id));
			}

			//Add any bonuses that modify the base atk (pre-skills)
			if(sd) {
				int skill;

				if (sd->bonus.atk_rate) {
					ATK_ADDRATE(wd->damage, wd->damage2, sd->bonus.atk_rate);
					RE_ALLATK_ADDRATE(wd, sd->bonus.atk_rate);
				}
#ifndef RENEWAL
				if(sd->bonus.crit_atk_rate && !skill_id && is_attack_critical(wd, src, target, skill_id, skill_lv, false)) { // add +crit damage bonuses here in pre-renewal mode [helvetica]
					ATK_ADDRATE(wd->damage, wd->damage2, sd->bonus.crit_atk_rate);
				}
#endif
				if(sd->status.party_id && (skill=pc_checkskill(sd,TK_POWER)) > 0) {
					if( (i = party_foreachsamemap(party_sub_count, sd, 0)) > 1 ) { // exclude the player himself [Inkfish]
						ATK_ADDRATE(wd->damage, wd->damage2, 2*skill*i);
						RE_ALLATK_ADDRATE(wd, 2*skill*i);
					}
				}
			}
			break;
	} //End switch(skill_id)
}

//For quick div adjustment.
#define DAMAGE_DIV_FIX(dmg, div) { if ((div) < 0) { (div) *= -1; (dmg) /= (div); } (dmg) *= (div); }
#define DAMAGE_DIV_FIX2(dmg, div) { if ((div) > 1) (dmg) *= div; }
#define DAMAGE_DIV_FIX_RENEWAL(wd, div) do { int div_ = (div); DAMAGE_DIV_FIX2((wd).statusAtk, div_); DAMAGE_DIV_FIX2((wd).weaponAtk, div_); DAMAGE_DIV_FIX2((wd).equipAtk, div_); DAMAGE_DIV_FIX2((wd).masteryAtk, div_); } while(0);
/*================================================= [Playtester]
 * Applies DAMAGE_DIV_FIX and checks for min damage
 * @param d: Damage struct to apply DAMAGE_DIV_FIX to
 * @param skill_id: ID of the skill that deals damage
 * @return Modified damage struct
 *------------------------------------------------*/
static void battle_apply_div_fix(struct Damage* d, uint16 skill_id)
{
	if(d->damage) {
		DAMAGE_DIV_FIX(d->damage, d->div_);
		//Min damage
		if(d->damage < d->div_ && (skill_id == SU_LUNATICCARROTBEAT || skill_id == SU_CN_METEOR || (battle_config.skill_min_damage&d->flag)))
			d->damage = d->div_;
	} else if (d->div_ < 0) {
		d->div_ *= -1;
	}
}

/*=======================================
 * Check for and calculate multi attacks
 *---------------------------------------
 * Credits:
 *	Original coder Skotlex
 *	Initial refactoring by Baalberith
 *	Refined and optimized by helvetica
 */
static void battle_calc_multi_attack(struct Damage* wd, struct block_list *src,struct block_list *target, uint16 skill_id, uint16 skill_lv)
{
	struct map_session_data *sd = BL_CAST(BL_PC, src);
	struct status_change *sc = status_get_sc(src);
	struct status_change *tsc = status_get_sc(target);
	struct status_data *tstatus = status_get_status_data(target);

	if( sd && !skill_id ) {	// if no skill_id passed, check for double attack [helvetica]
		short i;
		if( ( ( skill_lv = pc_checkskill(sd,TF_DOUBLE) ) > 0 && sd->weapontype1 == W_DAGGER )
			|| ( sd->bonus.double_rate > 0 && sd->weapontype1 != W_FIST ) // Will fail bare-handed
			|| ( sc && sc->data[SC_KAGEMUSYA] && sd->weapontype1 != W_FIST )) // Will fail bare-handed
		{	//Success chance is not added, the higher one is used [Skotlex]
			int max_rate = 0;

			if (sc && sc->data[SC_KAGEMUSYA])
				max_rate = sc->data[SC_KAGEMUSYA]->val1 * 10; // Same rate as even levels of TF_DOUBLE
			else
				max_rate = max(5 * skill_lv, sd->bonus.double_rate);

			if( rnd()%100 < max_rate ) {
				wd->div_ = skill_get_num(TF_DOUBLE,skill_lv?skill_lv:1);
				wd->type = DMG_MULTI_HIT;
			}
		}
		else if( ((sd->weapontype1 == W_REVOLVER && (skill_lv = pc_checkskill(sd,GS_CHAINACTION)) > 0) //Normal Chain Action effect
			|| (sc && sc->count && sc->data[SC_E_CHAIN] && (skill_lv = sc->data[SC_E_CHAIN]->val1) > 0)) //Chain Action of ETERNAL_CHAIN
			&& rnd()%100 < 5*skill_lv ) //Success rate
		{
			wd->div_ = skill_get_num(GS_CHAINACTION,skill_lv);
			wd->type = DMG_MULTI_HIT;
			sc_start(src,src,SC_QD_SHOT_READY,100,target->id,skill_get_time(RL_QD_SHOT,1));
		}
		else if(sc && sc->data[SC_FEARBREEZE] && sd->weapontype1==W_BOW
			&& (i = sd->equip_index[EQI_AMMO]) >= 0 && sd->inventory_data[i] && sd->inventory.u.items_inventory[i].amount > 1)
		{
			int chance = rnd()%100;
			switch(sc->data[SC_FEARBREEZE]->val1) {
				case 5: if( chance < 4) { wd->div_ = 5; break; } // 3 % chance to attack 5 times.
				case 4: if( chance < 7) { wd->div_ = 4; break; } // 6 % chance to attack 4 times.
				case 3: if( chance < 10) { wd->div_ = 3; break; } // 9 % chance to attack 3 times.
				case 2:
				case 1: if( chance < 13) { wd->div_ = 2; break; } // 12 % chance to attack 2 times.
			}
			wd->div_ = min(wd->div_,sd->inventory.u.items_inventory[i].amount);
			sc->data[SC_FEARBREEZE]->val4 = wd->div_-1;
			if (wd->div_ > 1)
				wd->type = DMG_MULTI_HIT;
		}
	}

	switch (skill_id) {
		case RA_AIMEDBOLT:
			if( tsc && (tsc->data[SC_BITE] || tsc->data[SC_ANKLE] || tsc->data[SC_ELECTRICSHOCKER]) )
				wd->div_ = tstatus->size + 2 + ( (rnd()%100 < 50-tstatus->size*10) ? 1 : 0 );
			break;
		case RL_QD_SHOT:
			wd->div_ = 1 + (sd ? sd->status.job_level : 1) / 20 + (tsc && tsc->data[SC_C_MARKER] ? 2 : 0);
			break;
		case SC_JYUMONJIKIRI:
			if( tsc && tsc->data[SC_JYUMONJIKIRI] )
				wd->div_ = wd->div_ * -1;// needs more info
			break;
	}
}

/*======================================================
 * Calculate skill level ratios for weapon-based skills
 *------------------------------------------------------
 * Credits:
 *	Original coder Skotlex
 *	Initial refactoring by Baalberith
 *	Refined and optimized by helvetica
 */
static int battle_calc_attack_skill_ratio(struct Damage* wd, struct block_list *src,struct block_list *target,uint16 skill_id,uint16 skill_lv)
{
	struct map_session_data *sd = BL_CAST(BL_PC, src);
	struct map_session_data *tsd = BL_CAST(BL_PC, target);
	struct status_change *sc = status_get_sc(src);
	struct status_change *tsc = status_get_sc(target);
	struct status_data *sstatus = status_get_status_data(src);
	struct status_data *tstatus = status_get_status_data(target);
	int skillratio = 100;
	int i;

	//Skill damage modifiers that stack linearly
	if(sc && skill_id != PA_SACRIFICE) {
		if(sc->data[SC_OVERTHRUST])
			skillratio += sc->data[SC_OVERTHRUST]->val3;
		if(sc->data[SC_MAXOVERTHRUST])
			skillratio += sc->data[SC_MAXOVERTHRUST]->val2;
		if(sc->data[SC_BERSERK])
#ifndef RENEWAL
			skillratio += 100;
#else
			skillratio += 200;
		if (sc && sc->data[SC_TRUESIGHT])
			skillratio += 2 * sc->data[SC_TRUESIGHT]->val1;
		if (sc->data[SC_CONCENTRATION] && (skill_id != RK_DRAGONBREATH && skill_id != RK_DRAGONBREATH_WATER))
			skillratio += sc->data[SC_CONCENTRATION]->val2;
#endif
		if (!skill_id || skill_id == KN_AUTOCOUNTER) {
			if (sc->data[SC_CRUSHSTRIKE]) {
				if (sd) { //ATK [{Weapon Level * (Weapon Upgrade Level + 6) * 100} + (Weapon ATK) + (Weapon Weight)]%
					short index = sd->equip_index[EQI_HAND_R];

					if (index >= 0 && sd->inventory_data[index] && sd->inventory_data[index]->type == IT_WEAPON)
						skillratio += -100 + sd->inventory_data[index]->weight / 10 + sd->inventory_data[index]->atk +
							100 * sd->inventory_data[index]->wlv * (sd->inventory.u.items_inventory[index].refine + 6);
				}
				status_change_end(src,SC_CRUSHSTRIKE,INVALID_TIMER);
				skill_break_equip(src,src,EQP_WEAPON,2000,BCT_SELF);
			} else {
				if (sc->data[SC_GIANTGROWTH] && (sd->class_&MAPID_THIRDMASK) == MAPID_RUNE_KNIGHT) { // Increase damage again if Crush Strike is not active
					if (map_flag_vs(src->m)) // Only half of the 2.5x increase on versus-type maps
						skillratio += 125;
					else
						skillratio += 250;
				}
			}
		}
	}

	switch(skill_id) {
		case SM_BASH:
		case MS_BASH:
			skillratio += 30 * skill_lv;
			break;
		case SM_MAGNUM:
		case MS_MAGNUM:
			if(wd->miscflag == 1)
				skillratio += 20 * skill_lv; //Inner 3x3 circle takes 100%+20%*level damage [Playtester]
			else
				skillratio += 10 * skill_lv; //Outer 5x5 circle takes 100%+10%*level damage [Playtester]
			break;
		case MC_MAMMONITE:
			skillratio += 50 * skill_lv;
			break;
		case HT_POWER:
			skillratio += -50 + 8 * sstatus->str;
			break;
		case AC_DOUBLE:
		case MA_DOUBLE:
			skillratio += 10 * (skill_lv - 1);
			break;
		case AC_SHOWER:
		case MA_SHOWER:
#ifdef RENEWAL
			skillratio += 50 + 10 * skill_lv;
#else
			skillratio += -25 + 5 * skill_lv;
#endif
			break;
		case AC_CHARGEARROW:
		case MA_CHARGEARROW:
			skillratio += 50;
			break;
#ifndef RENEWAL
		case HT_FREEZINGTRAP:
		case MA_FREEZINGTRAP:
			skillratio += -50 + 10 * skill_lv;
			break;
#endif
		case KN_PIERCE:
		case ML_PIERCE:
			skillratio += 10 * skill_lv;
			break;
		case MER_CRASH:
			skillratio += 10 * skill_lv;
			break;
		case KN_SPEARSTAB:
			skillratio += 20 * skill_lv;
			break;
		case KN_SPEARBOOMERANG:
			skillratio += 50 * skill_lv;
			break;
		case KN_BRANDISHSPEAR:
		case ML_BRANDISH: {
				int ratio = 100 + 20 * skill_lv;

				skillratio += -100 + ratio;
				if(skill_lv > 3 && wd->miscflag == 0)
					skillratio += ratio / 2;
				if(skill_lv > 6 && wd->miscflag == 0)
					skillratio += ratio / 4;
				if(skill_lv > 9 && wd->miscflag == 0)
					skillratio += ratio / 8;
				if(skill_lv > 6 && wd->miscflag == 1)
					skillratio += ratio / 2;
				if(skill_lv > 9 && wd->miscflag == 1)
					skillratio += ratio / 4;
				if(skill_lv > 9 && wd->miscflag == 2)
					skillratio += ratio / 2;
				break;
			}
		case KN_BOWLINGBASH:
		case MS_BOWLINGBASH:
			skillratio += 40 * skill_lv;
			break;
		case AS_GRIMTOOTH:
			skillratio += 20 * skill_lv;
			break;
		case AS_POISONREACT:
			skillratio += 30 * skill_lv;
			break;
		case AS_SONICBLOW:
			skillratio += 300 + 40 * skill_lv;
			break;
		case TF_SPRINKLESAND:
			skillratio += 30;
			break;
		case MC_CARTREVOLUTION:
			skillratio += 50;
			if(sd && sd->cart_weight)
				skillratio += 100 * sd->cart_weight / sd->cart_weight_max; // +1% every 1% weight
			else if (!sd)
				skillratio += 100; //Max damage for non players.
			break;
		case NPC_PIERCINGATT:
			skillratio += -25; //75% base damage
			break;
		case NPC_COMBOATTACK:
			skillratio += 25 * skill_lv;
			break;
		case NPC_RANDOMATTACK:
		case NPC_WATERATTACK:
		case NPC_GROUNDATTACK:
		case NPC_FIREATTACK:
		case NPC_WINDATTACK:
		case NPC_POISONATTACK:
		case NPC_HOLYATTACK:
		case NPC_DARKNESSATTACK:
		case NPC_UNDEADATTACK:
		case NPC_TELEKINESISATTACK:
		case NPC_BLOODDRAIN:
		case NPC_ACIDBREATH:
		case NPC_DARKNESSBREATH:
		case NPC_FIREBREATH:
		case NPC_ICEBREATH:
		case NPC_THUNDERBREATH:
		case NPC_HELLJUDGEMENT:
		case NPC_PULSESTRIKE:
			skillratio += 100 * (skill_lv - 1);
			break;
		case RG_BACKSTAP:
			if(sd && sd->status.weapon == W_BOW && battle_config.backstab_bow_penalty)
				skillratio += (200 + 40 * skill_lv) / 2;
			else
				skillratio += 200 + 40 * skill_lv;
			break;
		case RG_RAID:
			skillratio += 40 * skill_lv;
			break;
		case RG_INTIMIDATE:
			skillratio += 30 * skill_lv;
			break;
		case CR_SHIELDCHARGE:
			skillratio += 20 * skill_lv;
			break;
		case CR_SHIELDBOOMERANG:
			skillratio += 30 * skill_lv;
			break;
		case NPC_DARKCROSS:
		case CR_HOLYCROSS:
#ifdef RENEWAL
			if(sd && sd->status.weapon == W_2HSPEAR)
				skillratio += 70 * skill_lv;
			else
#endif
				skillratio += 35 * skill_lv;
			break;
		case AM_DEMONSTRATION:
			skillratio += 20 * skill_lv;
			break;
		case AM_ACIDTERROR:
#ifdef RENEWAL
			skillratio += 200 + 80 * skill_lv;
#else
			skillratio += 40 * skill_lv;
#endif
			break;
		case MO_FINGEROFFENSIVE:
			skillratio += 50 * skill_lv;
			break;
		case MO_INVESTIGATE:
			skillratio += 75 * skill_lv;
			break;
		case MO_EXTREMITYFIST:
			skillratio += 100 * (7 + sstatus->sp / 10);
			skillratio = min(500000,skillratio); //We stop at roughly 50k SP for overflow protection
			break;
		case MO_TRIPLEATTACK:
			skillratio += 20 * skill_lv;
			break;
		case MO_CHAINCOMBO:
			skillratio += 50 + 50 * skill_lv;
			break;
		case MO_COMBOFINISH:
			skillratio += 140 + 60 * skill_lv;
			break;
		case BA_MUSICALSTRIKE:
		case DC_THROWARROW:
			skillratio += 25 + 25 * skill_lv;
			break;
		case CH_TIGERFIST:
			skillratio += -60 + 100 * skill_lv;
			break;
		case CH_CHAINCRUSH:
			skillratio += 300 + 100 * skill_lv;
			break;
		case CH_PALMSTRIKE:
			skillratio += 100 + 100 * skill_lv;
			break;
		case LK_HEADCRUSH:
			skillratio += 40 * skill_lv;
			break;
		case LK_JOINTBEAT:
			i = 10 * skill_lv - 50;
			// Although not clear, it's being assumed that the 2x damage is only for the break neck ailment.
			if (wd->miscflag&BREAK_NECK)
				i *= 2;
			skillratio += i;
			break;
#ifdef RENEWAL
		// Renewal: skill ratio applies to entire damage [helvetica]
		case LK_SPIRALPIERCE:
		case ML_SPIRALPIERCE:
			skillratio += 50 * skill_lv;
		break;
#endif
		case ASC_METEORASSAULT:
			skillratio += -60 + 40 * skill_lv;
			break;
		case SN_SHARPSHOOTING:
		case MA_SHARPSHOOTING:
			skillratio += 100 + 50 * skill_lv;
			break;
		case CG_ARROWVULCAN:
			skillratio += 100 + 100 * skill_lv;
			break;
		case AS_SPLASHER:
			skillratio += 400 + 50 * skill_lv;
			if(sd)
				skillratio += 20 * pc_checkskill(sd,AS_POISONREACT);
			break;
#ifndef RENEWAL
		// Pre-Renewal: skill ratio for weapon part of damage [helvetica]
		case ASC_BREAKER:
			skillratio += -100 + 100 * skill_lv;
			break;
#endif
		case PA_SACRIFICE:
			skillratio += -10 + 10 * skill_lv;
			break;
		case PA_SHIELDCHAIN:
			skillratio += 30 * skill_lv;
			break;
		case WS_CARTTERMINATION:
			i = 10 * (16 - skill_lv);
			if (i < 1) i = 1;
			//Preserve damage ratio when max cart weight is changed.
			if (sd && sd->cart_weight)
				skillratio += sd->cart_weight / i * 80000 / battle_config.max_cart_weight - 100;
			else if (!sd)
				skillratio += 80000 / i - 100;
			break;
		case TK_DOWNKICK:
		case TK_STORMKICK:
			skillratio += 60 + 20 * skill_lv;
			break;
		case TK_TURNKICK:
		case TK_COUNTER:
			skillratio += 90 + 30 * skill_lv;
			break;
		case TK_JUMPKICK:
			//Different damage formulas depending on damage trigger
			if (sc && sc->data[SC_COMBO] && sc->data[SC_COMBO]->val1 == skill_id)
				skillratio += -100 + 4 * status_get_lv(src); //Tumble formula [4%*baselevel]
			else if (wd->miscflag) {
				skillratio += -100 + 4 * status_get_lv(src); //Running formula [4%*baselevel]
				if (sc && sc->data[SC_SPURT]) //Spurt formula [8%*baselevel]
					skillratio *= 2;
			}
			else
				skillratio += -70 + 10 * skill_lv;
			break;
		case GS_TRIPLEACTION:
			skillratio += 50 * skill_lv;
			break;
		case GS_BULLSEYE:
			//Only works well against brute/demihumans non bosses.
			if((tstatus->race == RC_BRUTE || tstatus->race == RC_DEMIHUMAN || tstatus->race == RC_PLAYER) && !status_has_mode(tstatus,MD_STATUS_IMMUNE))
				skillratio += 400;
			break;
		case GS_TRACKING:
			skillratio += 100 * (skill_lv + 1);
			break;
		case GS_PIERCINGSHOT:
#ifdef RENEWAL
			if (sd && sd->weapontype1 == W_RIFLE)
				skillratio += 150 + 30 * skill_lv;
			else
				skillratio += 100 + 20 * skill_lv;
#else
			skillratio += 20 * skill_lv;
#endif
			break;
		case GS_RAPIDSHOWER:
			skillratio += 400 + 50 * skill_lv;
			break;
		case GS_DESPERADO:
			skillratio += 50 * (skill_lv - 1);
			if (sc && sc->data[SC_FALLEN_ANGEL])
				skillratio *= 2;
			break;
		case GS_DUST:
			skillratio += 50 * skill_lv;
			break;
		case GS_FULLBUSTER:
			skillratio += 100 * (skill_lv + 2);
			break;
		case GS_SPREADATTACK:
#ifdef RENEWAL
			skillratio += 30 * skill_lv;
#else
			skillratio += 20 * (skill_lv - 1);
#endif
			break;
#ifdef RENEWAL
		case GS_GROUNDDRIFT:
			skillratio += 100 + 20 * skill_lv;
			break;
#endif
		case NJ_HUUMA:
			skillratio += 50 + 150 * skill_lv;
			break;
		case NJ_TATAMIGAESHI:
			skillratio += 10 * skill_lv;
#ifdef RENEWAL
			skillratio *= 2;
#endif
			break;
		case NJ_KASUMIKIRI:
			skillratio += 10 * skill_lv;
			break;
		case NJ_KIRIKAGE:
			skillratio += 100 * (skill_lv - 1);
			break;
#ifdef RENEWAL
		case NJ_KUNAI:
			skillratio += 200;
			break;
#endif
		case KN_CHARGEATK: { // +100% every 3 cells of distance but hard-limited to 500%
				int k = (wd->miscflag-1)/3;
				if (k < 0)
					k = 0;
				else if (k > 4)
					k = 4;
				skillratio += 100 * k;
			}
			break;
		case HT_PHANTASMIC:
			skillratio += 50;
			break;
		case MO_BALKYOUNG:
			skillratio += 200;
			break;
		case HFLI_MOON: //[orn]
			skillratio += 10 + 110 * skill_lv;
			break;
		case HFLI_SBR44: //[orn]
			skillratio += 100 * (skill_lv - 1);
			break;
		case NPC_VAMPIRE_GIFT:
			skillratio += ((skill_lv - 1) % 5 + 1) * 100;
			break;
		case RK_SONICWAVE:
			skillratio += -100 + (skill_lv + 5) * 100; // ATK = {((Skill Level + 5) x 100) x (1 + [(Caster's Base Level - 100) / 200])} %
			skillratio = skillratio * (100 + (status_get_lv(src) - 100) / 2) / 100;
			break;
		case RK_HUNDREDSPEAR:
			skillratio += 500 + (80 * skill_lv);
			if (sd) {
				short index = sd->equip_index[EQI_HAND_R];

				if (index >= 0 && sd->inventory_data[index] && sd->inventory_data[index]->type == IT_WEAPON)
					skillratio += max(10000 - sd->inventory_data[index]->weight, 0) / 10;
				skillratio += 50 * pc_checkskill(sd,LK_SPIRALPIERCE);
			} // (1 + [(Casters Base Level - 100) / 200])
			skillratio = skillratio * (100 + (status_get_lv(src) - 100) / 2) / 100;
			break;
		case RK_WINDCUTTER:
			skillratio += -100 + (skill_lv + 2) * 50;
			RE_LVL_DMOD(100);
			break;
		case RK_IGNITIONBREAK:
			// 3x3 cell Damage = ATK [{(Skill Level x 300) x (1 + [(Caster's Base Level - 100) / 100])}] %
			// 7x7 cell Damage = ATK [{(Skill Level x 250) x (1 + [(Caster's Base Level - 100) / 100])}] %
			// 11x11 cell Damage = ATK [{(Skill Level x 200) x (1 + [(Caster's Base Level - 100) / 100])}] %
			i = distance_bl(src,target);
			if (i < 2)
				skillratio += -100 + 300 * skill_lv;
			else if (i < 4)
				skillratio += -100 + 250 * skill_lv;
			else
				skillratio += -100 + 200 * skill_lv;
			skillratio = skillratio * status_get_lv(src) / 100;
			// Elemental check, 1.5x damage if your weapon element is fire.
			if (sstatus->rhw.ele == ELE_FIRE)
				skillratio += 100 * skill_lv;
			break;
		case RK_STORMBLAST:
			skillratio += -100 + (((sd) ? pc_checkskill(sd,RK_RUNEMASTERY) : 0) + status_get_str(src) / 8) * 100; // ATK = [{Rune Mastery Skill Level + (Caster's STR / 8)} x 100] %
			break;
		case RK_PHANTOMTHRUST: // ATK = [{(Skill Level x 50) + (Spear Master Level x 10)} x Caster's Base Level / 150] %
			skillratio += -100 + 50 * skill_lv + 10 * (sd ? pc_checkskill(sd,KN_SPEARMASTERY) : 5);
			RE_LVL_DMOD(150); // Base level bonus.
			break;
		case GC_CROSSIMPACT:
			skillratio += 900 + 100 * skill_lv;
			RE_LVL_DMOD(120);
			break;
		case GC_COUNTERSLASH:
			//ATK [{(Skill Level x 100) + 300} x Caster's Base Level / 120]% + ATK [(AGI x 2) + (Caster's Job Level x 4)]%
			skillratio += 200 + (100 * skill_lv);
			RE_LVL_DMOD(120);
			break;
		case GC_VENOMPRESSURE:
			skillratio += 900;
			break;
		case GC_PHANTOMMENACE:
			skillratio += 200;
			break;
		case GC_ROLLINGCUTTER:
			skillratio += -50 + 50 * skill_lv;
			RE_LVL_DMOD(100);
			break;
		case GC_CROSSRIPPERSLASHER:
			skillratio += 300 + 80 * skill_lv;
			RE_LVL_DMOD(100);
			if (sc && sc->data[SC_ROLLINGCUTTER])
				skillratio += sc->data[SC_ROLLINGCUTTER]->val1 * status_get_agi(src);
			break;
		case GC_DARKCROW:
			skillratio += 100 * (skill_lv - 1);
			break;
		case AB_DUPLELIGHT_MELEE:
			skillratio += 50 + 15 * skill_lv;
			break;
		case RA_ARROWSTORM:
		case NPC_ARROWSTORM:
			skillratio += 900 + 80 * skill_lv;
			RE_LVL_DMOD(100);
			break;
		case RA_AIMEDBOLT:
			skillratio += 400 + 50 * skill_lv;
			RE_LVL_DMOD(100);
			break;
		case RA_CLUSTERBOMB:
			skillratio += 100 + 100 * skill_lv;
			break;
		case RA_WUGDASH:// ATK 300%
			skillratio += 200;
			break;
		case RA_WUGSTRIKE:
			skillratio += -100 + 200 * skill_lv;
			break;
		case RA_WUGBITE:
			skillratio += 300 + 200 * skill_lv;
			if (skill_lv == 5)
				skillratio += 100;
			break;
		case RA_SENSITIVEKEEN:
			skillratio += 50 * skill_lv;
			break;
		case NC_BOOSTKNUCKLE:
			skillratio += 100 + 100 * skill_lv + status_get_dex(src);
			RE_LVL_DMOD(120);
			break;
		case NC_PILEBUNKER:
			skillratio += 200 + 100 * skill_lv + status_get_str(src);
			RE_LVL_DMOD(100);
			break;
		case NC_VULCANARM:
			skillratio += -100 + 70 * skill_lv + status_get_dex(src);
			RE_LVL_DMOD(120);
			break;
		case NC_FLAMELAUNCHER:
		case NC_COLDSLOWER:
			skillratio += 200 + 300 * skill_lv;
			RE_LVL_DMOD(150);
			break;
		case NC_ARMSCANNON:
			switch( tstatus->size ) {
				case SZ_SMALL: skillratio += 200 + 400 * skill_lv; break;// Small
				case SZ_MEDIUM: skillratio += 200 + 350 * skill_lv; break;// Medium
				case SZ_BIG: skillratio += 200 + 300 * skill_lv; break;// Large
			}
			RE_LVL_DMOD(120);
			break;
		case NC_AXEBOOMERANG:
			skillratio += 150 + 50 * skill_lv;
			if (sd) {
				short index = sd->equip_index[EQI_HAND_R];

				if (index >= 0 && sd->inventory_data[index] && sd->inventory_data[index]->type == IT_WEAPON)
					skillratio += sd->inventory_data[index]->weight / 10;// Weight is divided by 10 since 10 weight in coding make 1 whole actual weight. [Rytech]
			}
			RE_LVL_DMOD(100);
			break;
		case NC_POWERSWING: // According to current sources, only the str + dex gets modified by level [Akinari]
			skillratio += -100 + status_get_str(src) + status_get_dex(src);
			RE_LVL_DMOD(100);
			skillratio += 300 + 100 * skill_lv;
			break;
		case NC_MAGMA_ERUPTION: // 'Slam' damage
			skillratio += 450 + 50 * skill_lv;
			RE_LVL_DMOD(100);
			break;
		case NC_AXETORNADO:
			skillratio += 100 + 100 * skill_lv + status_get_vit(src);
			RE_LVL_DMOD(100);
			if (distance_bl(src, target) > 2) // Will deal 75% damage outside of 5x5 area.
				skillratio = skillratio * 75 / 100;
			break;
		case SC_FATALMENACE:
			skillratio += 100 * skill_lv;
			RE_LVL_DMOD(100);
			break;
		case SC_TRIANGLESHOT:
			skillratio += 200 + (skill_lv - 1) * status_get_agi(src) / 2;
			RE_LVL_DMOD(120);
			break;
		case SC_FEINTBOMB:
			skillratio += -100 + (skill_lv + 1) * status_get_dex(src) / 2 * ((sd) ? sd->status.job_level / 10 : 1);
			RE_LVL_DMOD(120);
			break;
		case LG_CANNONSPEAR:
			skillratio += -100 + skill_lv * (50 + status_get_str(src));
			RE_LVL_DMOD(100);
			break;
		case LG_BANISHINGPOINT:
			skillratio += -100 + (50 * skill_lv) + ((sd) ? pc_checkskill(sd,SM_BASH) * 30 : 0);
			RE_LVL_DMOD(100);
			break;
		case LG_SHIELDPRESS:
			skillratio += -100 + 150 * skill_lv + status_get_str(src);
			if (sd) {
				short index = sd->equip_index[EQI_HAND_L];

				if (index >= 0 && sd->inventory_data[index] && sd->inventory_data[index]->type == IT_ARMOR)
					skillratio += sd->inventory_data[index]->weight / 10;
			}
			RE_LVL_DMOD(100);
			break;
		case LG_PINPOINTATTACK:
			skillratio += -100 + 100 * skill_lv + 5 * status_get_agi(src);
			RE_LVL_DMOD(120);
			break;
		case LG_RAGEBURST:
			if (sd && sd->spiritball_old)
				skillratio += -100 + 200 * sd->spiritball_old + (status_get_max_hp(src) - status_get_hp(src)) / 100;
			else
				skillratio += 2900 + (status_get_max_hp(src) - status_get_hp(src));
			RE_LVL_DMOD(100);
			break;
		case LG_SHIELDSPELL:
			if (sd && skill_lv == 1) { // [(Casters Base Level x 4) + (Shield DEF x 10) + (Casters VIT x 2)] %
				short index = sd->equip_index[EQI_HAND_L];

				skillratio += -100 + status_get_lv(src) * 4 + status_get_vit(src) * 2;
				if (index >= 0 && sd->inventory_data[index] && sd->inventory_data[index]->type == IT_ARMOR)
					skillratio += sd->inventory_data[index]->def * 10;
			} else
				skillratio = 0; // Prevent damage since level 2 is MATK. [Aleos]
			break;
		case LG_MOONSLASHER:
			skillratio += -100 + 120 * skill_lv + ((sd) ? pc_checkskill(sd,LG_OVERBRAND) * 80 : 0);
			RE_LVL_DMOD(100);
			break;
		case LG_OVERBRAND:
			skillratio += -100 + 400 * skill_lv + ((sd) ? pc_checkskill(sd,CR_SPEARQUICKEN) * 50 : 0);
			RE_LVL_DMOD(100);
			break;
		case LG_OVERBRAND_BRANDISH:
			skillratio += -100 + 300 * skill_lv + status_get_str(src) + status_get_dex(src);
			RE_LVL_DMOD(100);
			break;
		case LG_OVERBRAND_PLUSATK: // Only Piercing and Swing damage get RE_LVL_DMOD bonus damage
			skillratio += -100 + 200 * skill_lv + rnd()%90 + 10;
			break;
		case LG_RAYOFGENESIS:
			skillratio += 200 + 300 * skill_lv;
			RE_LVL_DMOD(100);
			break;
		case LG_EARTHDRIVE:
			if (sd) {
				short index = sd->equip_index[EQI_HAND_L];

				if (index >= 0 && sd->inventory_data[index] && sd->inventory_data[index]->type == IT_ARMOR)
					skillratio += -100 + (skill_lv + 1) * sd->inventory_data[index]->weight / 10;
			}
			RE_LVL_DMOD(100);
			break;
		case LG_HESPERUSLIT:
			if (sc) {
				if (sc->data[SC_INSPIRATION])
					skillratio += 1100;
				if (sc->data[SC_BANDING]) {
					skillratio += -100 + 120 * skill_lv + 200 * sc->data[SC_BANDING]->val2;
					if (sc->data[SC_BANDING]->val2 > 5)
						skillratio = skillratio * 150 / 100;
				}
				RE_LVL_DMOD(100);
			}
			break;
		case SR_EARTHSHAKER:
			if (tsc && ((tsc->option&(OPTION_HIDE|OPTION_CLOAK|OPTION_CHASEWALK)) || tsc->data[SC_CAMOUFLAGE] || tsc->data[SC_STEALTHFIELD] || tsc->data[SC__SHADOWFORM])) {
				//[(Skill Level x 150) x (Caster Base Level / 100) + (Caster INT x 3)] %
				skillratio += -100 + 150 * skill_lv;
				RE_LVL_DMOD(100);
				skillratio += status_get_int(src) * 3;
			} else { //[(Skill Level x 50) x (Caster Base Level / 100) + (Caster INT x 2)] %
				skillratio += -100 + 50 * skill_lv;
				RE_LVL_DMOD(100);
				skillratio += status_get_int(src) * 2;
			}
			break;

		case SR_DRAGONCOMBO:
			skillratio += 40 * skill_lv;
			RE_LVL_DMOD(100);
			break;
		case SR_FALLENEMPIRE:
			// ATK [(Skill Level x 150 + 100) x Caster Base Level / 150] %
			skillratio += 150 * skill_lv;
			RE_LVL_DMOD(150);
 			break;
		case SR_TIGERCANNON:
			{
				unsigned int hp = sstatus->max_hp * abs(skill_get_hp_rate(skill_id, skill_lv)) / 100,
							 sp = sstatus->max_sp * abs(skill_get_sp_rate(skill_id, skill_lv)) / 100;

				if (wd->miscflag&8)
					// Base_Damage = [((Caster consumed HP + SP) / 2) x Caster Base Level / 100] %
					skillratio += -100 + (hp + sp) / 2;
				else
					// Base_Damage = [((Caster consumed HP + SP) / 4) x Caster Base Level / 100] %
					skillratio += -100 + (hp + sp) / 4;
				RE_LVL_DMOD(100);
			}
			break;
		case SR_SKYNETBLOW:
			if (wd->miscflag&8)
				//ATK [{(Skill Level x 100) + (Caster AGI) + 150} x Caster Base Level / 100] %
				skillratio += -100 + 100 * skill_lv + sstatus->agi + 150;
			else
				//ATK [{(Skill Level x 80) + (Caster AGI)} x Caster Base Level / 100] %
				skillratio += -100 + 80 * skill_lv + sstatus->agi;
			RE_LVL_DMOD(100);
			break;

		case SR_RAMPAGEBLASTER:
			if (sc && sc->data[SC_EXPLOSIONSPIRITS]) {
				skillratio += -100 + (20 * sc->data[SC_EXPLOSIONSPIRITS]->val1 + 20 * skill_lv) * ((sd) ? sd->spiritball_old : 1);
				RE_LVL_DMOD(120);
			} else {
				skillratio += -100 + (20 * skill_lv) * ((sd) ? sd->spiritball_old : 1);
				RE_LVL_DMOD(150);
			}
			break;
		case SR_KNUCKLEARROW:
			if (wd->miscflag&4) { // ATK [(Skill Level x 150) + (1000 x Target current weight / Maximum weight) + (Target Base Level x 5) x (Caster Base Level / 150)] %
				skillratio += -100 + 150 * skill_lv + status_get_lv(target) * 5;
				if (tsd && tsd->weight)
					skillratio += 100 * tsd->weight / tsd->max_weight;
				RE_LVL_DMOD(150);
			} else { // ATK [(Skill Level x 100 + 500) x Caster Base Level / 100] %
				skillratio += 400 + 100 * skill_lv;
				RE_LVL_DMOD(100);
			}
			break;
		case SR_WINDMILL: // ATK [(Caster Base Level + Caster DEX) x Caster Base Level / 100] %
			skillratio += -100 + status_get_lv(src) + status_get_dex(src);
			RE_LVL_DMOD(100);
			break;
		case SR_GATEOFHELL:
			if (sc && sc->data[SC_COMBO] && sc->data[SC_COMBO]->val1 == SR_FALLENEMPIRE)
				skillratio += -100 + 800 * skill_lv;
			else
				skillratio += -100 + 500 * skill_lv;
			RE_LVL_DMOD(100);
			break;
		case SR_GENTLETOUCH_QUIET:
			skillratio += -100 + 100 * skill_lv + status_get_dex(src);
			RE_LVL_DMOD(100);
			break;
		case SR_HOWLINGOFLION:
			skillratio += -100 + 300 * skill_lv;
			RE_LVL_DMOD(150);
			break;
		case SR_RIDEINLIGHTNING: // ATK [{(Skill Level x 200) + Additional Damage} x Caster Base Level / 100] %
			skillratio += -100 + 200 * skill_lv;
			if ((sstatus->rhw.ele) == ELE_WIND || (sstatus->lhw.ele) == ELE_WIND)
				skillratio += skill_lv * 50;
			RE_LVL_DMOD(100);
			break;
		case WM_REVERBERATION_MELEE:
			// ATK [{(Skill Level x 100) + 300} x Caster Base Level / 100]
			skillratio += 200 + 100 * ((sd) ? pc_checkskill(sd, WM_REVERBERATION) : 1);
			RE_LVL_DMOD(100);
			break;
		case WM_SEVERE_RAINSTORM_MELEE:
			//ATK [{(Caster DEX + AGI) x (Skill Level / 5)} x Caster Base Level / 100] %
			skillratio = (status_get_dex(src) + status_get_agi(src)) * skill_lv / 5;
			RE_LVL_DMOD(100);
			break;
		case WM_GREAT_ECHO:
			skillratio += 300 + 200 * skill_lv;
			if (sd) {
				int chorusbonus = battle_calc_chorusbonus(sd);

				// Chorus bonus don't count the first 2 Minstrels/Wanderers and only increases when their are 3 or more. [Rytech]
				if (chorusbonus >= 1 && chorusbonus <= 5)
					skillratio += 100<<(chorusbonus-1); // 1->100; 2->200; 3->400; 4->800; 5->1600
			}
			RE_LVL_DMOD(100);
			break;
		case GN_CART_TORNADO: { // ATK [( Skill Level x 50 ) + ( Cart Weight / ( 150 - Caster Base STR ))] + ( Cart Remodeling Skill Level x 50 )] %
				skillratio += -100 + 50 * skill_lv;
				if(sd && sd->cart_weight)
					skillratio += sd->cart_weight / 10 / (150 - min(sd->status.str,120)) + pc_checkskill(sd,GN_REMODELING_CART) * 50;
			}
			break;
		case GN_CARTCANNON:
			// ATK [{( Cart Remodeling Skill Level x 50 ) x ( INT / 40 )} + ( Cart Cannon Skill Level x 60 )] %
			skillratio += -100 + 60 * skill_lv + ((sd) ? pc_checkskill(sd, GN_REMODELING_CART) : 1) * 50 * status_get_int(src) / 40;
			break;
		case GN_SPORE_EXPLOSION:
			skillratio += 100 + status_get_int(src) + 100 * skill_lv;
			RE_LVL_DMOD(100);
			break;
		case GN_WALLOFTHORN:
			skillratio += 10 * skill_lv;
			break;
		case GN_CRAZYWEED_ATK:
			skillratio += 400 + 100 * skill_lv;
			break;
		case GN_SLINGITEM_RANGEMELEEATK:
			if( sd ) {
				switch( sd->itemid ) {
					case ITEMID_APPLE_BOMB:
						skillratio += 200 + status_get_str(src) + status_get_dex(src);
						break;
					case ITEMID_COCONUT_BOMB:
					case ITEMID_PINEAPPLE_BOMB:
						skillratio += 700 + status_get_str(src) + status_get_dex(src);
						break;
					case ITEMID_MELON_BOMB:
						skillratio += 400 + status_get_str(src) + status_get_dex(src);
						break;
					case ITEMID_BANANA_BOMB:
						skillratio += 777 + status_get_str(src) + status_get_dex(src);
						break;
					case ITEMID_BLACK_LUMP:
						skillratio += -100 + (status_get_str(src) + status_get_agi(src) + status_get_dex(src)) / 3;
						break;
					case ITEMID_BLACK_HARD_LUMP:
						skillratio += -100 + (status_get_str(src) + status_get_agi(src) + status_get_dex(src)) / 2;
						break;
					case ITEMID_VERY_HARD_LUMP:
						skillratio += -100 + status_get_str(src) + status_get_agi(src) + status_get_dex(src);
						break;
				}
				RE_LVL_DMOD(100);
			}
			break;
		case SO_VARETYR_SPEAR://ATK [{( Striking Level x 50 ) + ( Varetyr Spear Skill Level x 50 )} x Caster Base Level / 100 ] %
			skillratio += -100 + 50 * skill_lv + ((sd) ? pc_checkskill(sd, SO_STRIKING) * 50 : 0);
			RE_LVL_DMOD(100);
			if (sc && sc->data[SC_BLAST_OPTION])
				skillratio += (sd ? sd->status.job_level * 5 : 0);
			break;
		// Physical Elemantal Spirits Attack Skills
		case EL_CIRCLE_OF_FIRE:
		case EL_FIRE_BOMB_ATK:
		case EL_STONE_RAIN:
			skillratio += 200;
			break;
		case EL_FIRE_WAVE_ATK:
			skillratio += 500;
			break;
		case EL_TIDAL_WEAPON:
			skillratio += 1400;
			break;
		case EL_WIND_SLASH:
			skillratio += 100;
			break;
		case EL_HURRICANE:
			skillratio += 600;
			break;
		case EL_TYPOON_MIS:
		case EL_WATER_SCREW_ATK:
			skillratio += 900;
			break;
		case EL_STONE_HAMMER:
			skillratio += 400;
			break;
		case EL_ROCK_CRUSHER:
			skillratio += 700;
			break;
		case KO_JYUMONJIKIRI:
			skillratio += -100 + 150 * skill_lv;
			RE_LVL_DMOD(120);
			if(tsc && tsc->data[SC_JYUMONJIKIRI])
				skillratio += skill_lv * status_get_lv(src);
			break;
		case KO_HUUMARANKA:
			skillratio += -100 + 150 * skill_lv + sstatus->agi + sstatus->dex + (sd ? pc_checkskill(sd,NJ_HUUMA) * 100 : 0);
			break;
		case KO_SETSUDAN:
			skillratio += 100 * (skill_lv - 1);
			RE_LVL_DMOD(100);
			if(tsc && tsc->data[SC_SPIRIT])
				skillratio += 200 * tsc->data[SC_SPIRIT]->val1;
			break;
		case KO_BAKURETSU:
			skillratio += -100 + (sd ? pc_checkskill(sd,NJ_TOBIDOUGU) : 1) * (50 + sstatus->dex / 4) * skill_lv * 4 / 10;
			RE_LVL_DMOD(120);
			skillratio += 10 * (sd ? sd->status.job_level : 1);
			break;
		case KO_MAKIBISHI:
			skillratio += -100 + 20 * skill_lv;
			break;
		case MH_NEEDLE_OF_PARALYZE:
			skillratio += 600 + 100 * skill_lv;
			break;
		case MH_STAHL_HORN:
			skillratio += 400 + 100 * skill_lv * status_get_lv(src) / 150;
			break;
		case MH_LAVA_SLIDE:
			skillratio += -100 + 70 * skill_lv;
			break;
		case MH_SONIC_CRAW:
			skillratio += -100 + 40 * skill_lv * status_get_lv(src) / 150;
			break;
		case MH_SILVERVEIN_RUSH:
			skillratio += -100 + 150 * skill_lv * status_get_lv(src) / 100;
			break;
		case MH_MIDNIGHT_FRENZY:
			skillratio += -100 + 300 * skill_lv * status_get_lv(src) / 150;
			break;
		case MH_TINDER_BREAKER:
			skillratio += -100 + (100 * skill_lv + 3 * status_get_str(src)) * status_get_lv(src) / 120;
			break;
		case MH_CBC:
			skillratio += 300 * skill_lv + 4 * status_get_lv(src);
			break;
		case MH_MAGMA_FLOW:
			skillratio += -100 + (100 * skill_lv + 3 * status_get_lv(src)) * status_get_lv(src) / 120;
			break;
		case RL_MASS_SPIRAL:
			skillratio += -100 + 200 * skill_lv;
			break;
		case RL_FIREDANCE:
			skillratio += -100 + 200 * skill_lv;
			skillratio += (sd ? pc_checkskill(sd, GS_DESPERADO) * 50 : 0);
			break;
		case RL_BANISHING_BUSTER:
			skillratio += -100 + 2000 + 300 * skill_lv;
			break;
		case RL_S_STORM:
			skillratio += -100 + 1700 + 200 * skill_lv;
			break;
		case RL_SLUGSHOT:
			if (target->type == BL_PC)
				skillratio += -100 + 1200 * skill_lv;
			else
				skillratio += -100 + 2000 * skill_lv;
			skillratio *= 2 + tstatus->size;
			break;
		case RL_D_TAIL:
			skillratio += -100 + 4000 + 1000 * skill_lv;
			break;
		case RL_R_TRIP:
			skillratio += -100 + 1000 + 300 * skill_lv;
			break;
		case RL_R_TRIP_PLUSATK:
			skillratio += -100 + 300 + 300 * skill_lv;
			break;
		case RL_H_MINE:
			if (sd && sd->flicker) // Flicker explosion damage: 500 + 300 * SkillLv
				skillratio += -100 + 500 + 300 * skill_lv;
			else // 200 + 200 * SkillLv
				skillratio += -100 + 200 + 200 * skill_lv;
			break;
		case RL_HAMMER_OF_GOD:
			skillratio += -100 + 2800 + 1400 * skill_lv;
			if (sd) {
				if (tsc && tsc->data[SC_C_MARKER])
					skillratio += 100 * sd->spiritball_old;
				else if (sd->spiritball_old)
					skillratio += 10 * sd->spiritball_old;
			}
			break;
		case RL_FIRE_RAIN:
		case RL_AM_BLAST:
			skillratio += -100 + 3500 + 300 * skill_lv;
			break;
		case SU_BITE:
			skillratio += 100;
			break;
		case SU_SCRATCH:
			skillratio += -50 + 50 * skill_lv;
			break;
		case SU_SCAROFTAROU:
			skillratio += -100 + 100 * skill_lv;
			if (sd && pc_checkskill(sd, SU_SPIRITOFLIFE))
				skillratio += skillratio * status_get_hp(src) / status_get_max_hp(src);
			break;
		case SU_PICKYPECK:
		case SU_PICKYPECK_DOUBLE_ATK:
			skillratio += 100 + 100 * skill_lv;
			if (status_get_hp(target) < status_get_max_hp(target) >> 1)
				skillratio *= 2;
			if (sd && pc_checkskill(sd, SU_SPIRITOFLIFE))
				skillratio += skillratio * status_get_hp(src) / status_get_max_hp(src);
			break;
		case SU_LUNATICCARROTBEAT:
			skillratio += 100 + 100 * skill_lv;
			if (sd && pc_checkskill(sd, SU_SPIRITOFLIFE))
				skillratio += skillratio * status_get_hp(src) / status_get_max_hp(src);
			break;
		case SU_SVG_SPIRIT:
			skillratio += 150 + 150 * skill_lv;
			if (sd && pc_checkskill(sd, SU_SPIRITOFLIFE))
				skillratio += skillratio * status_get_hp(src) / status_get_max_hp(src);
			break;
	}
	return skillratio;
}

/*==================================================================================================
 * Constant skill damage additions are added before SC modifiers and after skill base ATK calculation
 *--------------------------------------------------------------------------------------------------*
 * Credits:
 *	Original coder Skotlex
 *	Initial refactoring by Baalberith
 *	Refined and optimized by helvetica
 */
static int64 battle_calc_skill_constant_addition(struct Damage* wd, struct block_list *src,struct block_list *target,uint16 skill_id,uint16 skill_lv)
{
	struct map_session_data *sd = BL_CAST(BL_PC, src);
	struct map_session_data *tsd = BL_CAST(BL_PC, target);
	struct status_data *sstatus = status_get_status_data(src);
	struct status_data *tstatus = status_get_status_data(target);
	int64 atk = 0;

	//Constant/misc additions from skills
	switch (skill_id) {
		case MO_EXTREMITYFIST:
			atk = 250 + 150 * skill_lv;
			break;
#ifndef RENEWAL
		case GS_MAGICALBULLET:
			if (sstatus->matk_max > sstatus->matk_min)
				atk = sstatus->matk_min + rnd()%(sstatus->matk_max - sstatus->matk_min);
			else
				atk = sstatus->matk_min;
			break;
#endif
		case NJ_SYURIKEN:
			atk = 4 * skill_lv;
			break;
#ifdef RENEWAL
		case HT_FREEZINGTRAP:
			if(sd)
				atk = 40 * pc_checkskill(sd, RA_RESEARCHTRAP);
			break;
#endif
		case GC_COUNTERSLASH:
			atk = sstatus->agi * 2 + (sd ? sd->status.job_level * 4 : 0);
			break;
		case LG_SHIELDPRESS:
			if (sd) {
				int damagevalue = 0;
				short index = sd->equip_index[EQI_HAND_L];

				if (index >= 0 && sd->inventory_data[index] && sd->inventory_data[index]->type == IT_ARMOR)
					damagevalue = sstatus->vit * sd->inventory.u.items_inventory[index].refine;
				atk = damagevalue;
			}
			break;
		case SR_FALLENEMPIRE:
			// [(Target Size value + Skill Level - 1) x Caster STR] + [(Target current weight x Caster DEX / 120)]
			atk = ( ((tstatus->size+1)*2 + skill_lv - 1) * sstatus->str);
			if( tsd && tsd->weight )
				atk += ( (tsd->weight/10) * sstatus->dex / 120 );
			else
				atk += ( status_get_lv(target) * 50 ); //mobs
			break;
	}
	return atk;
}

/*==============================================================
 * Stackable SC bonuses added on top of calculated skill damage
 *--------------------------------------------------------------
 * Credits:
 *	Original coder Skotlex
 *	Initial refactoring by Baalberith
 *	Refined and optimized by helvetica
 */
static void battle_attack_sc_bonus(struct Damage* wd, struct block_list *src, struct block_list *target, uint16 skill_id, uint16 skill_lv)
{
	struct map_session_data *sd = BL_CAST(BL_PC, src);
	struct status_change *sc = status_get_sc(src);
	struct status_data *sstatus = status_get_status_data(src);
	struct status_data *tstatus = status_get_status_data(target);
	int inf3 = skill_get_inf3(skill_id);
	uint8 anger_id = 0; // SLS Anger

	// Kagerou/Oboro Earth Charm effect +15% wATK
	if(sd && sd->spiritcharm_type == CHARM_TYPE_LAND && sd->spiritcharm > 0) {
		ATK_ADDRATE(wd->damage, wd->damage2, 15 * sd->spiritcharm);
#ifdef RENEWAL
		ATK_ADDRATE(wd->weaponAtk, wd->weaponAtk2, 15 * sd->spiritcharm);
#endif
	}

	//The following are applied on top of current damage and are stackable.
	if (sc) {
#ifdef RENEWAL
		if (sc->data[SC_WATK_ELEMENT] && skill_id != ASC_METEORASSAULT)
			ATK_ADDRATE(wd->weaponAtk, wd->weaponAtk2, sc->data[SC_WATK_ELEMENT]->val2);
		if (sc->data[SC_IMPOSITIO])
			ATK_ADD(wd->equipAtk, wd->equipAtk2, sc->data[SC_IMPOSITIO]->val2);
		if (sc->data[SC_VOLCANO])
			ATK_ADD(wd->equipAtk, wd->equipAtk2, sc->data[SC_VOLCANO]->val2);
		if (sc->data[SC_DRUMBATTLE])
			ATK_ADD(wd->equipAtk, wd->equipAtk2, sc->data[SC_DRUMBATTLE]->val2);
		if (sc->data[SC_MADNESSCANCEL])
			ATK_ADD(wd->equipAtk, wd->equipAtk2, 100);
		if (sc->data[SC_MAGICALBULLET]) {
			short tmdef = tstatus->mdef + tstatus->mdef2;

			if (sstatus->matk_min > tmdef && sstatus->matk_max > sstatus->matk_min) {
				ATK_ADD(wd->weaponAtk, wd->weaponAtk2, i64max((sstatus->matk_min + rnd() % (sstatus->matk_max - sstatus->matk_min)) - tmdef, 0));
			} else {
				ATK_ADD(wd->weaponAtk, wd->weaponAtk2, i64max(sstatus->matk_min - tmdef, 0));
			}
		}
		if (sc->data[SC_GATLINGFEVER]) {
			if (tstatus->size == SZ_SMALL) {
				ATK_ADD(wd->equipAtk, wd->equipAtk2, 10 * sc->data[SC_GATLINGFEVER]->val1);
			} else if (tstatus->size == SZ_MEDIUM) {
				ATK_ADD(wd->equipAtk, wd->equipAtk2, 5 * sc->data[SC_GATLINGFEVER]->val1);
			} else if (tstatus->size == SZ_BIG)
				ATK_ADD(wd->equipAtk, wd->equipAtk2, sc->data[SC_GATLINGFEVER]->val1);
		}
#else
		if (sc->data[SC_TRUESIGHT])
			ATK_ADDRATE(wd->damage, wd->damage2, 2 * sc->data[SC_TRUESIGHT]->val1);
#endif
		if (sc->data[SC_SPIRIT]) {
			if (skill_id == AS_SONICBLOW && sc->data[SC_SPIRIT]->val2 == SL_ASSASIN) {
				ATK_ADDRATE(wd->damage, wd->damage2, map_flag_gvg2(src->m) ? 25 : 100); //+25% dmg on woe/+100% dmg on nonwoe
				RE_ALLATK_ADDRATE(wd, map_flag_gvg2(src->m) ? 25 : 100); //+25% dmg on woe/+100% dmg on nonwoe
			} else if (skill_id == CR_SHIELDBOOMERANG && sc->data[SC_SPIRIT]->val2 == SL_CRUSADER) {
				ATK_ADDRATE(wd->damage, wd->damage2, 100);
				RE_ALLATK_ADDRATE(wd, 100);
			}
		}
		if (sc->data[SC_EDP]) {
			switch(skill_id) {
				case AS_SPLASHER:
				case ASC_METEORASSAULT:
				// Pre-Renewal only: Soul Breaker ignores EDP
				// Renewal only: Grimtooth and Venom Knife ignore EDP
				// Both: Venom Splasher and Meteor Assault ignore EDP [helvetica]
#ifndef RENEWAL
				case ASC_BREAKER:
#else
				case AS_GRIMTOOTH:
				case AS_VENOMKNIFE:
#endif
					break; // skills above have no effect with EDP

#ifdef RENEWAL
				// renewal EDP mode requires renewal enabled as well
				// Renewal EDP: damage gets a half modifier on top of EDP bonus for skills [helvetica]
				// * Sonic Blow
				// * Soul Breaker
				// * Counter Slash
				// * Cross Impact
				case AS_SONICBLOW:
				case ASC_BREAKER:
				case GC_COUNTERSLASH:
				case GC_CROSSIMPACT:
					ATK_RATE(wd->weaponAtk, wd->weaponAtk2, 50);
					ATK_RATE(wd->equipAtk, wd->equipAtk2, 50);
				default: // fall through to apply EDP bonuses
					// Renewal EDP formula [helvetica]
					// weapon atk * (1 + (edp level * .8))
					// equip atk * (1 + (edp level * .6))
					ATK_RATE(wd->weaponAtk, wd->weaponAtk2, 100 + (sc->data[SC_EDP]->val1 * 80));
					ATK_RATE(wd->equipAtk, wd->equipAtk2, 100 + (sc->data[SC_EDP]->val1 * 60));
					break;
#else
				default:
					ATK_ADDRATE(wd->damage, wd->damage2, sc->data[SC_EDP]->val3);

#endif
			}
		}
		if (sc->data[SC_GLOOMYDAY_SK] && (inf3&INF3_SC_GLOOMYDAY_SK)) {
			ATK_ADDRATE(wd->damage, wd->damage2, sc->data[SC_GLOOMYDAY_SK]->val2);
			RE_ALLATK_ADDRATE(wd, sc->data[SC_GLOOMYDAY_SK]->val2);
		}
		if (sc->data[SC_DANCEWITHWUG]) {
			if (inf3&INF3_SC_DANCEWITHWUG) {
				ATK_ADDRATE(wd->damage, wd->damage2, sc->data[SC_DANCEWITHWUG]->val1 * 10 * battle_calc_chorusbonus(sd));
				RE_ALLATK_ADDRATE(wd, sc->data[SC_DANCEWITHWUG]->val1 * 10 * battle_calc_chorusbonus(sd));
			}
			ATK_ADDRATE(wd->damage, wd->damage2, sc->data[SC_DANCEWITHWUG]->val1 * 2 * battle_calc_chorusbonus(sd));
#ifdef RENEWAL
			ATK_ADDRATE(wd->equipAtk, wd->equipAtk2, sc->data[SC_DANCEWITHWUG]->val1 * 2 * battle_calc_chorusbonus(sd));
#endif
		}
		if(sc->data[SC_ZENKAI] && sstatus->rhw.ele == sc->data[SC_ZENKAI]->val2) {
			ATK_ADD(wd->damage, wd->damage2, 200);
#ifdef RENEWAL
			ATK_ADD(wd->equipAtk, wd->equipAtk2, 200);
#endif
		}
		if (sc->data[SC_EQC]) {
			ATK_ADDRATE(wd->damage, wd->damage2, -sc->data[SC_EQC]->val2);
#ifdef RENEWAL
			ATK_ADDRATE(wd->equipAtk, wd->equipAtk2, -sc->data[SC_EQC]->val2);
#endif
		}
		if(sc->data[SC_STYLE_CHANGE]) {
			TBL_HOM *hd = BL_CAST(BL_HOM,src);

			if(hd) {
				ATK_ADD(wd->damage, wd->damage2, hd->homunculus.spiritball * 3);
				RE_ALLATK_ADD(wd, hd->homunculus.spiritball * 3);
			}
		}
		if(sc->data[SC_UNLIMIT] && (wd->flag&(BF_LONG|BF_MAGIC)) == BF_LONG) {
			switch(skill_id) {
				case RA_WUGDASH:
				case RA_WUGSTRIKE:
				case RA_WUGBITE:
					break;
				default:
					ATK_ADDRATE(wd->damage, wd->damage2, sc->data[SC_UNLIMIT]->val2);
					RE_ALLATK_ADDRATE(wd, sc->data[SC_UNLIMIT]->val2);
					break;
			}
		}
		if (sc->data[SC_HEAT_BARREL]) {
			ATK_ADDRATE(wd->damage, wd->damage2, sc->data[SC_HEAT_BARREL]->val3);
			RE_ALLATK_ADDRATE(wd, sc->data[SC_HEAT_BARREL]->val3);
		}
		if((wd->flag&(BF_LONG|BF_MAGIC)) == BF_LONG) {
			if (sc->data[SC_MTF_RANGEATK]) { // Monster Transformation bonus
				ATK_ADDRATE(wd->damage, wd->damage2, sc->data[SC_MTF_RANGEATK]->val1);
				RE_ALLATK_ADDRATE(wd, sc->data[SC_MTF_RANGEATK]->val1);
			}
			if (sc->data[SC_MTF_RANGEATK2]) { // Monster Transformation bonus
				ATK_ADDRATE(wd->damage, wd->damage2, sc->data[SC_MTF_RANGEATK2]->val1);
				RE_ALLATK_ADDRATE(wd, sc->data[SC_MTF_RANGEATK2]->val1);
			}
			if (sc->data[SC_ARCLOUSEDASH] && sc->data[SC_ARCLOUSEDASH]->val4) {
				ATK_ADDRATE(wd->damage, wd->damage2, sc->data[SC_ARCLOUSEDASH]->val4);
				RE_ALLATK_ADDRATE(wd, sc->data[SC_ARCLOUSEDASH]->val4);
			}
		}

		if (sd && wd->flag&BF_WEAPON && sc->data[SC_GVG_GIANT] && sc->data[SC_GVG_GIANT]->val3) {
			ATK_ADDRATE(wd->damage, wd->damage2, sc->data[SC_GVG_GIANT]->val3);
			RE_ALLATK_ADDRATE(wd, sc->data[SC_GVG_GIANT]->val3);
		}

		if (sc->data[SC_MIRACLE])
			anger_id = 2; // Always treat all monsters as star flagged monster when in miracle state
	}

	if ((wd->flag&(BF_LONG|BF_MAGIC)) == BF_LONG) {
		if (sd && pc_checkskill(sd, SU_POWEROFLIFE) > 0) {
			if ((pc_checkskill(sd, SU_SCAROFTAROU) + pc_checkskill(sd, SU_PICKYPECK) + pc_checkskill(sd, SU_ARCLOUSEDASH) + pc_checkskill(sd, SU_LUNATICCARROTBEAT) +
				pc_checkskill(sd, SU_HISS) + pc_checkskill(sd, SU_POWEROFFLOCK) + pc_checkskill(sd, SU_SVG_SPIRIT)) > 19) {
					ATK_ADDRATE(wd->damage, wd->damage2, 20);
					RE_ALLATK_ADDRATE(wd, 20);
			}
		}
	}

	if (sd != nullptr && !anger_id)
		ARR_FIND(0, MAX_PC_FEELHATE, anger_id, status_get_class(target) == sd->hate_mob[anger_id]);

	uint16 anger_level;
	if (sd != nullptr && anger_id < MAX_PC_FEELHATE && (anger_level = pc_checkskill(sd, sg_info[anger_id].anger_id))) {
		int skillratio = sd->status.base_level + sstatus->dex + sstatus->luk;

		if (anger_id == 2)
			skillratio += sstatus->str; // SG_STAR_ANGER additionally has STR added in its formula.
		if (anger_level < 4)
			skillratio /= 12 - 3 * anger_level;
		ATK_ADDRATE(wd->damage, wd->damage2, skillratio);
#ifdef RENEWAL
		RE_ALLATK_ADDRATE(wd, skillratio);
#endif
	}
}

/*====================================
 * Calc defense damage reduction
 *------------------------------------
 * Credits:
 *	Original coder Skotlex
 *	Initial refactoring by Baalberith
 *	Refined and optimized by helvetica
 */
static void battle_calc_defense_reduction(struct Damage* wd, struct block_list *src,struct block_list *target, uint16 skill_id, uint16 skill_lv)
{
	struct map_session_data *sd = BL_CAST(BL_PC, src);
	struct map_session_data *tsd = BL_CAST(BL_PC, target);
	struct status_change *sc = status_get_sc(src);
	struct status_change *tsc = status_get_sc(target);
	struct status_data *sstatus = status_get_status_data(src);
	struct status_data *tstatus = status_get_status_data(target);

	//Defense reduction
	short vit_def;
	defType def1 = status_get_def(target); //Don't use tstatus->def1 due to skill timer reductions.
	short def2 = tstatus->def2;

#ifdef RENEWAL
	if( tsc && tsc->data[SC_ASSUMPTIO] )
		def1 <<= 1; // only eDEF is doubled
#endif

	if (sd) {
		int i = sd->ignore_def_by_race[tstatus->race] + sd->ignore_def_by_race[RC_ALL];
		i += sd->ignore_def_by_class[tstatus->class_] + sd->ignore_def_by_class[CLASS_ALL];
		if (i) {
			i = min(i,100); //cap it to 100 for 0 def min
			def1 -= def1 * i / 100;
			def2 -= def2 * i / 100;
		}

		//Kagerou/Oboro Earth Charm effect +10% eDEF
		if(sd->spiritcharm_type == CHARM_TYPE_LAND && sd->spiritcharm > 0) {
			short si = 10 * sd->spiritcharm;
			def1 = (def1 * (100 + si)) / 100;
		}
	}

	if (sc && sc->data[SC_EXPIATIO]) {
		short i = 5 * sc->data[SC_EXPIATIO]->val1; // 5% per level

		i = min(i,100); //cap it to 100 for 0 def min
		def1 = (def1*(100-i))/100;
		def2 = (def2*(100-i))/100;
	}

	if (tsc) {
		if (tsc->data[SC_FORCEOFVANGUARD]) {
			short i = 2 * tsc->data[SC_FORCEOFVANGUARD]->val1;

			def1 = (def1 * (100 + i)) / 100;
		}

		if( tsc->data[SC_CAMOUFLAGE] ){
			short i = 5 * tsc->data[SC_CAMOUFLAGE]->val3; //5% per second

			i = min(i,100); //cap it to 100 for 0 def min
			def1 = (def1*(100-i))/100;
			def2 = (def2*(100-i))/100;
		}

		if (tsc->data[SC_GT_REVITALIZE])
			def2 += tsc->data[SC_GT_REVITALIZE]->val4;

		if (tsc->data[SC_OVERED_BOOST] && target->type == BL_PC)
			def1 = (def1 * tsc->data[SC_OVERED_BOOST]->val4) / 100;
	}

	if( battle_config.vit_penalty_type && battle_config.vit_penalty_target&target->type ) {
		unsigned char target_count; //256 max targets should be a sane max

		//Official servers limit the count to 22 targets
		target_count = min(unit_counttargeted(target), (100 / battle_config.vit_penalty_num) + (battle_config.vit_penalty_count - 1));
		if(target_count >= battle_config.vit_penalty_count) {
			if(battle_config.vit_penalty_type == 1) {
				if( !tsc || !tsc->data[SC_STEELBODY] )
					def1 = (def1 * (100 - (target_count - (battle_config.vit_penalty_count - 1))*battle_config.vit_penalty_num))/100;
				def2 = (def2 * (100 - (target_count - (battle_config.vit_penalty_count - 1))*battle_config.vit_penalty_num))/100;
			} else { //Assume type 2
				if( !tsc || !tsc->data[SC_STEELBODY] )
					def1 -= (target_count - (battle_config.vit_penalty_count - 1))*battle_config.vit_penalty_num;
				def2 -= (target_count - (battle_config.vit_penalty_count - 1))*battle_config.vit_penalty_num;
			}
		}
		if (skill_id == AM_ACIDTERROR)
#ifdef RENEWAL
			def2 = 0; //Ignore only status defense. [FatalEror]
#else
			def1 = 0; //Ignores only armor defense. [Skotlex]
#endif
		if(def2 < 1)
			def2 = 1;
	}

	//Vitality reduction from rodatazone: http://rodatazone.simgaming.net/mechanics/substats.php#def
	if (tsd) {	//Sd vit-eq
		int skill;
#ifndef RENEWAL
		//[VIT*0.5] + rnd([VIT*0.3], max([VIT*0.3],[VIT^2/150]-1))
		vit_def = def2*(def2-15)/150;
		vit_def = def2/2 + (vit_def>0?rnd()%vit_def:0);
#else
		vit_def = def2;
#endif
		if( src->type == BL_MOB && (battle_check_undead(sstatus->race,sstatus->def_ele) || sstatus->race==RC_DEMON) && //This bonus already doesn't work vs players
			(skill=pc_checkskill(tsd,AL_DP)) > 0 )
			vit_def += skill*(int)(3 +(tsd->status.base_level+1)*0.04);   // submitted by orn
		if( src->type == BL_MOB && (skill=pc_checkskill(tsd,RA_RANGERMAIN))>0 &&
			(sstatus->race == RC_BRUTE || sstatus->race == RC_FISH || sstatus->race == RC_PLANT) )
			vit_def += skill*5;
		if( src->type == BL_MOB && (skill = pc_checkskill(tsd, NC_RESEARCHFE)) > 0 &&
			(sstatus->def_ele == ELE_FIRE || sstatus->def_ele == ELE_EARTH) )
			vit_def += skill * 10;
	} else { //Mob-Pet vit-eq
#ifndef RENEWAL
		//VIT + rnd(0,[VIT/20]^2-1)
		vit_def = (def2/20)*(def2/20);
		if (tsc && tsc->data[SC_SKA])
			vit_def += 100; //Eska increases the random part of the formula by 100
		vit_def = def2 + (vit_def>0?rnd()%vit_def:0);
#else
		//SoftDEF of monsters is floor((BaseLevel+Vit)/2)
		vit_def = def2;
#endif
	}

	if (battle_config.weapon_defense_type) {
		vit_def += def1*battle_config.weapon_defense_type;
		def1 = 0;
	}

#ifdef RENEWAL
	/**
	 * RE DEF Reduction
	 * Damage = Attack * (4000+eDEF)/(4000+eDEF*10) - sDEF
	 * Pierce defence gains 1 atk per def/2
	 */
	if( def1 == -400 ) /* -400 creates a division by 0 and subsequently crashes */
		def1 = -399;
	ATK_ADD2(wd->damage, wd->damage2,
		is_attack_piercing(wd, src, target, skill_id, skill_lv, EQI_HAND_R) ? (def1*battle_calc_attack_skill_ratio(wd, src, target, skill_id, skill_lv))/200 : 0,
		is_attack_piercing(wd, src, target, skill_id, skill_lv, EQI_HAND_L) ? (def1*battle_calc_attack_skill_ratio(wd, src, target, skill_id, skill_lv))/200 : 0
	);
	if( !attack_ignores_def(wd, src, target, skill_id, skill_lv, EQI_HAND_R) && !is_attack_piercing(wd, src, target, skill_id, skill_lv, EQI_HAND_R) )
		wd->damage = wd->damage * (4000+def1) / (4000+10*def1) - vit_def;
	if( is_attack_left_handed(src, skill_id) && !attack_ignores_def(wd, src, target, skill_id, skill_lv, EQI_HAND_L) && !is_attack_piercing(wd, src, target, skill_id, skill_lv, EQI_HAND_L) )
		wd->damage2 = wd->damage2 * (4000+def1) / (4000+10*def1) - vit_def;

#else
		if (def1 > 100) def1 = 100;
		ATK_RATE2(wd->damage, wd->damage2,
			attack_ignores_def(wd, src, target, skill_id, skill_lv, EQI_HAND_R) ?100:(is_attack_piercing(wd, src, target, skill_id, skill_lv, EQI_HAND_R) ? (int64)is_attack_piercing(wd, src, target, skill_id, skill_lv, EQI_HAND_R)*(def1+vit_def) : (100-def1)),
			attack_ignores_def(wd, src, target, skill_id, skill_lv, EQI_HAND_L) ?100:(is_attack_piercing(wd, src, target, skill_id, skill_lv, EQI_HAND_L) ? (int64)is_attack_piercing(wd, src, target, skill_id, skill_lv, EQI_HAND_L)*(def1+vit_def) : (100-def1))
		);
		ATK_ADD2(wd->damage, wd->damage2,
			attack_ignores_def(wd, src, target, skill_id, skill_lv, EQI_HAND_R) || is_attack_piercing(wd, src, target, skill_id, skill_lv, EQI_HAND_R) ?0:-vit_def,
			attack_ignores_def(wd, src, target, skill_id, skill_lv, EQI_HAND_L) || is_attack_piercing(wd, src, target, skill_id, skill_lv, EQI_HAND_L) ?0:-vit_def
		);
#endif
}

/*====================================
 * Modifiers ignoring DEF
 *------------------------------------
 * Credits:
 *	Original coder Skotlex
 *	Initial refactoring by Baalberith
 *	Refined and optimized by helvetica
 */
static void battle_calc_attack_post_defense(struct Damage* wd, struct block_list *src,struct block_list *target,uint16 skill_id,uint16 skill_lv)
{
	struct map_session_data *sd = BL_CAST(BL_PC, src);
	struct status_change *sc = status_get_sc(src);
	struct status_data *sstatus = status_get_status_data(src);

	// Post skill/vit reduction damage increases
	if( sc ) { // SC skill damages
		if(sc->data[SC_AURABLADE]
#ifndef RENEWAL
				&& skill_id != LK_SPIRALPIERCE && skill_id != ML_SPIRALPIERCE
#endif
		) {
			int lv = sc->data[SC_AURABLADE]->val1;
#ifdef RENEWAL
			lv *= ((skill_id == LK_SPIRALPIERCE || skill_id == ML_SPIRALPIERCE)?wd->div_:1); // +100 per hit in lv 5
#endif
			ATK_ADD(wd->damage, wd->damage2, 20*lv);
		}
	}

#ifndef RENEWAL
	battle_calc_attack_masteries(wd, src, target, skill_id, skill_lv);

	//Refine bonus
	if (sd && battle_skill_stacks_masteries_vvs(skill_id) && skill_id != MO_INVESTIGATE && skill_id != MO_EXTREMITYFIST) { // Counts refine bonus multiple times
		if (skill_id == MO_FINGEROFFENSIVE) {
			ATK_ADD2(wd->damage, wd->damage2, wd->div_*sstatus->rhw.atk2, wd->div_*sstatus->lhw.atk2);
		} else {
			ATK_ADD2(wd->damage, wd->damage2, sstatus->rhw.atk2, sstatus->lhw.atk2);
		}
	}
#endif
	//Set to min of 1
	if (is_attack_right_handed(src, skill_id) && wd->damage < 1) wd->damage = 1;
	if (is_attack_left_handed(src, skill_id) && wd->damage2 < 1) wd->damage2 = 1;

	switch (skill_id) {
		case AS_SONICBLOW:
			if(sd && pc_checkskill(sd,AS_SONICACCEL)>0)
				ATK_ADDRATE(wd->damage, wd->damage2, 10);
			break;

		case NC_AXETORNADO:
			if( (sstatus->rhw.ele) == ELE_WIND || (sstatus->lhw.ele) == ELE_WIND )
				ATK_ADDRATE(wd->damage, wd->damage2, 25);
			break;
	}
}

/*=================================================================================
 * "Plant"-type (mobs that only take 1 damage from all sources) damage calculation
 *---------------------------------------------------------------------------------
 * Credits:
 *	Original coder Skotlex
 *	Initial refactoring by Baalberith
 *	Refined and optimized by helvetica
 */
static void battle_calc_attack_plant(struct Damage* wd, struct block_list *src,struct block_list *target, uint16 skill_id, uint16 skill_lv)
{
	struct map_session_data *sd = BL_CAST(BL_PC, src);
	struct status_data *tstatus = status_get_status_data(target);
	bool attack_hits = is_attack_hitting(wd, src, target, skill_id, skill_lv, false);
	int right_element = battle_get_weapon_element(wd, src, target, skill_id, skill_lv, EQI_HAND_R, false);
	int left_element = battle_get_weapon_element(wd, src, target, skill_id, skill_lv, EQI_HAND_L, false);
	short class_ = status_get_class(target);

	if (skill_id != SN_SHARPSHOOTING && skill_id != RA_ARROWSTORM)
		status_change_end(src, SC_CAMOUFLAGE, INVALID_TIMER);

	//Plants receive 1 damage when hit
	if( attack_hits || wd->damage > 0 )
		wd->damage = 1; //In some cases, right hand no need to have a weapon to deal a damage
	if( is_attack_left_handed(src, skill_id) && (attack_hits || wd->damage2 > 0) ) {
		if(sd->status.weapon == W_KATAR)
			wd->damage2 = 0; //No backhand damage against plants
		else {
			wd->damage2 = 1; //Deal 1 HP damage as long as there is a weapon in the left hand
		}
	}

	if (attack_hits && target->type == BL_MOB) {
		struct status_change *sc = status_get_sc(target);

		if (sc && !battle_check_sc(src, target, sc, wd, 1, skill_id, skill_lv)) {
			wd->damage = wd->damage2 = 0;
			return;
		}
	}

	if( attack_hits && class_ == MOBID_EMPERIUM ) {
		if(target && !battle_can_hit_gvg_target(src,target,skill_id,(skill_id)?BF_SKILL:0) && map_flag_gvg2(target->m)) {
			wd->damage = wd->damage2 = 0;
			return;
		}
		if (wd->damage > 0) {
			wd->damage = battle_attr_fix(src, target, wd->damage, right_element, tstatus->def_ele, tstatus->ele_lv);
			wd->damage = battle_calc_gvg_damage(src, target, wd->damage, skill_id, wd->flag);
		} else if (wd->damage2 > 0) {
			wd->damage2 = battle_attr_fix(src, target, wd->damage2, left_element, tstatus->def_ele, tstatus->ele_lv);
			wd->damage2 = battle_calc_gvg_damage(src, target, wd->damage2, skill_id, wd->flag);
		}
		return;
	}

	//For plants we don't continue with the weapon attack code, so we have to apply DAMAGE_DIV_FIX here
	battle_apply_div_fix(wd, skill_id);

	//If there is left hand damage, total damage can never exceed 2, even on multiple hits
	if(wd->damage > 1 && wd->damage2 > 0) {
		wd->damage = 1;
		wd->damage2 = 1;
	}
}

/*========================================================================================
 * Perform left/right hand weapon damage calculation based on previously calculated damage
 *----------------------------------------------------------------------------------------
 * Credits:
 *	Original coder Skotlex
 *	Initial refactoring by Baalberith
 *	Refined and optimized by helvetica
 */
static void battle_calc_attack_left_right_hands(struct Damage* wd, struct block_list *src,struct block_list *target,uint16 skill_id,uint16 skill_lv)
{
	struct map_session_data *sd = BL_CAST(BL_PC, src);

	if (sd) {
		int skill;

		if (!is_attack_right_handed(src, skill_id) && is_attack_left_handed(src, skill_id)) {
			wd->damage = wd->damage2;
			wd->damage2 = 0;
		} else if(sd->status.weapon == W_KATAR && !skill_id) { //Katars (offhand damage only applies to normal attacks, tested on Aegis 10.2)
			skill = pc_checkskill(sd,TF_DOUBLE);
			wd->damage2 = (int64)wd->damage * (1 + (skill * 2))/100;
		} else if(is_attack_right_handed(src, skill_id) && is_attack_left_handed(src, skill_id)) {	//Dual-wield
			if (wd->damage) {
				if( (sd->class_&MAPID_BASEMASK) == MAPID_THIEF ) {
					skill = pc_checkskill(sd,AS_RIGHT);
					ATK_RATER(wd->damage, 50 + (skill * 10))
				}
				else if(sd->class_ == MAPID_KAGEROUOBORO) {
					skill = pc_checkskill(sd,KO_RIGHT);
					ATK_RATER(wd->damage, 70 + (skill * 10))
				}
				if(wd->damage < 1)
					wd->damage = 1;
			}
			if (wd->damage2) {
				if( (sd->class_&MAPID_BASEMASK) == MAPID_THIEF) {
					skill = pc_checkskill(sd,AS_LEFT);
					ATK_RATEL(wd->damage2, 30 + (skill * 10))
				}
				else if(sd->class_ == MAPID_KAGEROUOBORO) {
					skill = pc_checkskill(sd,KO_LEFT);
					ATK_RATEL(wd->damage2, 50 + (skill * 10))
				}
				if(wd->damage2 < 1)
					wd->damage2 = 1;
			}
		}
	}

	if(!is_attack_right_handed(src, skill_id) && !is_attack_left_handed(src, skill_id) && wd->damage)
		wd->damage=0;

	if(!is_attack_left_handed(src, skill_id) && wd->damage2)
		wd->damage2=0;
}

/**
* Check if bl is devoted by someone
* @param bl
* @return 'd_bl' if devoted or NULL if not devoted
*/
struct block_list *battle_check_devotion(struct block_list *bl) {
	struct block_list *d_bl = NULL;

	if (battle_config.devotion_rdamage && battle_config.devotion_rdamage > rnd() % 100) {
		struct status_change *sc = status_get_sc(bl);
		if (sc && sc->data[SC_DEVOTION])
			d_bl = map_id2bl(sc->data[SC_DEVOTION]->val1);
	}
	return d_bl;
}

/*==========================================
 * BG/GvG attack modifiers
 *------------------------------------------
 * Credits:
 *	Original coder Skotlex
 *	Initial refactoring by Baalberith
 *	Refined and optimized by helvetica
 */
static void battle_calc_attack_gvg_bg(struct Damage* wd, struct block_list *src,struct block_list *target,uint16 skill_id,uint16 skill_lv)
{
	if( wd->damage + wd->damage2 ) { //There is a total damage value
		if( src != target && //Don't reflect your own damage (Grand Cross)
			(!skill_id || skill_id ||
			(src->type == BL_SKILL && (skill_id == SG_SUN_WARM || skill_id == SG_MOON_WARM || skill_id == SG_STAR_WARM))) ) {
				int64 damage = wd->damage + wd->damage2, rdamage = 0;
				struct map_session_data *tsd = BL_CAST(BL_PC, target);
				struct status_data *sstatus = status_get_status_data(src);
				int tick = gettick(), rdelay = 0;

				rdamage = battle_calc_return_damage(target, src, &damage, wd->flag, skill_id, false);
				if( rdamage > 0 ) { //Item reflect gets calculated before any mapflag reducing is applicated
					struct block_list *d_bl = battle_check_devotion(src);

					rdelay = clif_damage(src, (!d_bl) ? src : d_bl, tick, wd->amotion, sstatus->dmotion, rdamage, 1, DMG_ENDURE, 0, false);
					if( tsd )
						battle_drain(tsd, src, rdamage, rdamage, sstatus->race, sstatus->class_);
					//Use Reflect Shield to signal this kind of skill trigger [Skotlex]
					battle_delay_damage(tick, wd->amotion, target, (!d_bl) ? src : d_bl, 0, CR_REFLECTSHIELD, 0, rdamage, ATK_DEF, rdelay, true, false);
					skill_additional_effect(target, (!d_bl) ? src : d_bl, CR_REFLECTSHIELD, 1, BF_WEAPON|BF_SHORT|BF_NORMAL, ATK_DEF, tick);
				}
		}

		struct map_data *mapdata = map_getmapdata(target->m);

		if(!wd->damage2) {
			wd->damage = battle_calc_damage(src,target,wd,wd->damage,skill_id,skill_lv);
			if( mapdata_flag_gvg2(mapdata) )
				wd->damage=battle_calc_gvg_damage(src,target,wd->damage,skill_id,wd->flag);
			else if( mapdata->flag[MF_BATTLEGROUND] )
				wd->damage=battle_calc_bg_damage(src,target,wd->damage,skill_id,wd->flag);
		}
		else if(!wd->damage) {
			wd->damage2 = battle_calc_damage(src,target,wd,wd->damage2,skill_id,skill_lv);
			if( mapdata_flag_gvg2(mapdata) )
				wd->damage2 = battle_calc_gvg_damage(src,target,wd->damage2,skill_id,wd->flag);
			else if( mapdata->flag[MF_BATTLEGROUND] )
				wd->damage2 = battle_calc_bg_damage(src,target,wd->damage2,skill_id,wd->flag);
		}
		else {
			int64 d1 = wd->damage + wd->damage2,d2 = wd->damage2;
			wd->damage = battle_calc_damage(src,target,wd,d1,skill_id,skill_lv);
			if( mapdata_flag_gvg2(mapdata) )
				wd->damage = battle_calc_gvg_damage(src,target,wd->damage,skill_id,wd->flag);
			else if( mapdata->flag[MF_BATTLEGROUND] )
				wd->damage = battle_calc_bg_damage(src,target,wd->damage,skill_id,wd->flag);
			wd->damage2 = (int64)d2*100/d1 * wd->damage/100;
			if(wd->damage > 1 && wd->damage2 < 1) wd->damage2 = 1;
			wd->damage-=wd->damage2;
		}
	}
}

/*==========================================
 * final ATK modifiers - after BG/GvG calc
 *------------------------------------------
 * Credits:
 *	Original coder Skotlex
 *	Initial refactoring by Baalberith
 *	Refined and optimized by helvetica
 */
static void battle_calc_weapon_final_atk_modifiers(struct Damage* wd, struct block_list *src,struct block_list *target,uint16 skill_id,uint16 skill_lv)
{
	struct map_session_data *sd = BL_CAST(BL_PC, src);
	struct map_session_data *tsd = BL_CAST(BL_PC, target);
	struct status_change *sc = status_get_sc(src);
	struct status_change *tsc = status_get_sc(target);
	struct status_data *sstatus = status_get_status_data(src);
	struct status_data *tstatus = status_get_status_data(target);
	int skill_damage = 0;

	//Reject Sword bugreport:4493 by Daegaladh
	if(wd->damage && tsc && tsc->data[SC_REJECTSWORD] &&
		(src->type!=BL_PC || (
			((TBL_PC *)src)->weapontype1 == W_DAGGER ||
			((TBL_PC *)src)->weapontype1 == W_1HSWORD ||
			((TBL_PC *)src)->status.weapon == W_2HSWORD
		)) &&
		rnd()%100 < tsc->data[SC_REJECTSWORD]->val2
		)
	{
		ATK_RATER(wd->damage, 50)
		status_fix_damage(target,src,wd->damage,clif_damage(target,src,gettick(),0,0,wd->damage,0,DMG_NORMAL,0,false));
		clif_skill_nodamage(target,target,ST_REJECTSWORD,tsc->data[SC_REJECTSWORD]->val1,1);
		if( --(tsc->data[SC_REJECTSWORD]->val3) <= 0 )
			status_change_end(target, SC_REJECTSWORD, INVALID_TIMER);
	}

	if( tsc && tsc->data[SC_CRESCENTELBOW] && wd->flag&BF_SHORT && rnd()%100 < tsc->data[SC_CRESCENTELBOW]->val2 ) {
		//ATK [{(Target HP / 100) x Skill Level} x Caster Base Level / 125] % + [Received damage x {1 + (Skill Level x 0.2)}]
		int64 rdamage = 0;
		int ratio = (int64)(status_get_hp(src) / 100) * tsc->data[SC_CRESCENTELBOW]->val1 * status_get_lv(target) / 125;
		if (ratio > 5000) ratio = 5000; // Maximum of 5000% ATK
		rdamage = battle_calc_base_damage(target,tstatus,&tstatus->rhw,tsc,sstatus->size,0);
		rdamage = (int64)rdamage * ratio / 100 + wd->damage * (10 + tsc->data[SC_CRESCENTELBOW]->val1 * 20 / 10) / 10;
		skill_blown(target, src, skill_get_blewcount(SR_CRESCENTELBOW_AUTOSPELL, tsc->data[SC_CRESCENTELBOW]->val1), unit_getdir(src), BLOWN_NONE);
		clif_skill_damage(target, src, gettick(), status_get_amotion(src), 0, rdamage,
			1, SR_CRESCENTELBOW_AUTOSPELL, tsc->data[SC_CRESCENTELBOW]->val1, DMG_SKILL); // This is how official does
		clif_damage(src, target, gettick(), status_get_amotion(src)+1000, 0, rdamage/10, 1, DMG_NORMAL, 0, false);
		status_damage(target, src, rdamage, 0, 0, 0);
		status_damage(src, target, rdamage/10, 0, 0, 1);
		status_change_end(target, SC_CRESCENTELBOW, INVALID_TIMER);
	}

	if( sc ) {
		//SC_FUSION hp penalty [Komurka]
		if (sc->data[SC_FUSION]) {
			unsigned int hp = sstatus->max_hp;

			if (sd && tsd) {
				hp = hp / 13;
				if (((int64)sstatus->hp * 100) <= ((int64)sstatus->max_hp * 20))
					hp = sstatus->hp;
			} else
				hp = 2*hp/100; //2% hp loss per hit
			status_zap(src, hp, 0);
		}
		// Only affecting non-skills
		if (!skill_id && wd->dmg_lv > ATK_BLOCK) {
			if (sc->data[SC_ENCHANTBLADE]) {
				//[((Skill Lv x 20) + 100) x (casterBaseLevel / 150)] + casterInt + MATK - MDEF - MDEF2
				int64 enchant_dmg = sc->data[SC_ENCHANTBLADE]->val2;
				if (sstatus->matk_max > sstatus->matk_min)
					enchant_dmg = enchant_dmg + sstatus->matk_min + rnd() % (sstatus->matk_max - sstatus->matk_min);
				else
					enchant_dmg = enchant_dmg + sstatus->matk_min;
				enchant_dmg = enchant_dmg - (tstatus->mdef + tstatus->mdef2);
				if (enchant_dmg > 0)
					ATK_ADD(wd->damage, wd->damage2, enchant_dmg);
			}
		}
		if (skill_id != SN_SHARPSHOOTING && skill_id != RA_ARROWSTORM)
			status_change_end(src, SC_CAMOUFLAGE, INVALID_TIMER);
	}
	switch (skill_id) {
		case LG_RAYOFGENESIS:
			{
				struct Damage md = battle_calc_magic_attack(src, target, skill_id, skill_lv, wd->miscflag);
				wd->damage += md.damage;
			}
			break;
#ifndef RENEWAL
		case ASC_BREAKER:
			{	//Breaker's int-based damage (a misc attack?)
				struct Damage md = battle_calc_misc_attack(src, target, skill_id, skill_lv, wd->miscflag);
				wd->damage += md.damage;
			}
			break;
#endif
	}

	// Skill damage adjustment
	if ((skill_damage = battle_skill_damage(src, target, skill_id)) != 0)
		ATK_ADDRATE(wd->damage, wd->damage2, skill_damage);
}

/*====================================================
 * Basic wd init - not influenced by HIT/MISS/DEF/etc.
 *----------------------------------------------------
 * Credits:
 *	Original coder Skotlex
 *	Initial refactoring by Baalberith
 *	Refined and optimized by helvetica
 */
static struct Damage initialize_weapon_data(struct block_list *src, struct block_list *target, uint16 skill_id, uint16 skill_lv, int wflag)
{
	struct status_data *sstatus = status_get_status_data(src);
	struct status_data *tstatus = status_get_status_data(target);
	struct status_change *sc = status_get_sc(src);
	struct map_session_data *sd = BL_CAST(BL_PC, src);
	struct Damage wd;

	wd.type = DMG_NORMAL; //Normal attack
	wd.div_ = skill_id?skill_get_num(skill_id,skill_lv):1;
	wd.amotion = (skill_id && skill_get_inf(skill_id)&INF_GROUND_SKILL)?0:sstatus->amotion; //Amotion should be 0 for ground skills.
	// counter attack DOES obey ASPD delay on official, uncomment if you want the old (bad) behavior [helvetica]
	/*if(skill_id == KN_AUTOCOUNTER)
		wd.amotion >>= 1; */
	wd.dmotion = tstatus->dmotion;
	wd.blewcount =skill_get_blewcount(skill_id,skill_lv);
	wd.miscflag = wflag;
	wd.flag = BF_WEAPON; //Initial Flag
	wd.flag |= (skill_id||wd.miscflag)?BF_SKILL:BF_NORMAL; // Baphomet card's splash damage is counted as a skill. [Inkfish]

	wd.damage = wd.damage2 =
#ifdef RENEWAL
	wd.statusAtk = wd.statusAtk2 = wd.equipAtk = wd.equipAtk2 = wd.weaponAtk = wd.weaponAtk2 = wd.masteryAtk = wd.masteryAtk2 =
#endif
	0;

	wd.dmg_lv=ATK_DEF;	//This assumption simplifies the assignation later

	if(sd)
		wd.blewcount += battle_blewcount_bonus(sd, skill_id);

	if (skill_id) {
		wd.flag |= battle_range_type(src, target, skill_id, skill_lv);
		switch(skill_id)
		{
			case MH_SONIC_CRAW:{
				TBL_HOM *hd = BL_CAST(BL_HOM,src);
				wd.div_ = hd->homunculus.spiritball;
			}
				break;
			case MO_FINGEROFFENSIVE:
				if(sd) {
					if (battle_config.finger_offensive_type)
						wd.div_ = 1;
					else
						wd.div_ = sd->spiritball_old;
				}
				break;

			case KN_PIERCE:
			case ML_PIERCE:
				wd.div_= (wd.div_>0?tstatus->size+1:-(tstatus->size+1));
				break;

			case TF_DOUBLE: //For NPC used skill.
			case GS_CHAINACTION:
				wd.type = DMG_MULTI_HIT;
				break;

			case GS_GROUNDDRIFT:
				wd.amotion = sstatus->amotion;
				//Fall through
			case KN_SPEARSTAB:
			case KN_BOWLINGBASH:
			case MS_BOWLINGBASH:
			case MO_BALKYOUNG:
			case TK_TURNKICK:
				wd.blewcount = 0;
				break;

			case KN_AUTOCOUNTER:
				wd.flag = (wd.flag&~BF_SKILLMASK)|BF_NORMAL;
				break;
			case LK_SPIRALPIERCE:
				if (!sd) wd.flag = (wd.flag&~(BF_RANGEMASK|BF_WEAPONMASK))|BF_LONG|BF_MISC;
				break;

			// The number of hits is set to 3 by default for use in Inspiration status.
			// When in Banding, the number of hits is equal to the number of Royal Guards in Banding.
			case LG_HESPERUSLIT:
				if( sc && sc->data[SC_BANDING] && sc->data[SC_BANDING]->val2 > 3 )
					wd.div_ = sc->data[SC_BANDING]->val2;
				break;
		}
	} else {
		wd.flag |= is_skill_using_arrow(src, skill_id)?BF_LONG:BF_SHORT;
	}

	return wd;
}

/**
 * Check if we should reflect the damage and calculate it if so
 * @param attack_type : BL_WEAPON,BL_MAGIC or BL_MISC
 * @param wd : weapon damage
 * @param src : bl who did the attack
 * @param target : target of the attack
 * @param skill_id : id of casted skill, 0 = basic atk
 * @param skill_lv : lvl of skill casted
 */
void battle_do_reflect(int attack_type, struct Damage *wd, struct block_list* src, struct block_list* target, uint16 skill_id, uint16 skill_lv)
{
	// Don't reflect your own damage (Grand Cross)
	if ((wd->damage + wd->damage2) && src && target && src != target && (src->type != BL_SKILL ||
		(src->type == BL_SKILL && (skill_id == SG_SUN_WARM || skill_id == SG_MOON_WARM || skill_id == SG_STAR_WARM ))))
	{
		int64 damage = wd->damage + wd->damage2, rdamage = 0;
		struct map_session_data *tsd = BL_CAST(BL_PC, target);
		struct status_change *tsc = status_get_sc(target);
		struct status_data *sstatus = status_get_status_data(src);
		struct unit_data *ud = unit_bl2ud(target);
		int tick = gettick(), rdelay = 0;

		if (!tsc)
			return;

		// Calculate skill reflect damage separately
		if ((ud && !ud->immune_attack) || !status_bl_has_mode(target, MD_SKILL_IMMUNE))
			rdamage = battle_calc_return_damage(target, src, &damage, wd->flag, skill_id,true);
		if( rdamage > 0 ) {
			struct block_list *d_bl = battle_check_devotion(src);

			if (tsc->data[SC_MAXPAIN]) {
				tsc->data[SC_MAXPAIN]->val2 = (int)rdamage;
				skill_castend_damage_id(target, src, NPC_MAXPAIN_ATK, tsc->data[SC_MAXPAIN]->val1, tick, wd->flag);
				tsc->data[SC_MAXPAIN]->val2 = 0;
			}
			else if( attack_type == BF_WEAPON && tsc->data[SC_REFLECTDAMAGE] ) // Don't reflect your own damage (Grand Cross)
				map_foreachinshootrange(battle_damage_area,target,skill_get_splash(LG_REFLECTDAMAGE,1),BL_CHAR,tick,target,wd->amotion,sstatus->dmotion,rdamage,wd->flag);
			else if( attack_type == BF_WEAPON || attack_type == BF_MISC) {
				rdelay = clif_damage(src, (!d_bl) ? src : d_bl, tick, wd->amotion, sstatus->dmotion, rdamage, 1, DMG_ENDURE, 0, false);
				if( tsd )
					battle_drain(tsd, src, rdamage, rdamage, sstatus->race, sstatus->class_);
				// It appears that official servers give skill reflect damage a longer delay
				battle_delay_damage(tick, wd->amotion, target, (!d_bl) ? src : d_bl, 0, CR_REFLECTSHIELD, 0, rdamage, ATK_DEF, rdelay ,true, false);
				skill_additional_effect(target, (!d_bl) ? src : d_bl, CR_REFLECTSHIELD, 1, BF_WEAPON|BF_SHORT|BF_NORMAL, ATK_DEF, tick);
			}
		}
	}
}

/*============================================
 * Calculate "weapon"-type attacks and skills
 *--------------------------------------------
 * Credits:
 *	Original coder Skotlex
 *	Initial refactoring by Baalberith
 *	Refined and optimized by helvetica
 */
static struct Damage battle_calc_weapon_attack(struct block_list *src, struct block_list *target, uint16 skill_id, uint16 skill_lv, int wflag)
{
	struct map_session_data *sd, *tsd;
	struct Damage wd;
	struct status_change *sc = status_get_sc(src);
	struct status_change *tsc = status_get_sc(target);
	struct status_data *tstatus = status_get_status_data(target);
	int right_element, left_element;
	bool infdef = false;

	memset(&wd,0,sizeof(wd));

	if (src == NULL || target == NULL) {
		nullpo_info(NLP_MARK);
		return wd;
	}

	wd = initialize_weapon_data(src, target, skill_id, skill_lv, wflag);

	right_element = battle_get_weapon_element(&wd, src, target, skill_id, skill_lv, EQI_HAND_R, false);
	left_element = battle_get_weapon_element(&wd, src, target, skill_id, skill_lv, EQI_HAND_L, false);

	if (sc && !sc->count)
		sc = NULL; //Skip checking as there are no status changes active.
	if (tsc && !tsc->count)
		tsc = NULL; //Skip checking as there are no status changes active.

	sd = BL_CAST(BL_PC, src);
	tsd = BL_CAST(BL_PC, target);

	//Check for Lucky Dodge
	if ((!skill_id || skill_id == PA_SACRIFICE) && tstatus->flee2 && rnd()%1000 < tstatus->flee2) {
		wd.type = DMG_LUCY_DODGE;
		wd.dmg_lv = ATK_LUCKY;
		if(wd.div_ < 0)
			wd.div_ *= -1;
		return wd;
	}

	// on official check for multi hit first so we can override crit on double attack [helvetica]
	battle_calc_multi_attack(&wd, src, target, skill_id, skill_lv);

	// crit check is next since crits always hit on official [helvetica]
<<<<<<< HEAD
	if (is_attack_critical(wd, src, target, skill_id, skill_lv, true)) {
#if PACKETVER >= 20161207
		if (wd.type&DMG_MULTI_HIT)
			wd.type = DMG_MULTI_HIT_CRITICAL;
		else
			wd.type = DMG_CRITICAL;
#else
=======
	if (is_attack_critical(&wd, src, target, skill_id, skill_lv, true))
>>>>>>> 404973f6
		wd.type = DMG_CRITICAL;
#endif
	}

	// check if we're landing a hit
	if(!is_attack_hitting(&wd, src, target, skill_id, skill_lv, true))
		wd.dmg_lv = ATK_FLEE;
	else if(!(infdef = is_infinite_defense(target, wd.flag))) { //no need for math against plants
		int64 ratio = 0;
		int i = 0;

		battle_calc_skill_base_damage(&wd, src, target, skill_id, skill_lv); // base skill damage
		ratio = battle_calc_attack_skill_ratio(&wd, src, target, skill_id, skill_lv); // skill level ratios

		ATK_RATE(wd.damage, wd.damage2, ratio);
		RE_ALLATK_RATE(&wd, ratio);

		ratio = battle_calc_skill_constant_addition(&wd, src, target, skill_id, skill_lv); // other skill bonuses

		ATK_ADD(wd.damage, wd.damage2, ratio);
		RE_ALLATK_ADD(&wd, ratio);

#ifdef RENEWAL
		if(skill_id == HW_MAGICCRASHER) { // Add weapon attack for MATK onto Magic Crasher
			struct status_data *sstatus = status_get_status_data(src);

			if (sstatus->matk_max > sstatus->matk_min) {
				ATK_ADD(wd.weaponAtk, wd.weaponAtk2, sstatus->matk_min+rnd()%(sstatus->matk_max-sstatus->matk_min));
			} else
				ATK_ADD(wd.weaponAtk, wd.weaponAtk2, sstatus->matk_min);
		}
#endif
		// add any miscellaneous player ATK bonuses
		if( sd && skill_id && (i = pc_skillatk_bonus(sd, skill_id))) {
			ATK_ADDRATE(wd.damage, wd.damage2, i);
			RE_ALLATK_ADDRATE(&wd, i);
		}
		if (tsd && (i = pc_sub_skillatk_bonus(tsd, skill_id))) {
			ATK_ADDRATE(wd.damage, wd.damage2, -i);
			RE_ALLATK_ADDRATE(&wd, -i);
		}

#ifdef RENEWAL
		// In Renewal we only cardfix to the weapon and equip ATK
		//Card Fix for attacker (sd), 2 is added to the "left" flag meaning "attacker cards only"
		wd.weaponAtk += battle_calc_cardfix(BF_WEAPON, src, target, battle_skill_get_damage_properties(skill_id, wd.miscflag), right_element, left_element, wd.weaponAtk, 2, wd.flag);
		wd.equipAtk += battle_calc_cardfix(BF_WEAPON, src, target, battle_skill_get_damage_properties(skill_id, wd.miscflag), right_element, left_element, wd.equipAtk, 2, wd.flag);
		if (is_attack_left_handed(src, skill_id)) {
			wd.weaponAtk2 += battle_calc_cardfix(BF_WEAPON, src, target, battle_skill_get_damage_properties(skill_id, wd.miscflag), right_element, left_element, wd.weaponAtk2, 3, wd.flag);
			wd.equipAtk2 += battle_calc_cardfix(BF_WEAPON, src, target, battle_skill_get_damage_properties(skill_id, wd.miscflag), right_element, left_element, wd.equipAtk2, 3, wd.flag);
		}

		// final attack bonuses that aren't affected by cards
		battle_attack_sc_bonus(&wd, src, target, skill_id, skill_lv);

		if (sd) { //monsters, homuns and pets have their damage computed directly
			wd.damage = wd.statusAtk + wd.weaponAtk + wd.equipAtk + wd.masteryAtk;
			wd.damage2 = wd.statusAtk2 + wd.weaponAtk2 + wd.equipAtk2 + wd.masteryAtk2;
			if(wd.flag&BF_LONG && (skill_id != RA_WUGBITE && skill_id != RA_WUGSTRIKE)) //Long damage rate addition doesn't use weapon + equip attack
				ATK_ADDRATE(wd.damage, wd.damage2, sd->bonus.long_attack_atk_rate);
		}
#else
		// final attack bonuses that aren't affected by cards
		battle_attack_sc_bonus(&wd, src, target, skill_id, skill_lv);
#endif

		if (wd.damage + wd.damage2) { //Check if attack ignores DEF
			if(!attack_ignores_def(&wd, src, target, skill_id, skill_lv, EQI_HAND_L) || !attack_ignores_def(&wd, src, target, skill_id, skill_lv, EQI_HAND_R))
				battle_calc_defense_reduction(&wd, src, target, skill_id, skill_lv);

			battle_calc_attack_post_defense(&wd, src, target, skill_id, skill_lv);
		}
	}

#ifdef RENEWAL
	if(!sd) // monsters only have a single ATK for element, in pre-renewal we also apply element to entire ATK on players [helvetica]
#endif
		battle_calc_element_damage(&wd, src, target, skill_id, skill_lv);

	if(skill_id == CR_GRANDCROSS || skill_id == NPC_GRANDDARKNESS)
		return wd; //Enough, rest is not needed.

#ifdef RENEWAL
	if (!skill_id && is_attack_critical(&wd, src, target, skill_id, skill_lv, false)) {
		if (sd) { //Check for player so we don't crash out, monsters don't have bonus crit rates [helvetica]
			wd.damage = (int)floor((float)((wd.damage * 140) / 100 * (100 + sd->bonus.crit_atk_rate)) / 100);
			if (is_attack_left_handed(src, skill_id))
				wd.damage2 = (int)floor((float)((wd.damage2 * 140) / 100 * (100 + sd->bonus.crit_atk_rate)) / 100);
		} else
			wd.damage = (int)floor((float)(wd.damage * 140) / 100);
	}
#endif

#ifndef RENEWAL
	if (skill_id == NJ_KUNAI) {
		short nk = battle_skill_get_damage_properties(skill_id, wd.miscflag);

		ATK_ADD(wd.damage, wd.damage2, 90);
		nk |= NK_IGNORE_DEF;
	}
#endif

	switch (skill_id) {
		case TK_DOWNKICK:
		case TK_STORMKICK:
		case TK_TURNKICK:
		case TK_COUNTER:
			if(sd && sd->weapontype1 == W_FIST && sd->weapontype2 == W_FIST)
				ATK_ADD(wd.damage, wd.damage2, 10 * pc_checkskill(sd, TK_RUN));
			break;
		case SR_TIGERCANNON:
			// (Tiger Cannon skill level x 240) + (Target Base Level x 40)
			if (wd.miscflag&8) {
				ATK_ADD(wd.damage, wd.damage2, skill_lv * 500 + status_get_lv(target) * 40);
			} else
				ATK_ADD(wd.damage, wd.damage2, skill_lv * 240 + status_get_lv(target) * 40);
			break;
		case SR_GATEOFHELL: {
			struct status_data *sstatus = status_get_status_data(src);

			ATK_ADD(wd.damage, wd.damage2, sstatus->max_hp - status_get_hp(src));
			if(sc && sc->data[SC_COMBO] && sc->data[SC_COMBO]->val1 == SR_FALLENEMPIRE) {
				ATK_ADD(wd.damage, wd.damage2, (sstatus->max_sp * (1 + skill_lv * 2 / 10)) + 40 * status_get_lv(src));
			} else
				ATK_ADD(wd.damage, wd.damage2, (sstatus->sp * (1 + skill_lv * 2 / 10)) + 10 * status_get_lv(src));
		}
		break;
	}

	if(sd) {
#ifndef RENEWAL
		uint16 skill;

		if ((skill = pc_checkskill(sd, BS_WEAPONRESEARCH)) > 0)
			ATK_ADD(wd.damage, wd.damage2, skill * 2);
		if (skill_id == TF_POISON)
			ATK_ADD(wd.damage, wd.damage2, 15 * skill_lv);
		if (skill_id == GS_GROUNDDRIFT)
			ATK_ADD(wd.damage, wd.damage2, 50 * skill_lv);
		if (skill_id != CR_SHIELDBOOMERANG) //Only Shield boomerang doesn't takes the Star Crumbs bonus.
			ATK_ADD2(wd.damage, wd.damage2, ((wd.div_ < 1) ? 1 : wd.div_) * sd->right_weapon.star, ((wd.div_ < 1) ? 1 : wd.div_) * sd->left_weapon.star);
		if (skill_id != MC_CARTREVOLUTION && pc_checkskill(sd, BS_HILTBINDING) > 0)
			ATK_ADD(wd.damage, wd.damage2, 4);
		if (skill_id == MO_FINGEROFFENSIVE) { //The finger offensive spheres on moment of attack do count. [Skotlex]
			ATK_ADD(wd.damage, wd.damage2, ((wd.div_ < 1) ? 1 : wd.div_) * sd->spiritball_old * 3);
		} else
			ATK_ADD(wd.damage, wd.damage2, ((wd.div_ < 1) ? 1 : wd.div_) * sd->spiritball * 3);
#endif
		if( skill_id == CR_SHIELDBOOMERANG || skill_id == PA_SHIELDCHAIN ) { //Refine bonus applies after cards and elements.
			short index = sd->equip_index[EQI_HAND_L];

			if( index >= 0 && sd->inventory_data[index] && sd->inventory_data[index]->type == IT_ARMOR )
				ATK_ADD(wd.damage, wd.damage2, 10*sd->inventory.u.items_inventory[index].refine);
		}
#ifndef RENEWAL
		//Card Fix for attacker (sd), 2 is added to the "left" flag meaning "attacker cards only"
		switch(skill_id) {
			case RK_DRAGONBREATH:
			case RK_DRAGONBREATH_WATER:
				if(wd.flag&BF_LONG) { //Add check here, because we want to apply the same behavior in pre-renewal [exneval]
					wd.damage = wd.damage * (100 + sd->bonus.long_attack_atk_rate) / 100;
					if(is_attack_left_handed(src, skill_id))
						wd.damage2 = wd.damage2 * (100 + sd->bonus.long_attack_atk_rate) / 100;
				}
				break;
			default:
				wd.damage += battle_calc_cardfix(BF_WEAPON, src, target, battle_skill_get_damage_properties(skill_id, wd.miscflag), right_element, left_element, wd.damage, 2, wd.flag);
				if( is_attack_left_handed(src, skill_id ))
					wd.damage2 += battle_calc_cardfix(BF_WEAPON, src, target, battle_skill_get_damage_properties(skill_id, wd.miscflag), right_element, left_element, wd.damage2, 3, wd.flag);
				break;
		}
#endif
	}

	if(tsd) { // Card Fix for target (tsd), 2 is not added to the "left" flag meaning "target cards only"
		switch(skill_id) {
#ifdef RENEWAL
			case NJ_ISSEN:
			case ASC_BREAKER:
			case CR_ACIDDEMONSTRATION:
			case GN_FIRE_EXPANSION_ACID:
#endif
			case SO_VARETYR_SPEAR:
				break; //These skills will do a card fix later
			default:
				wd.damage += battle_calc_cardfix(BF_WEAPON, src, target, battle_skill_get_damage_properties(skill_id, wd.miscflag), right_element, left_element, wd.damage, 0, wd.flag);
				if(is_attack_left_handed(src, skill_id))
					wd.damage2 += battle_calc_cardfix(BF_WEAPON, src, target, battle_skill_get_damage_properties(skill_id, wd.miscflag), right_element, left_element, wd.damage2, 1, wd.flag);
				break;
		}
	}

#ifdef RENEWAL
	// forced to neutral skills [helvetica]
	// skills forced to neutral gain benefits from weapon element
	// but final damage is considered "neutral" and resistances are applied again
	switch (skill_id) {
		case MC_CARTREVOLUTION:
		case MO_INVESTIGATE:
		case CR_ACIDDEMONSTRATION:
		case SR_GATEOFHELL:
		case GN_FIRE_EXPANSION_ACID:
		case KO_BAKURETSU:
			// Forced to neutral element
			wd.damage = battle_attr_fix(src, target, wd.damage, ELE_NEUTRAL, tstatus->def_ele, tstatus->ele_lv);
			break;
		case CR_SHIELDBOOMERANG:
		case LK_SPIRALPIERCE:
		case ML_SPIRALPIERCE:
		case PA_SHIELDCHAIN:
		case PA_SACRIFICE:
		case RK_DRAGONBREATH:
		case RK_DRAGONBREATH_WATER:
		case NC_SELFDESTRUCTION:
		case KO_HAPPOKUNAI: {
				int64 tmp = wd.damage;

				if (sd) {
					if (skill_id == PA_SHIELDCHAIN) {
						wd.damage = battle_attr_fix(src, target, wd.damage, ELE_NEUTRAL, tstatus->def_ele, tstatus->ele_lv);
						if (wd.damage > 0) {
							wd.damage = battle_attr_fix(src, target, tmp, right_element, tstatus->def_ele, tstatus->ele_lv);
							if (!wd.damage)
								wd.damage = battle_attr_fix(src, target, tmp, ELE_NEUTRAL, tstatus->def_ele, tstatus->ele_lv);
						}
					} else if (skill_id == KO_HAPPOKUNAI) {
						wd.damage = battle_attr_fix(src, target, wd.damage, (sd->bonus.arrow_ele) ? sd->bonus.arrow_ele : ELE_NEUTRAL, tstatus->def_ele, tstatus->ele_lv);
						if (wd.damage > 0) {
							wd.damage = battle_attr_fix(src, target, tmp, right_element, tstatus->def_ele, tstatus->ele_lv);
							if (!wd.damage)
								wd.damage = battle_attr_fix(src, target, tmp, (sd->bonus.arrow_ele) ? sd->bonus.arrow_ele : ELE_NEUTRAL, tstatus->def_ele, tstatus->ele_lv);
						}
					} else
						wd.damage = battle_attr_fix(src, target, wd.damage, right_element, tstatus->def_ele, tstatus->ele_lv);
				}
			}
			break;
		case GN_CARTCANNON: // Cart Cannon gets forced to element of cannon ball (neutral or holy/shadow/ghost)
			wd.damage = battle_attr_fix(src, target, wd.damage, (sd && sd->bonus.arrow_ele) ? sd->bonus.arrow_ele : ELE_NEUTRAL, tstatus->def_ele, tstatus->ele_lv);
			break;
	}

	// perform multihit calculations
	DAMAGE_DIV_FIX_RENEWAL(wd, wd.div_);
#endif
	// only do 1 dmg to plant, no need to calculate rest
	if(infdef){
		battle_calc_attack_plant(&wd, src, target, skill_id, skill_lv);
		return wd;
	}

	//Apply DAMAGE_DIV_FIX and check for min damage
	battle_apply_div_fix(&wd, skill_id);

	battle_calc_attack_left_right_hands(&wd, src, target, skill_id, skill_lv);

	switch (skill_id) {
#ifdef RENEWAL
		case NJ_ISSEN:
		case ASC_BREAKER:
		case CR_ACIDDEMONSTRATION:
		case GN_FIRE_EXPANSION_ACID:
#endif
		case SO_VARETYR_SPEAR:
			return wd; //These skills will do a GVG fix later
		default:
			battle_calc_attack_gvg_bg(&wd, src, target, skill_id, skill_lv);
			break;
	}

	battle_calc_weapon_final_atk_modifiers(&wd, src, target, skill_id, skill_lv);

	battle_absorb_damage(target, &wd);

	battle_do_reflect(BF_WEAPON,&wd, src, target, skill_id, skill_lv); //WIP [lighta]

	return wd;
}

/*==========================================
 * Calculate "magic"-type attacks and skills
 *------------------------------------------
 * Credits:
 *	Original coder DracoRPG
 *	Refined and optimized by helvetica
 */
struct Damage battle_calc_magic_attack(struct block_list *src,struct block_list *target,uint16 skill_id,uint16 skill_lv,int mflag)
{
	int i, nk, skill_damage = 0;
	short s_ele = 0;

	TBL_PC *sd;
	TBL_PC *tsd;
	struct status_change *sc, *tsc;
	struct Damage ad;
	struct status_data *sstatus = status_get_status_data(src);
	struct status_data *tstatus = status_get_status_data(target);
	struct {
		unsigned imdef : 1;
		unsigned infdef : 1;
	} flag;

	memset(&ad,0,sizeof(ad));
	memset(&flag,0,sizeof(flag));

	if (src == NULL || target == NULL) {
		nullpo_info(NLP_MARK);
		return ad;
	}
	//Initial Values
	ad.damage = 1;
	ad.div_ = skill_get_num(skill_id,skill_lv);
	ad.amotion = (skill_get_inf(skill_id)&INF_GROUND_SKILL ? 0 : sstatus->amotion); //Amotion should be 0 for ground skills.
	ad.dmotion = tstatus->dmotion;
	ad.blewcount = skill_get_blewcount(skill_id, skill_lv);
	ad.flag = BF_MAGIC|BF_SKILL;
	ad.dmg_lv = ATK_DEF;
	nk = skill_get_nk(skill_id);
	flag.imdef = (nk&NK_IGNORE_DEF ? 1 : 0);

	sd = BL_CAST(BL_PC, src);
	tsd = BL_CAST(BL_PC, target);
	sc = status_get_sc(src);
	tsc = status_get_sc(target);

	//Initialize variables that will be used afterwards
	s_ele = skill_get_ele(skill_id, skill_lv);

	if (s_ele == -1) { // pl=-1 : the skill takes the weapon's element
		s_ele = sstatus->rhw.ele;
		if(sd && sd->spiritcharm_type != CHARM_TYPE_NONE && sd->spiritcharm >= MAX_SPIRITCHARM)
			s_ele = sd->spiritcharm_type; // Summoning 10 spiritcharm will endow your weapon
	} else if (s_ele == -2) //Use status element
		s_ele = status_get_attack_sc_element(src,status_get_sc(src));
	else if (s_ele == -3) //Use random element
		s_ele = rnd()%ELE_ALL;

	switch(skill_id) {
		case LG_SHIELDSPELL:
			if (skill_lv == 2)
				s_ele = ELE_HOLY;
			break;
		case WL_HELLINFERNO:
			if (mflag&ELE_DARK)
				s_ele = ELE_DARK;
			break;
		case SO_PSYCHIC_WAVE:
			if( sc && sc->count ) {
				if( sc->data[SC_HEATER_OPTION] )
					s_ele = sc->data[SC_HEATER_OPTION]->val3;
				else if( sc->data[SC_COOLER_OPTION] )
					s_ele = sc->data[SC_COOLER_OPTION]->val3;
				else if( sc->data[SC_BLAST_OPTION] )
					s_ele = sc->data[SC_BLAST_OPTION]->val3;
				else if( sc->data[SC_CURSED_SOIL_OPTION] )
					s_ele = sc->data[SC_CURSED_SOIL_OPTION]->val3;
			}
			break;
		case KO_KAIHOU:
			if(sd && sd->spiritcharm_type != CHARM_TYPE_NONE && sd->spiritcharm > 0)
				s_ele = sd->spiritcharm_type;
			break;
	}

	//Set miscellaneous data that needs be filled
	if(sd) {
		sd->state.arrow_atk = 0;
		ad.blewcount += battle_blewcount_bonus(sd, skill_id);
	}

	//Skill Range Criteria
	ad.flag |= battle_range_type(src, target, skill_id, skill_lv);

	//Infinite defense (plant mode)
	flag.infdef = is_infinite_defense(target, ad.flag)?1:0;

	switch(skill_id) {
		case MG_FIREWALL:
			if ( tstatus->def_ele == ELE_FIRE || battle_check_undead(tstatus->race, tstatus->def_ele) )
				ad.blewcount = 0; //No knockback
			//Fall through
		case NJ_KAENSIN:
		case PR_SANCTUARY:
			ad.dmotion = 1; //No flinch animation.
			break;
	}

	if (!flag.infdef) { //No need to do the math for plants
		unsigned int skillratio = 100; //Skill dmg modifiers.
#ifdef RENEWAL
		ad.damage = 0; //reinitialize..
#endif
//MATK_RATE scales the damage. 100 = no change. 50 is halved, 200 is doubled, etc
#define MATK_RATE(a) { ad.damage = ad.damage * (a) / 100; }
//Adds dmg%. 100 = +100% (double) damage. 10 = +10% damage
#define MATK_ADDRATE(a) { ad.damage += ad.damage * (a) / 100; }
//Adds an absolute value to damage. 100 = +100 damage
#define MATK_ADD(a) { ad.damage += a; }

		//Calc base damage according to skill
		switch (skill_id) {
			case AL_HEAL:
			case PR_BENEDICTIO:
			case PR_SANCTUARY:
			case AB_HIGHNESSHEAL:
				ad.damage = skill_calc_heal(src, target, skill_id, skill_lv, false);
				break;
			case PR_ASPERSIO:
				ad.damage = 40;
				break;
			case ALL_RESURRECTION:
			case PR_TURNUNDEAD:
				//Undead check is on skill_castend_damageid code.
#ifdef RENEWAL
				i = 10 * skill_lv + sstatus->luk + sstatus->int_ + status_get_lv(src)
				  	+ 300 - 300 * tstatus->hp / tstatus->max_hp;
#else
				i = 20 * skill_lv + sstatus->luk + sstatus->int_ + status_get_lv(src)
				  	+ 200 - 200 * tstatus->hp / tstatus->max_hp;
#endif
				if(i > 700)
					i = 700;
				if(rnd()%1000 < i && !status_has_mode(tstatus,MD_STATUS_IMMUNE))
					ad.damage = tstatus->hp;
				else {
#ifdef RENEWAL
					if (sstatus->matk_max > sstatus->matk_min) {
						MATK_ADD(sstatus->matk_min+rnd()%(sstatus->matk_max-sstatus->matk_min));
					} else {
						MATK_ADD(sstatus->matk_min);
					}
					MATK_RATE(skill_lv);
#else
					ad.damage = status_get_lv(src) + sstatus->int_ + skill_lv * 10;
#endif
				}
				break;
			case PF_SOULBURN:
				ad.damage = tstatus->sp * 2;
				break;
			case AB_RENOVATIO:
				ad.damage = status_get_lv(src) * 10 + sstatus->int_;
				break;
			case NPC_ICEMINE:
			case NPC_FLAMECROSS:
				ad.damage = sstatus->rhw.atk * 20 * skill_lv;
				break;
			default: {
				if (sstatus->matk_max > sstatus->matk_min) {
					MATK_ADD(sstatus->matk_min+rnd()%(sstatus->matk_max-sstatus->matk_min));
				} else {
					MATK_ADD(sstatus->matk_min);
				}

				if (nk&NK_SPLASHSPLIT) { // Divide MATK in case of multiple targets skill
					if (mflag>0)
						ad.damage /= mflag;
					else
						ShowError("0 enemies targeted by %d:%s, divide per 0 avoided!\n", skill_id, skill_get_name(skill_id));
				}

				switch(skill_id) {
					case MG_NAPALMBEAT:
						skillratio += -30 + 10 * skill_lv;
						break;
					case MG_FIREBALL:
#ifdef RENEWAL
						skillratio += 40 + 20 * skill_lv;
						if(ad.miscflag == 2) //Enemies at the edge of the area will take 75% of the damage
							skillratio = skillratio * 3 / 4;
#else
						skillratio += -30 + 10 * skill_lv;
#endif
						break;
					case MG_SOULSTRIKE:
						if (battle_check_undead(tstatus->race,tstatus->def_ele))
							skillratio += 5 * skill_lv;
						break;
					case MG_FIREWALL:
						skillratio -= 50;
						break;
					case MG_FIREBOLT:
					case MG_COLDBOLT:
					case MG_LIGHTNINGBOLT:
						if (sc && sc->data[SC_SPELLFIST] && mflag&BF_SHORT)  {
							skillratio += (sc->data[SC_SPELLFIST]->val4 * 100) + (sc->data[SC_SPELLFIST]->val1 * 50) - 100;// val4 = used bolt level, val2 = used spellfist level. [Rytech]
							ad.div_ = 1; // ad mods, to make it work similar to regular hits [Xazax]
							ad.flag = BF_WEAPON|BF_SHORT;
							ad.type = DMG_NORMAL;
						}
						break;
					case MG_THUNDERSTORM:
						// in Renewal Thunder Storm boost is 100% (in pre-re, 80%)
#ifndef RENEWAL
						skillratio -= 20;
#endif
						break;
					case MG_FROSTDIVER:
						skillratio += 10 * skill_lv;
						break;
					case AL_HOLYLIGHT:
						skillratio += 25;
						if (sd && sd->sc.data[SC_SPIRIT] && sd->sc.data[SC_SPIRIT]->val2 == SL_PRIEST)
							skillratio *= 5; //Does 5x damage include bonuses from other skills?
						break;
					case AL_RUWACH:
						skillratio += 45;
						break;
					case WZ_FROSTNOVA:
						skillratio += -100 + (100 + skill_lv * 10) * 2 / 3;
						break;
					case WZ_FIREPILLAR:
						if (sd && ad.div_ > 0)
							ad.div_ *= -1; //For players, damage is divided by number of hits
						skillratio += -60 + 20 * skill_lv; //20% MATK each hit
						break;
					case WZ_SIGHTRASHER:
						skillratio += 20 * skill_lv;
						break;
					case WZ_WATERBALL:
						skillratio += 30 * skill_lv;
						break;
					case WZ_STORMGUST:
						skillratio += 40 * skill_lv;
						break;
					case HW_NAPALMVULCAN:
						skillratio += 25;
						break;
					case SL_STIN: //Target size must be small (0) for full damage
						skillratio += (tstatus->size != SZ_SMALL ? -99 : 10 * skill_lv);
						break;
					case SL_STUN: //Full damage is dealt on small/medium targets
						skillratio += (tstatus->size != SZ_BIG ? 5 * skill_lv : -99);
						break;
					case SL_SMA: //Base damage is 40% + lv%
						skillratio += -60 + status_get_lv(src);
						break;
					case NJ_KOUENKA:
						skillratio -= 10;
						if(sd && sd->spiritcharm_type == CHARM_TYPE_FIRE && sd->spiritcharm > 0)
							skillratio += 20 * sd->spiritcharm;
						break;
					case NJ_KAENSIN:
						skillratio -= 50;
						if(sd && sd->spiritcharm_type == CHARM_TYPE_FIRE && sd->spiritcharm > 0)
							skillratio += 10 * sd->spiritcharm;
						break;
					case NJ_BAKUENRYU:
						skillratio += 50 + 150 * skill_lv;
						if(sd && sd->spiritcharm_type == CHARM_TYPE_FIRE && sd->spiritcharm > 0)
							skillratio += 45 * sd->spiritcharm;
						break;
					case NJ_HYOUSENSOU:
#ifdef RENEWAL
						skillratio -= 30;
						if (sc && sc->data[SC_SUITON])
							skillratio += 2 * skill_lv;
#endif
						if(sd && sd->spiritcharm_type == CHARM_TYPE_WATER && sd->spiritcharm > 0)
							skillratio += 5 * sd->spiritcharm;
						break;
					case NJ_HYOUSYOURAKU:
						skillratio += 50 * skill_lv;
						if(sd && sd->spiritcharm_type == CHARM_TYPE_WATER && sd->spiritcharm > 0)
							skillratio += 25 * sd->spiritcharm;
						break;
					case NJ_RAIGEKISAI:
						skillratio += 60 + 40 * skill_lv;
						if(sd && sd->spiritcharm_type == CHARM_TYPE_WIND && sd->spiritcharm > 0)
							skillratio += 15 * sd->spiritcharm;
						break;
					case NJ_KAMAITACHI:
						skillratio += 100 * skill_lv;
						if(sd && sd->spiritcharm_type == CHARM_TYPE_WIND && sd->spiritcharm > 0)
							skillratio += 10 * sd->spiritcharm;
						break;
					case NJ_HUUJIN:
#ifdef RENEWAL
						skillratio += 50;
#endif
						if(sd && sd->spiritcharm_type == CHARM_TYPE_WIND && sd->spiritcharm > 0)
							skillratio += 20 * sd->spiritcharm;
						break;
					case NPC_ENERGYDRAIN:
						skillratio += 100 * skill_lv;
						break;
					case NPC_EARTHQUAKE:
						skillratio += 100 + 100 * skill_lv + 100 * (skill_lv / 2) + ((skill_lv > 4) ? 100 : 0);
						break;
#ifdef RENEWAL
					case WZ_HEAVENDRIVE:
					case WZ_METEOR:
						skillratio += 25;
						break;
					case WZ_VERMILION:
						if(sd) {
							int per = 0;
							while ((++per) < skill_lv)
								skillratio += per * 5; //100% 105% 115% 130% 150% 175% 205% 240% 280% 325%
						} else {
							skillratio += 20 * skill_lv - 20; //Monsters use old formula
						}
						break;
#else
					case WZ_VERMILION:
						skillratio += 20 * skill_lv - 20;
						break;
#endif
					case AB_JUDEX:
						skillratio += 200 + 20 * skill_lv;
						if (skill_lv == 5)
							skillratio += 170;
						RE_LVL_DMOD(100);
						break;
					case AB_ADORAMUS:
						skillratio += 230 + 70 * skill_lv;
						RE_LVL_DMOD(100);
						break;
					case AB_DUPLELIGHT_MAGIC:
						skillratio += 300 + 40 * skill_lv;
						break;
					case WL_SOULEXPANSION:
						skillratio += -100 + (skill_lv + 4) * 100 + status_get_int(src);
						RE_LVL_DMOD(100);
						break;
					case WL_FROSTMISTY:
						skillratio += 100 + 100 * skill_lv;
						RE_LVL_DMOD(100);
						break;
					case WL_JACKFROST:
					case NPC_JACKFROST:
						if (tsc && tsc->data[SC_FREEZING]) {
							skillratio += 900 + 300 * skill_lv;
							RE_LVL_DMOD(100);
						} else {
							skillratio += 400 + 100 * skill_lv;
							RE_LVL_DMOD(150);
						}
						break;
					case WL_DRAINLIFE:
						skillratio += -100 + 200 * skill_lv + status_get_int(src);
						RE_LVL_DMOD(100);
						break;
					case WL_CRIMSONROCK:
						skillratio += 1200 + 300 * skill_lv;
						RE_LVL_DMOD(100);
						break;
					case WL_HELLINFERNO:
						skillratio += -100 + 300 * skill_lv;
						RE_LVL_DMOD(100);
						// Shadow: MATK [{( Skill Level x 300 ) x ( Caster Base Level / 100 ) x 4/5 }] %
						// Fire : MATK [{( Skill Level x 300 ) x ( Caster Base Level / 100 ) /5 }] %
						if (mflag&ELE_DARK)
							skillratio *= 4;
						skillratio /= 5;
						break;
					case WL_COMET:
						i = (sc ? distance_xy(target->x, target->y, sc->comet_x, sc->comet_y) : 8);
						if (i <= 3)
							skillratio += 2400 + 500 * skill_lv; // 7 x 7 cell
						else if (i <= 5)
							skillratio += 1900 + 500 * skill_lv; // 11 x 11 cell
						else if (i <= 7)
							skillratio += 1400 + 500 * skill_lv; // 15 x 15 cell
						else
							skillratio += 900 + 500 * skill_lv; // 19 x 19 cell

						if (sd && sd->status.party_id) {
							struct map_session_data* psd;
							int p_sd[MAX_PARTY], c;

							c = 0;
							memset(p_sd, 0, sizeof(p_sd));
							party_foreachsamemap(skill_check_condition_char_sub, sd, 3, &sd->bl, &c, &p_sd, skill_id);
							c = (c > 1 ? rnd()%c : 0);

							if( (psd = map_id2sd(p_sd[c])) && pc_checkskill(psd,WL_COMET) > 0 ){
								skillratio = skill_lv * 400; //MATK [{( Skill Level x 400 ) x ( Caster's Base Level / 120 )} + 2500 ] %
								RE_LVL_DMOD(120);
								skillratio += 2500;
								status_zap(&psd->bl, 0, skill_get_sp(skill_id, skill_lv) / 2);
							}
						}
						break;
					case WL_CHAINLIGHTNING_ATK:
						skillratio += 400 + 100 * skill_lv;
						RE_LVL_DMOD(100);
						if (mflag > 0)
							skillratio += 100 * mflag;
						break;
					case WL_EARTHSTRAIN:
						skillratio += 1900 + 100 * skill_lv;
						RE_LVL_DMOD(100);
						break;
					case WL_TETRAVORTEX_FIRE:
					case WL_TETRAVORTEX_WATER:
					case WL_TETRAVORTEX_WIND:
					case WL_TETRAVORTEX_GROUND:
						skillratio += 400 + 500 * skill_lv;
						break;
					case WL_SUMMON_ATK_FIRE:
					case WL_SUMMON_ATK_WATER:
					case WL_SUMMON_ATK_WIND:
					case WL_SUMMON_ATK_GROUND:
						skillratio += -100 + (1 + skill_lv) / 2 * (status_get_lv(src) + (sd ? sd->status.job_level : 0));
						RE_LVL_DMOD(100);
						break;
					case LG_RAYOFGENESIS:
						if(sc) {
							if(sc->data[SC_INSPIRATION])
								skillratio += 1400;
							if(sc->data[SC_BANDING])
								skillratio += -100 + 300 * skill_lv + 200 * sc->data[SC_BANDING]->val2;
							skillratio = skillratio * ((sd) ? sd->status.job_level / 25 : 1);
						}
						break;
					case LG_SHIELDSPELL: // [(Casters Base Level x 4) + (Shield MDEF x 100) + (Casters INT x 2)] %
						if (sd && skill_lv == 2)
							skillratio += -100 + status_get_lv(src) * 4 + sd->bonus.shieldmdef * 100 + status_get_int(src) * 2;
						else
							skillratio = 0;
						break;
					case WM_METALICSOUND:
						skillratio += -100 + 120 * skill_lv + 60 * ((sd) ? pc_checkskill(sd, WM_LESSON) : 1);
						RE_LVL_DMOD(100);
						break;
					case WM_REVERBERATION_MAGIC:
						// MATK [{(Skill Level x 100) + 100} x Casters Base Level / 100] %
						skillratio += 100 * skill_lv;
						RE_LVL_DMOD(100);
						break;
					case SO_FIREWALK:
						skillratio += -100 + 60 * skill_lv;
						RE_LVL_DMOD(100);
						if( sc && sc->data[SC_HEATER_OPTION] )
							skillratio += (sd ? sd->status.job_level / 2 : 0);
						break;
					case SO_ELECTRICWALK:
						skillratio += -100 + 60 * skill_lv;
						RE_LVL_DMOD(100);
						if( sc && sc->data[SC_BLAST_OPTION] )
							skillratio += (sd ? sd->status.job_level / 2 : 0);
						break;
					case SO_EARTHGRAVE:
						skillratio += -100 + sstatus->int_ * skill_lv + ((sd) ? pc_checkskill(sd, SA_SEISMICWEAPON) * 200 : 0);
						RE_LVL_DMOD(100);
						if( sc && sc->data[SC_CURSED_SOIL_OPTION] )
							skillratio += (sd ? sd->status.job_level * 5 : 0);
						break;
					case SO_DIAMONDDUST:
						skillratio = ( 200 * ((sd) ? pc_checkskill(sd, SA_FROSTWEAPON) : 0) + sstatus->int_ * skill_lv );
						RE_LVL_DMOD(100);
						if( sc && sc->data[SC_COOLER_OPTION] )
							skillratio += (sd ? sd->status.job_level * 5 : 0);
						break;
					case SO_POISON_BUSTER:
						skillratio += 900 + 300 * skill_lv;
						RE_LVL_DMOD(120);
						if( sc && sc->data[SC_CURSED_SOIL_OPTION] )
							skillratio += (sd ? sd->status.job_level * 5 : 0);
						break;
					case SO_PSYCHIC_WAVE:
						skillratio += -100 + 70 * skill_lv + 3 * sstatus->int_;
						RE_LVL_DMOD(100);
						if (sc && (sc->data[SC_HEATER_OPTION] || sc->data[SC_COOLER_OPTION] ||
							sc->data[SC_BLAST_OPTION] || sc->data[SC_CURSED_SOIL_OPTION]))
							skillratio += 20;
						break;
					case SO_CLOUD_KILL:
						skillratio += -100 + 40 * skill_lv;
						RE_LVL_DMOD(100);
						if (sc && sc->data[SC_CURSED_SOIL_OPTION])
							skillratio += (sd ? sd->status.job_level : 0);
						break;
					case SO_VARETYR_SPEAR: //MATK [{( Endow Tornado skill level x 50 ) + ( Caster INT x Varetyr Spear Skill level )} x Caster Base Level / 100 ] %
						skillratio += -100 + status_get_int(src) * skill_lv + ((sd) ? pc_checkskill(sd, SA_LIGHTNINGLOADER) * 50 : 0);
						RE_LVL_DMOD(100);
						if (sc && sc->data[SC_BLAST_OPTION])
							skillratio += (sd ? sd->status.job_level * 5 : 0);
						break;
					case GN_DEMONIC_FIRE:
						if (skill_lv > 20)	// Fire expansion Lv.2
							skillratio += 10 + 20 * (skill_lv - 20) + status_get_int(src) * 10;
						else if (skill_lv > 10) { // Fire expansion Lv.1
							skillratio += 10 + 20 * (skill_lv - 10) + status_get_int(src) + ((sd) ? sd->status.job_level : 50);
							RE_LVL_DMOD(100);
						} else
							skillratio += 10 + 20 * skill_lv;
						break;
					case KO_KAIHOU:
						if(sd && sd->spiritcharm_type != CHARM_TYPE_NONE && sd->spiritcharm > 0) {
							skillratio += -100 + 200 * sd->spiritcharm;
							RE_LVL_DMOD(100);
							pc_delspiritcharm(sd, sd->spiritcharm, sd->spiritcharm_type);
						}
						break;
					// Magical Elemental Spirits Attack Skills
					case EL_FIRE_MANTLE:
					case EL_WATER_SCREW:
						skillratio += 900;
						break;
					case EL_FIRE_ARROW:
					case EL_ROCK_CRUSHER_ATK:
						skillratio += 200;
						break;
					case EL_FIRE_BOMB:
					case EL_ICE_NEEDLE:
					case EL_HURRICANE_ATK:
						skillratio += 400;
						break;
					case EL_FIRE_WAVE:
					case EL_TYPOON_MIS_ATK:
						skillratio += 1100;
						break;
					case MH_ERASER_CUTTER:
						skillratio += 400 + 100 * skill_lv + (skill_lv%2 > 0 ? 0 : 300);
						break;
					case MH_XENO_SLASHER:
						if(skill_lv%2)
							skillratio += 350 + 50 * skill_lv; //500:600:700
						else
							skillratio += 400 + 100 * skill_lv; //700:900
						break;
					case MH_HEILIGE_STANGE:
						skillratio += 400 + 250 * skill_lv;
						skillratio = (skillratio * status_get_lv(src)) / 150;
						break;
					case MH_POISON_MIST:
						skillratio += -100 + 40 * skill_lv * status_get_lv(src) / 100;
						break;
					case SU_SV_STEMSPEAR:
						skillratio += 600;
						break;
					case SU_CN_METEOR:
						skillratio += 100 + 100 * skill_lv;
						break;
					case NPC_VENOMFOG:
						skillratio += 600 + 100 * skill_lv;
						break;
					case NPC_COMET:
						i = (sc ? distance_xy(target->x, target->y, sc->comet_x, sc->comet_y) : 8) / 2;
						i = cap_value(i, 1, 4);
						skillratio = 2500 + ((skill_lv - i + 1) * 500);
						break;
				}

				if (sc) {// Insignia's increases the damage of offensive magic by a fixed percentage depending on the element.
					if ((sc->data[SC_FIRE_INSIGNIA] && sc->data[SC_FIRE_INSIGNIA]->val1 == 3 && s_ele == ELE_FIRE) ||
						(sc->data[SC_WATER_INSIGNIA] && sc->data[SC_WATER_INSIGNIA]->val1 == 3 && s_ele == ELE_WATER) ||
						(sc->data[SC_WIND_INSIGNIA] && sc->data[SC_WIND_INSIGNIA]->val1 == 3 && s_ele == ELE_WIND) ||
						(sc->data[SC_EARTH_INSIGNIA] && sc->data[SC_EARTH_INSIGNIA]->val1 == 3 && s_ele == ELE_EARTH))
						skillratio += 25;
				}

				MATK_RATE(skillratio);

				//Constant/misc additions from skills
				if (skill_id == WZ_FIREPILLAR)
					MATK_ADD(100 + 50 * skill_lv);
				break;
			}
		}
#ifdef RENEWAL
		switch(skill_id) { // These skills will do a card fix later
			case CR_ACIDDEMONSTRATION:
			case ASC_BREAKER:
				break;
			default:
				ad.damage += battle_calc_cardfix(BF_MAGIC, src, target, nk, s_ele, 0, ad.damage, 0, ad.flag);
				break;
		}
#endif

		if(sd) {
			//Damage bonuses
			if ((i = pc_skillatk_bonus(sd, skill_id)))
				ad.damage += (int64)ad.damage*i/100;

			//Ignore Defense?
			if (!flag.imdef && (
				sd->bonus.ignore_mdef_ele & ( 1 << tstatus->def_ele ) || sd->bonus.ignore_mdef_ele & ( 1 << ELE_ALL ) ||
				sd->bonus.ignore_mdef_race & ( 1 << tstatus->race ) || sd->bonus.ignore_mdef_race & ( 1 << RC_ALL ) ||
				sd->bonus.ignore_mdef_class & ( 1 << tstatus->class_ ) || sd->bonus.ignore_mdef_class & ( 1 << CLASS_ALL )
			))
				flag.imdef = 1;
		}

		if (tsd && (i = pc_sub_skillatk_bonus(tsd, skill_id)))
			ad.damage -= (int64)ad.damage*i/100;

		if(!flag.imdef){
			defType mdef = tstatus->mdef;
			int mdef2= tstatus->mdef2;
#ifdef RENEWAL
			if(tsc && tsc->data[SC_ASSUMPTIO])
				mdef <<= 1; // only eMDEF is doubled
#endif
			if (sc && sc->data[SC_EXPIATIO]) {
				i = 5 * sc->data[SC_EXPIATIO]->val1; // 5% per level

				i = min(i, 100); //cap it to 100 for 5 mdef min
				mdef -= mdef * i / 100;
				//mdef2 -= mdef2 * i / 100;
			}

			if(sd) {
				i = sd->ignore_mdef_by_race[tstatus->race] + sd->ignore_mdef_by_race[RC_ALL];
				i += sd->ignore_mdef_by_class[tstatus->class_] + sd->ignore_mdef_by_class[CLASS_ALL];
				i += sd->ignore_mdef_by_race2[status_get_race2(target)];
				if (i)
				{
					if (i > 100) i = 100;
					mdef -= mdef * i/100;
					//mdef2-= mdef2* i/100;
				}
			}
#ifdef RENEWAL
			/**
			 * RE MDEF Reduction
			 * Damage = Magic Attack * (1000+eMDEF)/(1000+eMDEF) - sMDEF
			 */
			if (mdef < 0)
				mdef = 0; // Negative eMDEF is treated as 0 on official

			ad.damage = ad.damage * (1000 + mdef) / (1000 + mdef * 10) - mdef2;
#else
			if(battle_config.magic_defense_type)
				ad.damage = ad.damage - mdef*battle_config.magic_defense_type - mdef2;
			else
				ad.damage = ad.damage * (100-mdef)/100 - mdef2;
#endif
		}
#if 0 // Doesn't seem to be official
		if (skill_id == NPC_EARTHQUAKE) {
			//Adds atk2 to the damage, should be influenced by number of hits and skill-ratio, but not mdef reductions. [Skotlex]
			//Also divide the extra bonuses from atk2 based on the number in range [Kevin]
			if(mflag>0)
				ad.damage+= (sstatus->rhw.atk2*skillratio/100)/mflag;
			else
				ShowError("Zero range by %d:%s, divide per 0 avoided!\n", skill_id, skill_get_name(skill_id));
		}
#endif
		if(ad.damage<1)
			ad.damage=1;
		else if(sc) { //only applies when hit
			switch(skill_id) {
				case MG_LIGHTNINGBOLT:
				case MG_THUNDERSTORM:
					if(sc->data[SC_GUST_OPTION])
						ad.damage += (6 + sstatus->int_ / 4) + max(sstatus->dex - 10, 0) / 30;
					break;
				case MG_FIREBOLT:
				case MG_FIREWALL:
					if(sc->data[SC_PYROTECHNIC_OPTION])
						ad.damage += (6 + sstatus->int_ / 4) + max(sstatus->dex - 10, 0) / 30;
					break;
				case MG_COLDBOLT:
				case MG_FROSTDIVER:
					if(sc->data[SC_AQUAPLAY_OPTION])
						ad.damage += (6 + sstatus->int_ / 4) + max(sstatus->dex - 10, 0) / 30;
					break;
				case WZ_EARTHSPIKE:
				case WZ_HEAVENDRIVE:
					if(sc->data[SC_PETROLOGY_OPTION])
						ad.damage += (6 + sstatus->int_ / 4) + max(sstatus->dex - 10, 0) / 30;
					break;
			}
		}

		if (!(nk&NK_NO_ELEFIX) && skill_id != ASC_BREAKER) // Soul Breaker's magic portion is non-elemental. [Secret]
			ad.damage = battle_attr_fix(src, target, ad.damage, s_ele, tstatus->def_ele, tstatus->ele_lv);

		//Apply the physical part of the skill's damage. [Skotlex]
		switch(skill_id) {
			case CR_GRANDCROSS:
			case NPC_GRANDDARKNESS: {
					struct Damage wd = battle_calc_weapon_attack(src,target,skill_id,skill_lv,mflag);

					ad.damage = battle_attr_fix(src, target, wd.damage + ad.damage, s_ele, tstatus->def_ele, tstatus->ele_lv) * (100 + 40 * skill_lv) / 100;
					if(src == target) {
						if(src->type == BL_PC)
							ad.damage = ad.damage / 2;
						else
							ad.damage = 0;
					}
				}
				break;
			case SO_VARETYR_SPEAR: {
					struct Damage wd = battle_calc_weapon_attack(src, target, skill_id, skill_lv, mflag);

					ad.damage += wd.damage;
				}
				break;
		}

#ifndef RENEWAL
		ad.damage += battle_calc_cardfix(BF_MAGIC, src, target, nk, s_ele, 0, ad.damage, 0, ad.flag);
#endif
	} //Hint: Against plants damage will still be 1 at this point

	//Apply DAMAGE_DIV_FIX and check for min damage
	battle_apply_div_fix(&ad, skill_id);

#ifdef RENEWAL
	switch(skill_id) {
		case ASC_BREAKER:
		case CR_ACIDDEMONSTRATION:
			return ad; //These skills will do a GVG fix later
	}
#endif

	struct map_data *mapdata = map_getmapdata(target->m);

	ad.damage = battle_calc_damage(src,target,&ad,ad.damage,skill_id,skill_lv);
	if (mapdata_flag_gvg2(mapdata))
		ad.damage = battle_calc_gvg_damage(src,target,ad.damage,skill_id,ad.flag);
	else if (mapdata->flag[MF_BATTLEGROUND])
		ad.damage = battle_calc_bg_damage(src,target,ad.damage,skill_id,ad.flag);

	// Skill damage adjustment
	if ((skill_damage = battle_skill_damage(src,target,skill_id)) != 0)
		MATK_ADDRATE(skill_damage);

	battle_absorb_damage(target, &ad);

	//battle_do_reflect(BF_MAGIC,&ad, src, target, skill_id, skill_lv); //WIP [lighta] Magic skill has own handler at skill_attack
	return ad;
}

/*==========================================
 * Calculate "misc"-type attacks and skills
 *------------------------------------------
 * Credits:
 *	Original coder Skotlex
 *	Refined and optimized by helvetica
 */
struct Damage battle_calc_misc_attack(struct block_list *src,struct block_list *target,uint16 skill_id,uint16 skill_lv,int mflag)
{
	int skill_damage = 0;
	short i, nk;
	short s_ele;

	struct map_session_data *sd, *tsd;
	struct Damage md; //DO NOT CONFUSE with md of mob_data!
	struct status_data *sstatus = status_get_status_data(src);
	struct status_data *tstatus = status_get_status_data(target);
	struct status_change *ssc = status_get_sc(src);

	memset(&md,0,sizeof(md));

	if (src == NULL || target == NULL) {
		nullpo_info(NLP_MARK);
		return md;
	}

	//Some initial values
	md.amotion = (skill_get_inf(skill_id)&INF_GROUND_SKILL ? 0 : sstatus->amotion);
	md.dmotion = tstatus->dmotion;
	md.div_ = skill_get_num(skill_id,skill_lv);
	md.blewcount = skill_get_blewcount(skill_id,skill_lv);
	md.dmg_lv = ATK_DEF;
	md.flag = BF_MISC|BF_SKILL;

	nk = skill_get_nk(skill_id);

	sd = BL_CAST(BL_PC, src);
	tsd = BL_CAST(BL_PC, target);

	if(sd) {
		sd->state.arrow_atk = 0;
		md.blewcount += battle_blewcount_bonus(sd, skill_id);
	}

	s_ele = skill_get_ele(skill_id, skill_lv);
	if (s_ele < 0 && s_ele != -3) //Attack that takes weapon's element for misc attacks? Make it neutral [Skotlex]
		s_ele = ELE_NEUTRAL;
	else if (s_ele == -3) //Use random element
		s_ele = rnd()%ELE_ALL;

	//Skill Range Criteria
	md.flag |= battle_range_type(src, target, skill_id, skill_lv);

	switch (skill_id) {
		case NC_MAGMA_ERUPTION: // 'Eruption' damage
			md.damage = 800 + 200 * skill_lv;
			break;
		case TF_THROWSTONE:
			md.damage = 50;
			md.flag |= BF_WEAPON;
			break;
#ifdef RENEWAL
		case HT_LANDMINE:
		case MA_LANDMINE:
		case HT_BLASTMINE:
		case HT_CLAYMORETRAP:
			md.damage = (int64)(skill_lv * sstatus->dex * (3.0 + (float)status_get_lv(src) / 100.0) * (1.0 + (float)sstatus->int_ / 35.0));
			md.damage += md.damage * (rnd()%20 - 10) / 100;
			md.damage += (sd ? pc_checkskill(sd,RA_RESEARCHTRAP) * 40 : 0);
			break;
#else
		case HT_LANDMINE:
		case MA_LANDMINE:
			md.damage = skill_lv * (sstatus->dex + 75) * (100 + sstatus->int_) / 100;
			break;
		case HT_BLASTMINE:
			md.damage = skill_lv * (sstatus->dex / 2 + 50) * (100 + sstatus->int_) / 100;
			break;
		case HT_CLAYMORETRAP:
			md.damage = skill_lv * (sstatus->dex / 2 + 75) * (100 + sstatus->int_) / 100;
			break;
#endif
		case HT_BLITZBEAT:
		case SN_FALCONASSAULT:
			{
				uint16 skill;

				//Blitz-beat Damage
				if(!sd || !(skill = pc_checkskill(sd,HT_STEELCROW)))
					skill = 0;
				md.damage = (sstatus->dex / 10 + sstatus->int_ / 2 + skill * 3 + 40) * 2;
				if(mflag > 1) //Autocasted Blitz
					nk |= NK_SPLASHSPLIT;
				if (skill_id == SN_FALCONASSAULT) {
					//Div fix of Blitzbeat
					DAMAGE_DIV_FIX2(md.damage, skill_get_num(HT_BLITZBEAT, 5));
					//Falcon Assault Modifier
					md.damage = md.damage * (150 + 70 * skill_lv) / 100;
				}
			}
			break;
		case BA_DISSONANCE:
			md.damage = 30 + skill_lv * 10;
			if (sd)
				md.damage += 3 * pc_checkskill(sd,BA_MUSICALLESSON);
			break;
		case NPC_SELFDESTRUCTION:
			md.damage = sstatus->hp;
			break;
		case NPC_SMOKING:
			md.damage = 3;
			break;
		case NPC_DARKBREATH:
			md.damage = tstatus->max_hp * skill_lv * 10 / 100;
			break;
		case NPC_EVILLAND:
			md.damage = skill_calc_heal(src,target,skill_id,skill_lv,false);
			break;
		case ASC_BREAKER:
#ifdef RENEWAL
			// Official Renewal formula [helvetica]
			// damage = ((atk + matk) * (3 + (.5 * skill level))) - (edef + sdef + emdef + smdef)
			// atk part takes weapon element, matk part is non-elemental
			// modified def formula
			{
				short totaldef, totalmdef;
				struct Damage atk, matk;

				atk = battle_calc_weapon_attack(src, target, skill_id, skill_lv, 0);
				nk |= NK_NO_ELEFIX; // atk part takes on weapon element, matk part is non-elemental
				matk = battle_calc_magic_attack(src, target, skill_id, skill_lv, 0);

				// (atk + matk) * (3 + (.5 * skill level))
				md.damage = ((30 + (5 * skill_lv)) * (atk.damage + matk.damage)) / 10;

				// modified def reduction, final damage = base damage - (edef + sdef + emdef + smdef)
				totaldef = tstatus->def2 + (short)status_get_def(target);
				totalmdef = tstatus->mdef + tstatus->mdef2;
				md.damage -= totaldef + totalmdef;
			}
#else
			md.damage = 500 + rnd()%500 + 5 * skill_lv * sstatus->int_;
			nk |= NK_IGNORE_FLEE|NK_NO_ELEFIX; //These two are not properties of the weapon based part.
#endif
			break;
		case HW_GRAVITATION:
#ifdef RENEWAL
			md.damage = 500 + 100 * skill_lv;
#else
			md.damage = 200 + 200 * skill_lv;
#endif
			md.dmotion = 0; //No flinch animation
			break;
		case PA_PRESSURE:
			md.damage = 500 + 300 * skill_lv;
			break;
		case PA_GOSPEL:
			if (mflag > 0)
				md.damage = (rnd() % 4000) + 1500;
			else {
				md.damage = (rnd() % 5000) + 3000;
#ifdef RENEWAL
				md.damage -= (int64)status_get_def(target);
#else
				md.damage -= (md.damage * (int64)status_get_def(target)) / 100;
#endif
				md.damage -= tstatus->def2;
				if (md.damage < 0)
					md.damage = 0;
			}
			break;
		case CR_ACIDDEMONSTRATION:
		case GN_FIRE_EXPANSION_ACID:
#ifdef RENEWAL
			// Official Renewal formula [helvetica]
			// damage = 7 * ((atk + matk)/skill level) * (target vit/100)
			// skill is a "forced neutral" type skill, it benefits from weapon element but final damage
			// 	is considered "neutral" for purposes of resistances
			{
				struct Damage atk = battle_calc_weapon_attack(src, target, skill_id, skill_lv, 0);
				struct Damage matk = battle_calc_magic_attack(src, target, skill_id, skill_lv, 0);
				md.damage = 7 * ((atk.damage/skill_lv + matk.damage/skill_lv) * tstatus->vit / 100 );
	
				// AD benefits from endow/element but damage is forced back to neutral
				md.damage = battle_attr_fix(src, target, md.damage, ELE_NEUTRAL, tstatus->def_ele, tstatus->ele_lv);
			}
#else
			if(tstatus->vit+sstatus->int_) //crash fix
				md.damage = (int)((int64)7*tstatus->vit*sstatus->int_*sstatus->int_ / (10*(tstatus->vit+sstatus->int_)));
			else
				md.damage = 0;
			if (tsd) md.damage>>=1;
#endif
			break;
		case NJ_ZENYNAGE:
		case KO_MUCHANAGE:
				md.damage = skill_get_zeny(skill_id, skill_lv);
				if (!md.damage)
					md.damage = (skill_id == NJ_ZENYNAGE ? 2 : 10);
				md.damage = (skill_id == NJ_ZENYNAGE ? rnd()%md.damage + md.damage : md.damage * rnd_value(50,100)) / (skill_id == NJ_ZENYNAGE ? 1 : 100);
				if (sd && skill_id == KO_MUCHANAGE && !pc_checkskill(sd, NJ_TOBIDOUGU))
					md.damage = md.damage / 2;
				if (status_get_class_(target) == CLASS_BOSS) // Specific to Boss Class
					md.damage = md.damage / (skill_id == NJ_ZENYNAGE ? 3 : 2);
				else if (tsd && skill_id == NJ_ZENYNAGE)
					md.damage = md.damage / 2;
			break;
#ifdef RENEWAL
		case NJ_ISSEN:
			// Official Renewal formula [helvetica]
			// base damage = currenthp + ((atk * currenthp * skill level) / maxhp)
			// final damage = base damage + ((mirror image count + 1) / 5 * base damage) - (edef + sdef)
			// modified def formula
			{
				short totaldef;
				struct Damage atk = battle_calc_weapon_attack(src, target, skill_id, skill_lv, 0);
				struct status_change *sc = status_get_sc(src);

				md.damage = (int64)sstatus->hp + (atk.damage * (int64)sstatus->hp * skill_lv) / (int64)sstatus->max_hp;

				if (sc && sc->data[SC_BUNSINJYUTSU] && (i = sc->data[SC_BUNSINJYUTSU]->val2) > 0) { // mirror image bonus only occurs if active
					md.div_ = -(i + 2); // mirror image count + 2
					md.damage += (md.damage * (((i + 1) * 10) / 5)) / 10;
				}
				// modified def reduction, final damage = base damage - (edef + sdef)
				totaldef = tstatus->def2 + (short)status_get_def(target);
				md.damage -= totaldef;
				md.flag |= BF_WEAPON;
			}
			break;
#endif
		case GS_FLING:
			md.damage = (sd ? sd->status.job_level : status_get_lv(src));
			break;
		case HVAN_EXPLOSION: //[orn]
			md.damage = (int64)sstatus->max_hp * (50 + 50 * skill_lv) / 100;
			break;
		case RA_CLUSTERBOMB:
		case RA_FIRINGTRAP:
		case RA_ICEBOUNDTRAP:
			md.damage = skill_lv * status_get_dex(src) + status_get_int(src) * 5 ;
			RE_LVL_TMDMOD();
			if(sd) {
				int researchskill_lv = pc_checkskill(sd,RA_RESEARCHTRAP);
				if(researchskill_lv)
					md.damage = md.damage * 20 * researchskill_lv / (skill_id == RA_CLUSTERBOMB ? 50 : 100);
				else
					md.damage = 0;
			} else
				md.damage = md.damage * 200 / (skill_id == RA_CLUSTERBOMB ? 50 : 100);
			nk |= NK_NO_ELEFIX|NK_IGNORE_FLEE|NK_NO_CARDFIX_DEF;
			break;
		case WM_SOUND_OF_DESTRUCTION:
			md.damage = 1000 * skill_lv + sstatus->int_ * ((sd) ? pc_checkskill(sd,WM_LESSON) : 1);
			md.damage += md.damage * 10 * ((sd) ? battle_calc_chorusbonus(sd) / 100 : 0);
			break;
		case GN_THORNS_TRAP:
			md.damage = 100 + 200 * skill_lv + status_get_int(src);
			break;
		case GN_HELLS_PLANT_ATK:
			//[{( Hell Plant Skill Level x Casters Base Level ) x 10 } + {( Casters INT x 7 ) / 2 } x { 18 + ( Casters Job Level / 4 )] x ( 5 / ( 10 - Summon Flora Skill Level ))
			md.damage = skill_lv * status_get_lv(src) * 10 + status_get_int(src) * 7 / 2 * (18 + (sd ? sd->status.job_level : 0) / 4) * 5 / (10 - (sd ? pc_checkskill(sd, AM_CANNIBALIZE) : 0));
			break;
		case RL_B_TRAP:
			// kRO 2014-02-12: Damage: Caster's DEX, Target's current HP, Skill Level
			md.damage = status_get_dex(src) * 10 + (skill_lv * 3 * status_get_hp(target)) / 100;
			if (status_bl_has_mode(target, MD_STATUS_IMMUNE))
				md.damage /= 10;
			break;
		case MH_EQC:
			md.damage = max(tstatus->hp - sstatus->hp, 0);
			break;
		case NPC_MAXPAIN_ATK:
			if (ssc && ssc->data[SC_MAXPAIN])
				md.damage = ssc->data[SC_MAXPAIN]->val2;
			else
				md.damage = 0;
			break;
		case SU_SV_ROOTTWIST_ATK:
			md.damage = 100;
			break;
	}

	if (nk&NK_SPLASHSPLIT) { // Divide ATK among targets
		if(mflag > 0)
			md.damage /= mflag;
		else
			ShowError("0 enemies targeted by %d:%s, divide per 0 avoided!\n", skill_id, skill_get_name(skill_id));
	}

	if (!(nk&NK_IGNORE_FLEE)) {
		struct status_change *sc = status_get_sc(target);

		i = 0; //Temp for "hit or no hit"
		if(sc && sc->opt1 && sc->opt1 != OPT1_STONEWAIT && sc->opt1 != OPT1_BURNING)
			i = 1;
		else {
			short
				flee = tstatus->flee,
#ifdef RENEWAL
				hitrate = 0; //Default hitrate
#else
				hitrate = 80; //Default hitrate
#endif

			if(battle_config.agi_penalty_type && battle_config.agi_penalty_target&target->type) {
				unsigned char attacker_count = unit_counttargeted(target); //256 max targets should be a sane max

				if(attacker_count >= battle_config.agi_penalty_count) {
					if (battle_config.agi_penalty_type == 1)
						flee = (flee * (100 - (attacker_count - (battle_config.agi_penalty_count - 1))*battle_config.agi_penalty_num))/100;
					else //assume type 2: absolute reduction
						flee -= (attacker_count - (battle_config.agi_penalty_count - 1))*battle_config.agi_penalty_num;
					if(flee < 1)
						flee = 1;
				}
			}

			hitrate += sstatus->hit - flee;
#ifdef RENEWAL
			if( sd ) //in Renewal hit bonus from Vultures Eye is not shown anymore in status window
				hitrate += pc_checkskill(sd,AC_VULTURE);
#endif
			hitrate = cap_value(hitrate, battle_config.min_hitrate, battle_config.max_hitrate);

			if(rnd()%100 < hitrate)
				i = 1;
		}
		if (!i) {
			md.damage = 0;
			md.dmg_lv = ATK_FLEE;
		}
	}

	md.damage += battle_calc_cardfix(BF_MISC, src, target, nk, s_ele, 0, md.damage, 0, md.flag);

	if (sd && (i = pc_skillatk_bonus(sd, skill_id)))
		md.damage += (int64)md.damage*i/100;

	if (tsd && (i = pc_sub_skillatk_bonus(tsd, skill_id)))
		md.damage -= (int64)md.damage*i/100;

	if(!(nk&NK_NO_ELEFIX))
		md.damage=battle_attr_fix(src, target, md.damage, s_ele, tstatus->def_ele, tstatus->ele_lv);

	//Plant damage
	if(md.damage < 0)
		md.damage = 0;
	else if(md.damage && is_infinite_defense(target, md.flag)) {
		md.damage = 1;
	}

	//Apply DAMAGE_DIV_FIX and check for min damage
	battle_apply_div_fix(&md, skill_id);

	switch(skill_id) {
		case RA_FIRINGTRAP:
 		case RA_ICEBOUNDTRAP:
			if (md.damage == 1)
				break;
		case RA_CLUSTERBOMB:
			{
				struct Damage wd = battle_calc_weapon_attack(src,target,skill_id,skill_lv,mflag);

				md.damage += wd.damage;
			}
			break;
		case NJ_ZENYNAGE:
			if (sd) {
				if (md.damage > sd->status.zeny)
					md.damage = sd->status.zeny;
				pc_payzeny(sd,(int)cap_value(md.damage, INT_MIN, INT_MAX),LOG_TYPE_STEAL,NULL);
			}
			break;
	}

	struct map_data *mapdata = map_getmapdata(target->m);

	md.damage = battle_calc_damage(src,target,&md,md.damage,skill_id,skill_lv);
	if(mapdata_flag_gvg2(mapdata))
		md.damage = battle_calc_gvg_damage(src,target,md.damage,skill_id,md.flag);
	else if(mapdata->flag[MF_BATTLEGROUND])
		md.damage = battle_calc_bg_damage(src,target,md.damage,skill_id,md.flag);

	// Skill damage adjustment
	if ((skill_damage = battle_skill_damage(src,target,skill_id)) != 0)
		md.damage += (int64)md.damage * skill_damage / 100;

	battle_absorb_damage(target, &md);

	battle_do_reflect(BF_MISC,&md, src, target, skill_id, skill_lv); //WIP [lighta]

	return md;
}

/*==========================================
 * Battle main entry, from skill_attack
 *------------------------------------------
 * Credits:
 *	Original coder unknown
 *	Initial refactoring by Baalberith
 *	Refined and optimized by helvetica
 */
struct Damage battle_calc_attack(int attack_type,struct block_list *bl,struct block_list *target,uint16 skill_id,uint16 skill_lv,int flag)
{
	struct Damage d;

	switch(attack_type) {
		case BF_WEAPON: d = battle_calc_weapon_attack(bl,target,skill_id,skill_lv,flag); break;
		case BF_MAGIC:  d = battle_calc_magic_attack(bl,target,skill_id,skill_lv,flag);  break;
		case BF_MISC:   d = battle_calc_misc_attack(bl,target,skill_id,skill_lv,flag);   break;
		default:
			ShowError("battle_calc_attack: unknown attack type! %d (skill_id=%d, skill_lv=%d)\n", attack_type, skill_id, skill_lv);
			memset(&d,0,sizeof(d));
			break;
		}
	if( d.damage + d.damage2 < 1 )
	{	//Miss/Absorbed
		//Weapon attacks should go through to cause additional effects.
		if (d.dmg_lv == ATK_DEF /*&& attack_type&(BF_MAGIC|BF_MISC)*/) // Isn't it that additional effects don't apply if miss?
			d.dmg_lv = ATK_MISS;
		d.dmotion = 0;
	}
	else // Some skills like Weaponry Research will cause damage even if attack is dodged
		d.dmg_lv = ATK_DEF;
	return d;
}

/*==========================================
 * Final damage return function
 *------------------------------------------
 * Credits:
 *	Original coder unknown
 *	Initial refactoring by Baalberith
 *	Refined and optimized by helvetica
 */
int64 battle_calc_return_damage(struct block_list* bl, struct block_list *src, int64 *dmg, int flag, uint16 skill_id, bool status_reflect){
	struct map_session_data* sd;
	int64 rdamage = 0, damage = *dmg;
	int max_damage = status_get_max_hp(bl);
	struct status_change *sc, *ssc;

	sd = BL_CAST(BL_PC, bl);
	sc = status_get_sc(bl);
	ssc = status_get_sc(src);

	if (flag & BF_SHORT) {//Bounces back part of the damage.
		if ( (skill_get_inf2(skill_id)&INF2_TRAP || !status_reflect) && sd && sd->bonus.short_weapon_damage_return ) {
			rdamage += damage * sd->bonus.short_weapon_damage_return / 100;
			rdamage = i64max(rdamage,1);
		} else if( status_reflect && sc && sc->count ) {
			if( sc->data[SC_REFLECTSHIELD] ) {
				struct status_change_entry *sce_d;
				struct block_list *d_bl = NULL;

				if( (sce_d = sc->data[SC_DEVOTION]) && (d_bl = map_id2bl(sce_d->val1)) &&
					((d_bl->type == BL_MER && ((TBL_MER*)d_bl)->master && ((TBL_MER*)d_bl)->master->bl.id == bl->id) ||
					(d_bl->type == BL_PC && ((TBL_PC*)d_bl)->devotion[sce_d->val2] == bl->id)) )
				{ //Don't reflect non-skill attack if has SC_REFLECTSHIELD from Devotion bonus inheritance
					if( (!skill_id && battle_config.devotion_rdamage_skill_only && sc->data[SC_REFLECTSHIELD]->val4) ||
						!check_distance_bl(bl,d_bl,sce_d->val3) )
						return 0;
				}
			}
			if( sc->data[SC_REFLECTDAMAGE] && !(skill_get_inf2(skill_id)&INF2_TRAP)) {
				if( rnd()%100 <= sc->data[SC_REFLECTDAMAGE]->val1*10 + 30 ){
					max_damage = (int64)max_damage * status_get_lv(bl) / 100;
					rdamage = (*dmg) * sc->data[SC_REFLECTDAMAGE]->val2 / 100;
					if( --(sc->data[SC_REFLECTDAMAGE]->val3) < 1)
						status_change_end(bl,SC_REFLECTDAMAGE,INVALID_TIMER);
				}
			} else {
				if ( sc->data[SC_REFLECTSHIELD] && skill_id != WS_CARTTERMINATION ) {
					// Don't reflect non-skill attack if has SC_REFLECTSHIELD from Devotion bonus inheritance
					if (!skill_id && battle_config.devotion_rdamage_skill_only && sc->data[SC_REFLECTSHIELD]->val4)
						rdamage = 0;
					else {
						rdamage += damage * sc->data[SC_REFLECTSHIELD]->val2 / 100;
						if (rdamage < 1)
							rdamage = 1;
					}
				}

				if (sc->data[SC_DEATHBOUND] && skill_id != WS_CARTTERMINATION && skill_id != GN_HELLS_PLANT_ATK && !status_bl_has_mode(src,MD_STATUS_IMMUNE)) {
					if (distance_bl(src,bl) <= 0 || !map_check_dir(map_calc_dir(bl,src->x,src->y), unit_getdir(bl))) {
						int64 rd1 = 0;

						rd1 = min(damage,status_get_max_hp(bl)) * sc->data[SC_DEATHBOUND]->val2 / 100; // Amplify damage.
						*dmg = rd1 * 30 / 100; // Received damage = 30% of amplified damage.
						clif_skill_damage(src, bl, gettick(), status_get_amotion(src), 0, -30000, 1, RK_DEATHBOUND, sc->data[SC_DEATHBOUND]->val1, DMG_SKILL);
						skill_blown(bl, src, skill_get_blewcount(RK_DEATHBOUND, 1), unit_getdir(src), BLOWN_NONE);
						status_change_end(bl, SC_DEATHBOUND, INVALID_TIMER);
						rdamage += rd1 * 70 / 100; // Target receives 70% of the amplified damage. [Rytech]
					}
				}

				if( sc->data[SC_SHIELDSPELL_DEF] && sc->data[SC_SHIELDSPELL_DEF]->val1 == 2 && !status_bl_has_mode(src,MD_STATUS_IMMUNE) ){
						rdamage += damage * sc->data[SC_SHIELDSPELL_DEF]->val2 / 100;
						if (rdamage < 1) rdamage = 1;
				}
			}
		}
	} else {
		if (!status_reflect && sd && sd->bonus.long_weapon_damage_return) {
			rdamage += damage * sd->bonus.long_weapon_damage_return / 100;
			if (rdamage < 1) rdamage = 1;
		}
	}

	if (ssc && ssc->data[SC_INSPIRATION]) {
		rdamage += damage / 100;
#ifdef RENEWAL
		rdamage = cap_value(rdamage, 1, max_damage);
#else
		rdamage = i64max(rdamage,1);
#endif
	}

	if (sc && sc->data[SC_KYOMU] && (!ssc || !ssc->data[SC_SHIELDSPELL_DEF])) // Nullify reflecting ability except for Shield Spell - Def
		rdamage = 0;

	if (sc && sc->data[SC_MAXPAIN]) {
		rdamage = damage * sc->data[SC_MAXPAIN]->val1 * 10 / 100;
	}

	return cap_value(min(rdamage,max_damage),INT_MIN,INT_MAX);
}

/**
 * Calculate vanish from target
 * @param sd: Player with vanish item
 * @param target: Target to vanish HP/SP
 * @param wd: Reference to Damage struct
 */
bool battle_vanish(struct map_session_data *sd, struct block_list *target, struct Damage *wd)
{
	struct status_data *tstatus;
	int race;

	nullpo_retr(false, sd);
	nullpo_retr(false, target);
	nullpo_retr(false, wd);

	tstatus = status_get_status_data(target);
	race = status_get_race(target);
	wd->isspdamage = false;

	if (wd->flag) {
		// bHPVanishRaceRate
		short vellum_rate_hp = cap_value(sd->hp_vanish_race[race].rate + sd->hp_vanish_race[RC_ALL].rate, 0, SHRT_MAX);
		short vellum_hp = cap_value(sd->hp_vanish_race[race].per + sd->hp_vanish_race[RC_ALL].per, SHRT_MIN, SHRT_MAX);

		// bSPVanishRaceRate
		short vellum_rate_sp = cap_value(sd->sp_vanish_race[race].rate + sd->sp_vanish_race[RC_ALL].rate, 0, SHRT_MAX);
		short vellum_sp = cap_value(sd->sp_vanish_race[race].per + sd->sp_vanish_race[RC_ALL].per, SHRT_MIN, SHRT_MAX);

		// The HP and SP vanish bonus from these items can't stack because of the special damage display.
		if (vellum_hp && vellum_rate_hp && (vellum_rate_hp >= 10000 || rnd()%10000 < vellum_rate_hp)) {
			wd->damage = apply_rate(tstatus->max_hp, vellum_hp);
			wd->damage2 = 0;
		} else if (vellum_sp && vellum_rate_sp && (vellum_rate_sp >= 10000 || rnd()%10000 < vellum_rate_sp)) {
			wd->damage = apply_rate(tstatus->max_sp, vellum_sp);
			wd->damage2 = 0;
			wd->isspdamage = true;
		} else // No damage
			return false;
		
		return true;
	} else {
		// bHPVanishRate
		short vrate_hp = cap_value(sd->bonus.hp_vanish_rate * 10, 0, SHRT_MAX);
		short v_hp = cap_value(sd->bonus.hp_vanish_per, SHRT_MIN, SHRT_MAX);

		// bSPVanishRate
		short vrate_sp = cap_value(sd->bonus.sp_vanish_rate * 10, 0, SHRT_MAX);
		short v_sp = cap_value(sd->bonus.sp_vanish_per + sd->sp_vanish_race[race].per + sd->sp_vanish_race[RC_ALL].per, SHRT_MIN, SHRT_MAX);

		if (v_hp && vrate_hp && (vrate_hp >= 10000 || rnd()%10000 < vrate_hp))
			v_hp = -v_hp;
		else
			v_hp = 0;

		if (v_sp && vrate_sp && (vrate_sp >= 10000 || rnd()%10000 < vrate_sp))
			v_sp = -v_sp;
		else
			v_sp = 0;

		if ( v_hp < 0 || v_sp < 0 )
			status_percent_damage(&sd->bl, target, (int8)v_hp, (int8)v_sp, false);

		return false;
	}
}

/*===========================================
 * Perform battle drain effects (HP/SP loss)
 *-------------------------------------------*/
void battle_drain(struct map_session_data *sd, struct block_list *tbl, int64 rdamage, int64 ldamage, int race, int class_)
{
	struct weapon_data *wd;
	struct Damage d;
	int64 *damage;
	int thp = 0, // HP gained
		tsp = 0, // SP gained
		//rhp = 0, // HP reduced from target
		//rsp = 0, // SP reduced from target
		hp = 0, sp = 0;
	uint8 i = 0;

	if (!CHK_RACE(race) && !CHK_CLASS(class_))
		return;

	memset(&d, 0, sizeof(d));

	// Check for vanish HP/SP. !CHECKME: Which first, drain or vanish?
	battle_vanish(sd, tbl, &d);

	// Check for drain HP/SP
	hp = sp = i = 0;
	for (i = 0; i < 4; i++) {
		//First two iterations: Right hand
		if (i < 2) {
			wd = &sd->right_weapon;
			damage = &rdamage;
		}
		else {
			wd = &sd->left_weapon;
			damage = &ldamage;
		}

		if (*damage <= 0)
			continue;

		if( i == 1 || i == 3 ) {
			hp = wd->hp_drain_class[class_] + wd->hp_drain_class[CLASS_ALL];
			hp += battle_calc_drain(*damage, wd->hp_drain_rate.rate, wd->hp_drain_rate.per);

			sp = wd->sp_drain_class[class_] + wd->sp_drain_class[CLASS_ALL];
			sp += battle_calc_drain(*damage, wd->sp_drain_rate.rate, wd->sp_drain_rate.per);

			if( hp ) {
				//rhp += hp;
				thp += hp;
			}

			if( sp ) {
				//rsp += sp;
				tsp += sp;
			}
		} else {
			hp = wd->hp_drain_race[race] + wd->hp_drain_race[RC_ALL];
			sp = wd->sp_drain_race[race] + wd->sp_drain_race[RC_ALL];

			if( hp ) {
				//rhp += hp;
				thp += hp;
			}

			if( sp ) {
				//rsp += sp;
				tsp += sp;
			}
		}
	}

	if (!thp && !tsp)
		return;

	status_heal(&sd->bl, thp, tsp, battle_config.show_hp_sp_drain?3:1);

	//if (rhp || rsp)
	//	status_zap(tbl, rhp, rsp);
}
/*===========================================
 * Deals the same damage to targets in area.
 *-------------------------------------------
 * Credits:
 *	Original coder pakpil
 */
int battle_damage_area(struct block_list *bl, va_list ap) {
	unsigned int tick;
	int64 damage;
	int amotion, dmotion;
	struct block_list *src;

	nullpo_ret(bl);

	tick = va_arg(ap, unsigned int);
	src = va_arg(ap,struct block_list *);
	amotion = va_arg(ap,int);
	dmotion = va_arg(ap,int);
	damage = va_arg(ap,int);

	if (status_bl_has_mode(bl, MD_SKILL_IMMUNE) || status_get_class(bl) == MOBID_EMPERIUM)
		return 0;
	if( bl != src && battle_check_target(src,bl,BCT_ENEMY) > 0 ) {
		map_freeblock_lock();
		if( src->type == BL_PC )
			battle_drain((TBL_PC*)src, bl, damage, damage, status_get_race(bl), status_get_class_(bl));
		if( amotion )
			battle_delay_damage(tick, amotion,src,bl,0,CR_REFLECTSHIELD,0,damage,ATK_DEF,0,true,false);
		else
			status_fix_damage(src,bl,damage,0);
		clif_damage(bl,bl,tick,amotion,dmotion,damage,1,DMG_ENDURE,0,false);
		skill_additional_effect(src, bl, CR_REFLECTSHIELD, 1, BF_WEAPON|BF_SHORT|BF_NORMAL,ATK_DEF,tick);
		map_freeblock_unlock();
	}

	return 0;
}
/*==========================================
 * Do a basic physical attack (call through unit_attack_timer)
 *------------------------------------------*/
enum damage_lv battle_weapon_attack(struct block_list* src, struct block_list* target, unsigned int tick, int flag) {
	struct map_session_data *sd = NULL, *tsd = NULL;
	struct status_data *sstatus, *tstatus;
	struct status_change *sc, *tsc;
	int64 damage;
	int skillv;
	struct Damage wd;
	bool vanish_damage = false;

	nullpo_retr(ATK_NONE, src);
	nullpo_retr(ATK_NONE, target);

	if (src->prev == NULL || target->prev == NULL)
		return ATK_NONE;

	sd = BL_CAST(BL_PC, src);
	tsd = BL_CAST(BL_PC, target);

	sstatus = status_get_status_data(src);
	tstatus = status_get_status_data(target);

	sc = status_get_sc(src);
	tsc = status_get_sc(target);

	if (sc && !sc->count) //Avoid sc checks when there's none to check for. [Skotlex]
		sc = NULL;
	if (tsc && !tsc->count)
		tsc = NULL;

	if (sd)
	{
		sd->state.arrow_atk = (sd->status.weapon == W_BOW || (sd->status.weapon >= W_REVOLVER && sd->status.weapon <= W_GRENADE));
		if (sd->state.arrow_atk)
		{
			short index = sd->equip_index[EQI_AMMO];
			if (index < 0) {
				if (sd->weapontype1 > W_KATAR && sd->weapontype1 < W_HUUMA)
					clif_skill_fail(sd,0,USESKILL_FAIL_NEED_MORE_BULLET,0);
				else
					clif_arrow_fail(sd,0);
				return ATK_NONE;
			}
			//Ammo check by Ishizu-chan
			if (sd->inventory_data[index]) {
				switch (sd->status.weapon) {
					case W_BOW:
						if (sd->inventory_data[index]->look != A_ARROW) {
							clif_arrow_fail(sd,0);
							return ATK_NONE;
						}
						break;
					case W_REVOLVER:
					case W_RIFLE:
					case W_GATLING:
					case W_SHOTGUN:
						if (sd->inventory_data[index]->look != A_BULLET) {
							clif_skill_fail(sd,0,USESKILL_FAIL_NEED_MORE_BULLET,0);
							return ATK_NONE;
						}
						break;
					case W_GRENADE:
						if (sd->inventory_data[index]->look != A_GRENADE) {
							clif_skill_fail(sd,0,USESKILL_FAIL_NEED_MORE_BULLET,0);
							return ATK_NONE;
						}
						break;
				}
			}
		}
	}
	if (sc && sc->count) {
		if (sc->data[SC_CLOAKING] && !(sc->data[SC_CLOAKING]->val4 & 2))
			status_change_end(src, SC_CLOAKING, INVALID_TIMER);
		else if (sc->data[SC_CLOAKINGEXCEED] && !(sc->data[SC_CLOAKINGEXCEED]->val4 & 2))
			status_change_end(src, SC_CLOAKINGEXCEED, INVALID_TIMER);
	}
	if (tsc && tsc->data[SC_AUTOCOUNTER] && status_check_skilluse(target, src, KN_AUTOCOUNTER, 1)) {
		uint8 dir = map_calc_dir(target,src->x,src->y);
		int t_dir = unit_getdir(target);
		int dist = distance_bl(src, target);

		if (dist <= 0 || (!map_check_dir(dir,t_dir) && dist <= tstatus->rhw.range+1)) {
			uint16 skill_lv = tsc->data[SC_AUTOCOUNTER]->val1;

			clif_skillcastcancel(target); //Remove the casting bar. [Skotlex]
			clif_damage(src, target, tick, sstatus->amotion, 1, 0, 1, DMG_NORMAL, 0, false); //Display MISS.
			status_change_end(target, SC_AUTOCOUNTER, INVALID_TIMER);
			skill_attack(BF_WEAPON,target,target,src,KN_AUTOCOUNTER,skill_lv,tick,0);
			return ATK_BLOCK;
		}
	}

	if( tsc && tsc->data[SC_BLADESTOP_WAIT] && status_get_class_(src) != CLASS_BOSS && (src->type == BL_PC || tsd == NULL || distance_bl(src, target) <= (tsd->status.weapon == W_FIST ? 1 : 2)) )
	{
		uint16 skill_lv = tsc->data[SC_BLADESTOP_WAIT]->val1;
		int duration = skill_get_time2(MO_BLADESTOP,skill_lv);
		status_change_end(target, SC_BLADESTOP_WAIT, INVALID_TIMER);
		if(sc_start4(src,src, SC_BLADESTOP, 100, sd?pc_checkskill(sd, MO_BLADESTOP):5, 0, 0, target->id, duration))
		{	//Target locked.
			clif_damage(src, target, tick, sstatus->amotion, 1, 0, 1, DMG_NORMAL, 0, false); //Display MISS.
			clif_bladestop(target, src->id, 1);
			sc_start4(src,target, SC_BLADESTOP, 100, skill_lv, 0, 0, src->id, duration);
			return ATK_BLOCK;
		}
	}

	if(sd && (skillv = pc_checkskill(sd,MO_TRIPLEATTACK)) > 0) {
		int triple_rate= 30 - skillv; //Base Rate
		if (sc && sc->data[SC_SKILLRATE_UP] && sc->data[SC_SKILLRATE_UP]->val1 == MO_TRIPLEATTACK) {
			triple_rate+= triple_rate*(sc->data[SC_SKILLRATE_UP]->val2)/100;
			status_change_end(src, SC_SKILLRATE_UP, INVALID_TIMER);
		}
		if (rnd()%100 < triple_rate) {
			//Need to apply canact_tick here because it doesn't go through skill_castend_id
			sd->ud.canact_tick = max(tick + skill_delayfix(src, MO_TRIPLEATTACK, skillv), sd->ud.canact_tick);
			if( skill_attack(BF_WEAPON,src,src,target,MO_TRIPLEATTACK,skillv,tick,0) )
				return ATK_DEF;
			return ATK_MISS;
		}
	}

	if (sc) {
		if (sc->data[SC_SACRIFICE]) {
			uint16 skill_lv = sc->data[SC_SACRIFICE]->val1;
			damage_lv ret_val;

			if( --sc->data[SC_SACRIFICE]->val2 <= 0 )
				status_change_end(src, SC_SACRIFICE, INVALID_TIMER);

			/**
			 * We need to calculate the DMG before the hp reduction, because it can kill the source.
			 * For further information: bugreport:4950
			 */
			ret_val = (damage_lv)skill_attack(BF_WEAPON,src,src,target,PA_SACRIFICE,skill_lv,tick,0);

			status_zap(src, sstatus->max_hp*9/100, 0);//Damage to self is always 9%
			if( ret_val == ATK_NONE )
				return ATK_MISS;
			return ret_val;
		}
		if (sc->data[SC_MAGICALATTACK]) {
			if( skill_attack(BF_MAGIC,src,src,target,NPC_MAGICALATTACK,sc->data[SC_MAGICALATTACK]->val1,tick,0) )
				return ATK_DEF;
			return ATK_MISS;
		}
		if( sc->data[SC_GT_ENERGYGAIN] ) {
			int spheres = 5;

			if( sc->data[SC_RAISINGDRAGON] )
				spheres += sc->data[SC_RAISINGDRAGON]->val1;

			if( sd && rnd()%100 < sc->data[SC_GT_ENERGYGAIN]->val2 )
				pc_addspiritball(sd, skill_get_time2(SR_GENTLETOUCH_ENERGYGAIN, sc->data[SC_GT_ENERGYGAIN]->val1), spheres);
		}
	}

	if( tsc && tsc->data[SC_GT_ENERGYGAIN] ) {
		int spheres = 5;

		if( tsc->data[SC_RAISINGDRAGON] )
			spheres += tsc->data[SC_RAISINGDRAGON]->val1;

		if( tsd && rnd()%100 < tsc->data[SC_GT_ENERGYGAIN]->val2 )
			pc_addspiritball(tsd, skill_get_time2(SR_GENTLETOUCH_ENERGYGAIN, tsc->data[SC_GT_ENERGYGAIN]->val1), spheres);
	}

	if (tsc && tsc->data[SC_MTF_MLEATKED] && rnd()%100 < tsc->data[SC_MTF_MLEATKED]->val2)
		clif_skill_nodamage(target, target, SM_ENDURE, tsc->data[SC_MTF_MLEATKED]->val1, sc_start(src, target, SC_ENDURE, 100, tsc->data[SC_MTF_MLEATKED]->val1, skill_get_time(SM_ENDURE, tsc->data[SC_MTF_MLEATKED]->val1)));

	if(tsc && tsc->data[SC_KAAHI] && tstatus->hp < tstatus->max_hp && status_charge(target, 0, tsc->data[SC_KAAHI]->val3)) {
		int hp_heal = tstatus->max_hp - tstatus->hp;
		if (hp_heal > tsc->data[SC_KAAHI]->val2)
			hp_heal = tsc->data[SC_KAAHI]->val2;
		if (hp_heal)
			status_heal(target, hp_heal, 0, 2);
	}

	wd = battle_calc_attack(BF_WEAPON, src, target, 0, 0, flag);
	wd.isspdamage = false; // Default normal attacks to non-SP Damage attack until battle_vanish is determined

	if (sd && wd.damage + wd.damage2 > 0)
		vanish_damage = battle_vanish(sd, target, &wd);

	if( sc && sc->count ) {
		if (sc->data[SC_EXEEDBREAK]) {
			if (!is_infinite_defense(target, wd.flag) && !vanish_damage)
				wd.damage *= sc->data[SC_EXEEDBREAK]->val2 / 100;
			status_change_end(src, SC_EXEEDBREAK, INVALID_TIMER);
		}
		if( sc->data[SC_SPELLFIST] ) {
			if( --(sc->data[SC_SPELLFIST]->val1) >= 0 && !vanish_damage ){
				if (!is_infinite_defense(target, wd.flag)) {
					struct Damage ad = battle_calc_attack(BF_MAGIC, src, target, sc->data[SC_SPELLFIST]->val3, sc->data[SC_SPELLFIST]->val4, flag | BF_SHORT);

					wd.damage = ad.damage;
					DAMAGE_DIV_FIX(wd.damage, wd.div_); // Double the damage for multiple hits.
				} else {
					wd.damage = 1;
					DAMAGE_DIV_FIX(wd.damage, wd.div_);
				}
			} else
				status_change_end(src,SC_SPELLFIST,INVALID_TIMER);
		}
		if (sc->data[SC_GIANTGROWTH] && (wd.flag&BF_SHORT) && rnd()%100 < sc->data[SC_GIANTGROWTH]->val2 && !is_infinite_defense(target, wd.flag) && !vanish_damage) {
			wd.damage <<= 1; // Double Damage
			skill_break_equip(src, src, EQP_WEAPON, 10, BCT_SELF); // Break chance happens on successful damage increase
		}

		if( sd && battle_config.arrow_decrement && sc->data[SC_FEARBREEZE] && sc->data[SC_FEARBREEZE]->val4 > 0) {
			short idx = sd->equip_index[EQI_AMMO];
			if (idx >= 0 && sd->inventory.u.items_inventory[idx].amount >= sc->data[SC_FEARBREEZE]->val4) {
				pc_delitem(sd,idx,sc->data[SC_FEARBREEZE]->val4,0,1,LOG_TYPE_CONSUME);
				sc->data[SC_FEARBREEZE]->val4 = 0;
			}
		}
	}
	if (sd && sd->state.arrow_atk) //Consume arrow.
		battle_consume_ammo(sd, 0, 0);

	damage = wd.damage + wd.damage2;
	if( damage > 0 && src != target )
	{
		if( sc && sc->data[SC_DUPLELIGHT] && (wd.flag&BF_SHORT) && rnd()%100 <= 10+2*sc->data[SC_DUPLELIGHT]->val1 )
		{	// Activates it only from melee damage
			uint16 skill_id;
			if( rnd()%2 == 1 )
				skill_id = AB_DUPLELIGHT_MELEE;
			else
				skill_id = AB_DUPLELIGHT_MAGIC;
			skill_attack(skill_get_type(skill_id), src, src, target, skill_id, sc->data[SC_DUPLELIGHT]->val1, tick, SD_LEVEL);
		}
	}

	wd.dmotion = clif_damage(src, target, tick, wd.amotion, wd.dmotion, wd.damage, wd.div_ , wd.type, wd.damage2, wd.isspdamage);

	if (sd && sd->bonus.splash_range > 0 && damage > 0)
		skill_castend_damage_id(src, target, 0, 1, tick, 0);
	if ( target->type == BL_SKILL && damage > 0 ) {
		TBL_SKILL *su = (TBL_SKILL*)target;

		if (su && su->group) {
			if (su->group->skill_id == HT_BLASTMINE)
				skill_blown(src, target, 3, -1, BLOWN_NONE);
			if (su->group->skill_id == GN_WALLOFTHORN) {
				if (--su->val2 <= 0)
					skill_delunit(su);
			}
		}
	}

	map_freeblock_lock();

	if( !(tsc && tsc->data[SC_DEVOTION]) && !vanish_damage && skill_check_shadowform(target, damage, wd.div_) ) {
		if( !status_isdead(target) )
			skill_additional_effect(src, target, 0, 0, wd.flag, wd.dmg_lv, tick);
		if( wd.dmg_lv > ATK_BLOCK )
			skill_counter_additional_effect(src, target, 0, 0, wd.flag, tick);
	} else
		battle_delay_damage(tick, wd.amotion, src, target, wd.flag, 0, 0, damage, wd.dmg_lv, wd.dmotion, true, wd.isspdamage);
	if( tsc ) {
		if( tsc->data[SC_DEVOTION] ) {
			struct status_change_entry *sce = tsc->data[SC_DEVOTION];
			struct block_list *d_bl = map_id2bl(sce->val1);

			if( d_bl && (
				(d_bl->type == BL_MER && ((TBL_MER*)d_bl)->master && ((TBL_MER*)d_bl)->master->bl.id == target->id) ||
				(d_bl->type == BL_PC && ((TBL_PC*)d_bl)->devotion[sce->val2] == target->id)
				) && check_distance_bl(target, d_bl, sce->val3) )
			{
				clif_damage(d_bl, d_bl, gettick(), 0, 0, damage, 0, DMG_NORMAL, 0, false);
				status_fix_damage(NULL, d_bl, damage, 0);
			}
			else
				status_change_end(target, SC_DEVOTION, INVALID_TIMER);
		}
		if (target->type == BL_PC && (wd.flag&BF_SHORT) && tsc->data[SC_CIRCLE_OF_FIRE_OPTION]) {
			struct elemental_data *ed = ((TBL_PC*)target)->ed;

			if (ed) {
				clif_skill_damage(&ed->bl, target, tick, status_get_amotion(src), 0, -30000, 1, EL_CIRCLE_OF_FIRE, tsc->data[SC_CIRCLE_OF_FIRE_OPTION]->val1, DMG_SKILL);
				skill_attack(BF_WEAPON,&ed->bl,&ed->bl,src,EL_CIRCLE_OF_FIRE,tsc->data[SC_CIRCLE_OF_FIRE_OPTION]->val1,tick,wd.flag);
			}
		}
		if (tsc->data[SC_WATER_SCREEN_OPTION]) {
			struct block_list *e_bl = map_id2bl(tsc->data[SC_WATER_SCREEN_OPTION]->val1);

			if (e_bl && !status_isdead(e_bl)) {
				clif_damage(e_bl, e_bl, tick, 0, 0, damage, wd.div_, DMG_NORMAL, 0, false);
				status_fix_damage(NULL, e_bl, damage, 0);
			}
		}
	}
	if (sc && sc->data[SC_AUTOSPELL] && rnd()%100 < sc->data[SC_AUTOSPELL]->val4) {
		int sp = 0;
		uint16 skill_id = sc->data[SC_AUTOSPELL]->val2;
		uint16 skill_lv = sc->data[SC_AUTOSPELL]->val3;
		int i = rnd()%100;
		if (sc->data[SC_SPIRIT] && sc->data[SC_SPIRIT]->val2 == SL_SAGE)
			i = 0; //Max chance, no skill_lv reduction. [Skotlex]
		//reduction only for skill_lv > 1
		if (skill_lv > 1) {
			if (i >= 50) skill_lv /= 2;
			else if (i >= 15) skill_lv--;
		}
		sp = skill_get_sp(skill_id,skill_lv) * 2 / 3;

		if (status_charge(src, 0, sp)) {
			struct unit_data *ud = unit_bl2ud(src);

			switch (skill_get_casttype(skill_id)) {
				case CAST_GROUND:
					skill_castend_pos2(src, target->x, target->y, skill_id, skill_lv, tick, flag);
					break;
				case CAST_NODAMAGE:
					skill_castend_nodamage_id(src, target, skill_id, skill_lv, tick, flag);
					break;
				case CAST_DAMAGE:
					skill_castend_damage_id(src, target, skill_id, skill_lv, tick, flag);
					break;
			}
			if (ud) {
				int autospell_tick = skill_delayfix(src, skill_id, skill_lv);

				if (DIFF_TICK(ud->canact_tick, tick + autospell_tick) < 0) {
					ud->canact_tick = max(tick + autospell_tick, ud->canact_tick);
					if (battle_config.display_status_timers && sd)
						clif_status_change(src, EFST_POSTDELAY, 1, autospell_tick, 0, 0, 0);
				}
			}
		}
	}
	if (sd) {
		uint16 r_skill = 0, sk_idx = 0;
		if( wd.flag&BF_WEAPON && sc && sc->data[SC__AUTOSHADOWSPELL] && rnd()%100 < sc->data[SC__AUTOSHADOWSPELL]->val3 &&
			(r_skill = (uint16)sc->data[SC__AUTOSHADOWSPELL]->val1) && (sk_idx = skill_get_index(r_skill)) &&
			sd->status.skill[sk_idx].id != 0 && sd->status.skill[sk_idx].flag == SKILL_FLAG_PLAGIARIZED )
		{
			int r_lv = sc->data[SC__AUTOSHADOWSPELL]->val2;

			if (r_skill != AL_HOLYLIGHT && r_skill != PR_MAGNUS) {
				int type;
				if( (type = skill_get_casttype(r_skill)) == CAST_GROUND ) {
					int maxcount = 0;

					if( !(BL_PC&battle_config.skill_reiteration) &&
						skill_get_unit_flag(r_skill)&UF_NOREITERATION )
							type = -1;

					if( BL_PC&battle_config.skill_nofootset &&
						skill_get_unit_flag(r_skill)&UF_NOFOOTSET )
							type = -1;

					if( BL_PC&battle_config.land_skill_limit &&
						(maxcount = skill_get_maxcount(r_skill, r_lv)) > 0
					  ) {
						int v;
						for(v=0;v<MAX_SKILLUNITGROUP && sd->ud.skillunit[v] && maxcount;v++) {
							if(sd->ud.skillunit[v]->skill_id == r_skill)
								maxcount--;
						}
						if( maxcount == 0 )
							type = -1;
					}

					if( type != CAST_GROUND ){
						clif_skill_fail(sd,r_skill,USESKILL_FAIL_LEVEL,0);
						map_freeblock_unlock();
						return wd.dmg_lv;
					}
				}

				if (sd->state.autocast == 0) {
					sd->state.autocast = 1;
					skill_consume_requirement(sd, r_skill, r_lv, 3);
					switch (type) {
						case CAST_GROUND:
							skill_castend_pos2(src, target->x, target->y, r_skill, r_lv, tick, flag);
							break;
						case CAST_NODAMAGE:
							skill_castend_nodamage_id(src, target, r_skill, r_lv, tick, flag);
							break;
						case CAST_DAMAGE:
							skill_castend_damage_id(src, target, r_skill, r_lv, tick, flag);
							break;
					}
				}
				sd->state.autocast = 0;

				sd->ud.canact_tick = max(tick + skill_delayfix(src, r_skill, r_lv), sd->ud.canact_tick);
				clif_status_change(src, EFST_POSTDELAY, 1, skill_delayfix(src, r_skill, r_lv), 0, 0, 1);
			}
		}

		if (wd.flag & BF_WEAPON && src != target && damage > 0) {
			if (battle_config.left_cardfix_to_right)
				battle_drain(sd, target, wd.damage, wd.damage, tstatus->race, tstatus->class_);
			else
				battle_drain(sd, target, wd.damage, wd.damage2, tstatus->race, tstatus->class_);
		}
	}

	if (tsc) {
		if (damage > 0 && tsc->data[SC_POISONREACT] &&
			(rnd()%100 < tsc->data[SC_POISONREACT]->val3
			|| sstatus->def_ele == ELE_POISON) &&
//			check_distance_bl(src, target, tstatus->rhw.range+1) && Doesn't checks range! o.O;
			status_check_skilluse(target, src, TF_POISON, 0)
		) {	//Poison React
			struct status_change_entry *sce = tsc->data[SC_POISONREACT];
			if (sstatus->def_ele == ELE_POISON) {
				sce->val2 = 0;
				skill_attack(BF_WEAPON,target,target,src,AS_POISONREACT,sce->val1,tick,0);
			} else {
				skill_attack(BF_WEAPON,target,target,src,TF_POISON, 5, tick, 0);
				--sce->val2;
			}
			if (sce->val2 <= 0)
				status_change_end(target, SC_POISONREACT, INVALID_TIMER);
		}
	}
	map_freeblock_unlock();
	return wd.dmg_lv;
}

/*=========================
 * Check for undead status
 *-------------------------
 * Credits:
 *	Original coder Skotlex
 *  Refactored by Baalberith
 */
int battle_check_undead(int race,int element)
{
	if(battle_config.undead_detect_type == 0) {
		if(element == ELE_UNDEAD)
			return 1;
	}
	else if(battle_config.undead_detect_type == 1) {
		if(race == RC_UNDEAD)
			return 1;
	}
	else {
		if(element == ELE_UNDEAD || race == RC_UNDEAD)
			return 1;
	}
	return 0;
}

/*================================================================
 * Returns the upmost level master starting with the given object
 *----------------------------------------------------------------*/
struct block_list* battle_get_master(struct block_list *src)
{
	struct block_list *prev; //Used for infinite loop check (master of yourself?)
	do {
		prev = src;
		switch (src->type) {
			case BL_PET:
				if (((TBL_PET*)src)->master)
					src = (struct block_list*)((TBL_PET*)src)->master;
				break;
			case BL_MOB:
				if (((TBL_MOB*)src)->master_id)
					src = map_id2bl(((TBL_MOB*)src)->master_id);
				break;
			case BL_HOM:
				if (((TBL_HOM*)src)->master)
					src = (struct block_list*)((TBL_HOM*)src)->master;
				break;
			case BL_MER:
				if (((TBL_MER*)src)->master)
					src = (struct block_list*)((TBL_MER*)src)->master;
				break;
			case BL_ELEM:
				if (((TBL_ELEM*)src)->master)
					src = (struct block_list*)((TBL_ELEM*)src)->master;
				break;
			case BL_SKILL:
				if (((TBL_SKILL*)src)->group && ((TBL_SKILL*)src)->group->src_id)
					src = map_id2bl(((TBL_SKILL*)src)->group->src_id);
				break;
		}
	} while (src && src != prev);
	return prev;
}

/*==========================================
 * Checks the state between two targets
 * (enemy, friend, party, guild, etc)
 *------------------------------------------
 * Usage:
 * See battle.hpp for possible values/combinations
 * to be used here (BCT_* constants)
 * Return value is:
 * 1: flag holds true (is enemy, party, etc)
 * -1: flag fails
 * 0: Invalid target (non-targetable ever)
 *
 * Credits:
 *	Original coder unknown
 *	Rewritten by Skotlex
*/
int battle_check_target( struct block_list *src, struct block_list *target,int flag)
{
	int16 m; //map
	int state = 0; //Initial state none
	int strip_enemy = 1; //Flag which marks whether to remove the BCT_ENEMY status if it's also friend/ally.
	struct block_list *s_bl = src, *t_bl = target;
	struct unit_data *ud = NULL;

	nullpo_ret(src);
	nullpo_ret(target);

	ud = unit_bl2ud(target);
	m = target->m;

	//t_bl/s_bl hold the 'master' of the attack, while src/target are the actual
	//objects involved.
	if( (t_bl = battle_get_master(target)) == NULL )
		t_bl = target;

	if( (s_bl = battle_get_master(src)) == NULL )
		s_bl = src;

	if ( s_bl->type == BL_PC ) {
		switch( t_bl->type ) {
			case BL_MOB: // Source => PC, Target => MOB
				if ( pc_has_permission((TBL_PC*)s_bl, PC_PERM_DISABLE_PVM) )
					return 0;
				break;
			case BL_PC:
				if (pc_has_permission((TBL_PC*)s_bl, PC_PERM_DISABLE_PVP))
					return 0;
				break;
			default:/* anything else goes */
				break;
		}
	}

	struct map_data *mapdata = map_getmapdata(m);

	switch( target->type ) { // Checks on actual target
		case BL_PC: {
				struct status_change* sc = status_get_sc(src);

				if (((TBL_PC*)target)->invincible_timer != INVALID_TIMER || pc_isinvisible((TBL_PC*)target))
					return -1; //Cannot be targeted yet.
				if( sc && sc->count ) {
					if( sc->data[SC_VOICEOFSIREN] && sc->data[SC_VOICEOFSIREN]->val2 == target->id )
						return -1;
				}
			}
			break;
		case BL_MOB:
		{
			struct mob_data *md = ((TBL_MOB*)target);

			if (ud && ud->immune_attack)
				return 0;
			if(((md->special_state.ai == AI_SPHERE || //Marine Spheres
				(md->special_state.ai == AI_FLORA && battle_config.summon_flora&1)) && s_bl->type == BL_PC && src->type != BL_MOB) || //Floras
				(md->special_state.ai == AI_ZANZOU && t_bl->id != s_bl->id) || //Zanzou
				(md->special_state.ai == AI_FAW && (t_bl->id != s_bl->id || (s_bl->type == BL_PC && src->type != BL_MOB)))
			){	//Targettable by players
				state |= BCT_ENEMY;
				strip_enemy = 0;
			}
			break;
		}
		case BL_SKILL:
		{
			TBL_SKILL *su = (TBL_SKILL*)target;
			uint16 skill_id = battle_getcurrentskill(src);
			if( !su || !su->group)
				return 0;
			if( skill_get_inf2(su->group->skill_id)&INF2_TRAP && su->group->unit_id != UNT_USED_TRAPS) {
				if (!skill_id || su->group->skill_id == WM_REVERBERATION || su->group->skill_id == WM_POEMOFNETHERWORLD) {
					;
				}
				else if (skill_get_inf2(skill_id)&INF2_HIT_TRAP) { // Only a few skills can target traps
					switch (skill_id) {
						case RK_DRAGONBREATH:
						case RK_DRAGONBREATH_WATER:
						case NC_SELFDESTRUCTION:
						case NC_AXETORNADO:
						case SR_SKYNETBLOW:
							// Can only hit traps in PVP/GVG maps
							if (!mapdata->flag[MF_PVP] && !mapdata->flag[MF_GVG])
								return 0;
							break;
					}
				}
				else
					return 0;
				state |= BCT_ENEMY;
				strip_enemy = 0;
			} else if (su->group->skill_id == WZ_ICEWALL || (su->group->skill_id == GN_WALLOFTHORN && skill_id != GN_CARTCANNON)) {
				switch (skill_id) {
					case RK_DRAGONBREATH:
					case RK_DRAGONBREATH_WATER:
					case NC_SELFDESTRUCTION:
					case NC_AXETORNADO:
					case SR_SKYNETBLOW:
						// Can only hit icewall in PVP/GVG maps
						if (!mapdata->flag[MF_PVP] && !mapdata->flag[MF_GVG])
							return 0;
						break;
					case HT_CLAYMORETRAP:
						// Can't hit icewall
						return 0;
					default:
						// Usually BCT_ALL stands for only hitting chars, but skills specifically set to hit traps also hit icewall
						if ((flag&BCT_ALL) == BCT_ALL && !(skill_get_inf2(skill_id)&INF2_HIT_TRAP))
							return -1;
				}
				state |= BCT_ENEMY;
				strip_enemy = 0;
			} else	//Excepting traps, Icewall, and Wall of Thorns, you should not be able to target skills.
				return 0;
		}
			break;
		case BL_MER:
		case BL_HOM:
		case BL_ELEM:
			if (ud && ud->immune_attack)
				return 0;
			break;
		//All else not specified is an invalid target.
		default:
			return 0;
	} //end switch actual target

	switch( t_bl->type ) { //Checks on target master
		case BL_PC: {
			struct map_session_data *sd;
			struct status_change *sc = NULL;

			if( t_bl == s_bl )
				break;

			sd = BL_CAST(BL_PC, t_bl);
			sc = status_get_sc(t_bl);

			if( (sd->state.monster_ignore || (sc->data[SC_KINGS_GRACE] && s_bl->type != BL_PC)) && flag&BCT_ENEMY )
				return 0; // Global immunity only to Attacks
			if( sd->status.karma && s_bl->type == BL_PC && ((TBL_PC*)s_bl)->status.karma )
				state |= BCT_ENEMY; // Characters with bad karma may fight amongst them
			if( sd->state.killable ) {
				state |= BCT_ENEMY; // Everything can kill it
				strip_enemy = 0;
			}
			break;
		}
		case BL_MOB:
		{
			struct mob_data *md = BL_CAST(BL_MOB, t_bl);

			if( md->guardian_data && md->guardian_data->guild_id && !mapdata_flag_gvg(mapdata) )
				return 0; // Disable guardians/emperiums owned by Guilds on non-woe times.
			break;
		}
		default: break; //other type doesn't have slave yet
    } //end switch master target

	switch( src->type ) { //Checks on actual src type
		case BL_PET:
			if (t_bl->type != BL_MOB && flag&BCT_ENEMY)
				return 0; //Pet may not attack non-mobs.
			if (t_bl->type == BL_MOB && ((TBL_MOB*)t_bl)->guardian_data && flag&BCT_ENEMY)
				return 0; //pet may not attack Guardians/Emperium
			break;
		case BL_SKILL: {
				struct skill_unit *su = (struct skill_unit *)src;
				struct status_change* sc = status_get_sc(target);
				if (!su || !su->group)
					return 0;
				if (su->group->src_id == target->id) {
					int inf2 = skill_get_inf2(su->group->skill_id);
					if (inf2&INF2_NO_TARGET_SELF)
						return -1;
					if (inf2&INF2_TARGET_SELF)
						return 1;
				}
				//Status changes that prevent traps from triggering
				if (sc && sc->count && skill_get_inf2(su->group->skill_id)&INF2_TRAP) {
					if( sc->data[SC_SIGHTBLASTER] && sc->data[SC_SIGHTBLASTER]->val2 > 0 && sc->data[SC_SIGHTBLASTER]->val4%2 == 0)
						return -1;
				}
			}
			break;
		case BL_MER:
			if (t_bl->type == BL_MOB && ((TBL_MOB*)t_bl)->mob_id == MOBID_EMPERIUM && flag&BCT_ENEMY)
				return 0; //mercenary may not attack Emperium
			break;
    } //end switch actual src

	switch( s_bl->type )
	{	//Checks on source master
		case BL_PC:
		{
			struct map_session_data *sd = BL_CAST(BL_PC, s_bl);
			if( s_bl != t_bl )
			{
				if( sd->state.killer )
				{
					state |= BCT_ENEMY; // Can kill anything
					strip_enemy = 0;
				}
				else if( sd->duel_group && !((!battle_config.duel_allow_pvp && mapdata->flag[MF_PVP]) || (!battle_config.duel_allow_gvg && mapdata_flag_gvg(mapdata))) )
				{
					if( t_bl->type == BL_PC && (sd->duel_group == ((TBL_PC*)t_bl)->duel_group) )
						return (BCT_ENEMY&flag)?1:-1; // Duel targets can ONLY be your enemy, nothing else.
					else
						return 0; // You can't target anything out of your duel
				}
			}
			if( !sd->status.guild_id && t_bl->type == BL_MOB && ((TBL_MOB*)t_bl)->mob_id == MOBID_EMPERIUM && mapdata_flag_gvg(mapdata) )
				return 0; //If you don't belong to a guild, can't target emperium.
			if( t_bl->type != BL_PC )
				state |= BCT_ENEMY; //Natural enemy.
			break;
		}
		case BL_MOB:
		{
			struct mob_data *md = BL_CAST(BL_MOB, s_bl);
			if( md->guardian_data && md->guardian_data->guild_id && !mapdata_flag_gvg(mapdata) )
				return 0; // Disable guardians/emperium owned by Guilds on non-woe times.

			if( !md->special_state.ai )
			{ //Normal mobs
				if(
					( target->type == BL_MOB && t_bl->type == BL_PC && ( ((TBL_MOB*)target)->special_state.ai != AI_ZANZOU && ((TBL_MOB*)target)->special_state.ai != AI_ATTACK ) ) ||
					( t_bl->type == BL_MOB && !((TBL_MOB*)t_bl)->special_state.ai )
				  )
					state |= BCT_PARTY; //Normal mobs with no ai are friends.
				else
					state |= BCT_ENEMY; //However, all else are enemies.
			}
			else
			{
				if( t_bl->type == BL_MOB && !((TBL_MOB*)t_bl)->special_state.ai )
					state |= BCT_ENEMY; //Natural enemy for AI mobs are normal mobs.
			}
			break;
		}
		default:
		//Need some sort of default behaviour for unhandled types.
			if (t_bl->type != s_bl->type)
				state |= BCT_ENEMY;
			break;
    } //end switch on src master

	if( (flag&BCT_ALL) == BCT_ALL )
	{ //All actually stands for all attackable chars, icewall and traps
		if(target->type&(BL_CHAR|BL_SKILL))
			return 1;
		else
			return -1;
	}
	if( flag == BCT_NOONE ) //Why would someone use this? no clue.
		return -1;

	if( t_bl == s_bl )
	{ //No need for further testing.
		state |= BCT_SELF|BCT_PARTY|BCT_GUILD;
		if( state&BCT_ENEMY && strip_enemy )
			state&=~BCT_ENEMY;
		return (flag&state)?1:-1;
	}

	if( mapdata_flag_vs(mapdata) )
	{ //Check rivalry settings.
		int sbg_id = 0, tbg_id = 0;
		if(mapdata->flag[MF_BATTLEGROUND] )
		{
			sbg_id = bg_team_get_id(s_bl);
			tbg_id = bg_team_get_id(t_bl);
		}
		if( flag&(BCT_PARTY|BCT_ENEMY) )
		{
			int s_party = status_get_party_id(s_bl);
			if( s_party && s_party == status_get_party_id(t_bl) && !(mapdata->flag[MF_PVP] && mapdata->flag[MF_PVP_NOPARTY]) && !(mapdata_flag_gvg(mapdata) && mapdata->flag[MF_GVG_NOPARTY]) && (!mapdata->flag[MF_BATTLEGROUND] || sbg_id == tbg_id) )
				state |= BCT_PARTY;
			else
				state |= BCT_ENEMY;
		}
		if( flag&(BCT_GUILD|BCT_ENEMY) )
		{
			int s_guild = status_get_guild_id(s_bl);
			int t_guild = status_get_guild_id(t_bl);
			if( !(mapdata->flag[MF_PVP] && mapdata->flag[MF_PVP_NOGUILD]) && s_guild && t_guild && (s_guild == t_guild || (!(flag&BCT_SAMEGUILD) && guild_isallied(s_guild, t_guild))) && (!mapdata->flag[MF_BATTLEGROUND] || sbg_id == tbg_id) )
				state |= BCT_GUILD;
			else
				state |= BCT_ENEMY;
		}
		if( state&BCT_ENEMY && mapdata->flag[MF_BATTLEGROUND] && sbg_id && sbg_id == tbg_id )
			state &= ~BCT_ENEMY;

		if( state&BCT_ENEMY && battle_config.pk_mode && !mapdata_flag_gvg(mapdata) && s_bl->type == BL_PC && t_bl->type == BL_PC )
		{ // Prevent novice engagement on pk_mode (feature by Valaris)
			TBL_PC *sd = (TBL_PC*)s_bl, *sd2 = (TBL_PC*)t_bl;
			if (
				(sd->class_&MAPID_UPPERMASK) == MAPID_NOVICE ||
				(sd2->class_&MAPID_UPPERMASK) == MAPID_NOVICE ||
				(int)sd->status.base_level < battle_config.pk_min_level ||
			  	(int)sd2->status.base_level < battle_config.pk_min_level ||
				(battle_config.pk_level_range && abs((int)sd->status.base_level - (int)sd2->status.base_level) > battle_config.pk_level_range)
			)
				state &= ~BCT_ENEMY;
		}
	}//end map_flag_vs chk rivality
	else
	{ //Non pvp/gvg, check party/guild settings.
		if( flag&BCT_PARTY || state&BCT_ENEMY )
		{
			int s_party = status_get_party_id(s_bl);
			if(s_party && s_party == status_get_party_id(t_bl))
				state |= BCT_PARTY;
		}
		if( flag&BCT_GUILD || state&BCT_ENEMY )
		{
			int s_guild = status_get_guild_id(s_bl);
			int t_guild = status_get_guild_id(t_bl);
			if(s_guild && t_guild && (s_guild == t_guild || (!(flag&BCT_SAMEGUILD) && guild_isallied(s_guild, t_guild))))
				state |= BCT_GUILD;
		}
	} //end non pvp/gvg chk rivality

	if( !state ) //If not an enemy, nor a guild, nor party, nor yourself, it's neutral.
		state = BCT_NEUTRAL;
	//Alliance state takes precedence over enemy one.
	else if( state&BCT_ENEMY && strip_enemy && state&(BCT_SELF|BCT_PARTY|BCT_GUILD) )
		state&=~BCT_ENEMY;

	return (flag&state)?1:-1;
}
/*==========================================
 * Check if can attack from this range
 * Basic check then calling path_search for obstacle etc..
 *------------------------------------------
 */
bool battle_check_range(struct block_list *src, struct block_list *bl, int range)
{
	int d;
	nullpo_retr(false, src);
	nullpo_retr(false, bl);

	if( src->m != bl->m )
		return false;

#ifndef CIRCULAR_AREA
	if( src->type == BL_PC ) { // Range for players' attacks and skills should always have a circular check. [Angezerus]
		if ( !check_distance_client_bl(src, bl, range) )
			return false;
	} else
#endif
	if( !check_distance_bl(src, bl, range) )
		return false;

	if( (d = distance_bl(src, bl)) < 2 )
		return true;  // No need for path checking.

	if( d > AREA_SIZE )
		return false; // Avoid targetting objects beyond your range of sight.

	return path_search_long(NULL,src->m,src->x,src->y,bl->x,bl->y,CELL_CHKWALL);
}

/*=============================================
 * Battle.conf settings and default/max values
 *---------------------------------------------
 */
static const struct _battle_data {
	const char* str;
	int* val;
	int defval;
	int min;
	int max;
} battle_data[] = {
	{ "warp_point_debug",                   &battle_config.warp_point_debug,                0,      0,      1,              },
	{ "enable_critical",                    &battle_config.enable_critical,                 BL_PC,  BL_NUL, BL_ALL,         },
	{ "mob_critical_rate",                  &battle_config.mob_critical_rate,               100,    0,      INT_MAX,        },
	{ "critical_rate",                      &battle_config.critical_rate,                   100,    0,      INT_MAX,        },
	{ "enable_baseatk",                     &battle_config.enable_baseatk,                  BL_CHAR|BL_NPC, BL_NUL, BL_ALL,   },
	{ "enable_perfect_flee",                &battle_config.enable_perfect_flee,             BL_PC|BL_PET, BL_NUL, BL_ALL,   },
	{ "casting_rate",                       &battle_config.cast_rate,                       100,    0,      INT_MAX,        },
	{ "delay_rate",                         &battle_config.delay_rate,                      100,    0,      INT_MAX,        },
	{ "delay_dependon_dex",                 &battle_config.delay_dependon_dex,              0,      0,      1,              },
	{ "delay_dependon_agi",                 &battle_config.delay_dependon_agi,              0,      0,      1,              },
	{ "skill_delay_attack_enable",          &battle_config.sdelay_attack_enable,            0,      0,      1,              },
	{ "left_cardfix_to_right",              &battle_config.left_cardfix_to_right,           0,      0,      1,              },
	{ "skill_add_range",                    &battle_config.skill_add_range,                 0,      0,      INT_MAX,        },
	{ "skill_out_range_consume",            &battle_config.skill_out_range_consume,         1,      0,      1,              },
	{ "skillrange_by_distance",             &battle_config.skillrange_by_distance,          ~BL_PC, BL_NUL, BL_ALL,         },
	{ "skillrange_from_weapon",             &battle_config.use_weapon_skill_range,          BL_NUL, BL_NUL, BL_ALL,         },
	{ "player_damage_delay_rate",           &battle_config.pc_damage_delay_rate,            100,    0,      INT_MAX,        },
	{ "defunit_not_enemy",                  &battle_config.defnotenemy,                     0,      0,      1,              },
	{ "gvg_traps_target_all",               &battle_config.vs_traps_bctall,                 BL_PC,  BL_NUL, BL_ALL,         },
#ifdef RENEWAL
	{ "traps_setting",                      &battle_config.traps_setting,                   2,      0,      2,              },
#else
	{ "traps_setting",                      &battle_config.traps_setting,                   0,      0,      2,              },
#endif
	{ "summon_flora_setting",               &battle_config.summon_flora,                    1|2,    0,      1|2,            },
	{ "clear_skills_on_death",              &battle_config.clear_unit_ondeath,              BL_NUL, BL_NUL, BL_ALL,         },
	{ "clear_skills_on_warp",               &battle_config.clear_unit_onwarp,               BL_ALL, BL_NUL, BL_ALL,         },
	{ "random_monster_checklv",             &battle_config.random_monster_checklv,          0,      0,      1,              },
	{ "attribute_recover",                  &battle_config.attr_recover,                    1,      0,      1,              },
	{ "flooritem_lifetime",                 &battle_config.flooritem_lifetime,              60000,  1000,   INT_MAX,        },
	{ "item_auto_get",                      &battle_config.item_auto_get,                   0,      0,      1,              },
	{ "item_first_get_time",                &battle_config.item_first_get_time,             3000,   0,      INT_MAX,        },
	{ "item_second_get_time",               &battle_config.item_second_get_time,            1000,   0,      INT_MAX,        },
	{ "item_third_get_time",                &battle_config.item_third_get_time,             1000,   0,      INT_MAX,        },
	{ "mvp_item_first_get_time",            &battle_config.mvp_item_first_get_time,         10000,  0,      INT_MAX,        },
	{ "mvp_item_second_get_time",           &battle_config.mvp_item_second_get_time,        10000,  0,      INT_MAX,        },
	{ "mvp_item_third_get_time",            &battle_config.mvp_item_third_get_time,         2000,   0,      INT_MAX,        },
	{ "drop_rate0item",                     &battle_config.drop_rate0item,                  0,      0,      1,              },
	{ "base_exp_rate",                      &battle_config.base_exp_rate,                   100,    0,      INT_MAX,        },
	{ "job_exp_rate",                       &battle_config.job_exp_rate,                    100,    0,      INT_MAX,        },
	{ "pvp_exp",                            &battle_config.pvp_exp,                         1,      0,      1,              },
	{ "death_penalty_type",                 &battle_config.death_penalty_type,              0,      0,      2,              },
	{ "death_penalty_base",                 &battle_config.death_penalty_base,              0,      0,      INT_MAX,        },
	{ "death_penalty_job",                  &battle_config.death_penalty_job,               0,      0,      INT_MAX,        },
	{ "zeny_penalty",                       &battle_config.zeny_penalty,                    0,      0,      INT_MAX,        },
	{ "hp_rate",                            &battle_config.hp_rate,                         100,    1,      INT_MAX,        },
	{ "sp_rate",                            &battle_config.sp_rate,                         100,    1,      INT_MAX,        },
	{ "restart_hp_rate",                    &battle_config.restart_hp_rate,                 0,      0,      100,            },
	{ "restart_sp_rate",                    &battle_config.restart_sp_rate,                 0,      0,      100,            },
	{ "guild_aura",                         &battle_config.guild_aura,                      31,     0,      31,             },
	{ "mvp_hp_rate",                        &battle_config.mvp_hp_rate,                     100,    1,      INT_MAX,        },
	{ "mvp_exp_rate",                       &battle_config.mvp_exp_rate,                    100,    0,      INT_MAX,        },
	{ "monster_hp_rate",                    &battle_config.monster_hp_rate,                 100,    1,      INT_MAX,        },
	{ "monster_max_aspd",                   &battle_config.monster_max_aspd,                199,    100,    199,            },
	{ "view_range_rate",                    &battle_config.view_range_rate,                 100,    0,      INT_MAX,        },
	{ "chase_range_rate",                   &battle_config.chase_range_rate,                100,    0,      INT_MAX,        },
	{ "gtb_sc_immunity",                    &battle_config.gtb_sc_immunity,                 50,     0,      INT_MAX,        },
	{ "guild_max_castles",                  &battle_config.guild_max_castles,               0,      0,      INT_MAX,        },
	{ "guild_skill_relog_delay",            &battle_config.guild_skill_relog_delay,         300000, 0,      INT_MAX,        },
	{ "emergency_call",                     &battle_config.emergency_call,                  11,     0,      31,             },
	{ "atcommand_spawn_quantity_limit",     &battle_config.atc_spawn_quantity_limit,        100,    0,      INT_MAX,        },
	{ "atcommand_slave_clone_limit",        &battle_config.atc_slave_clone_limit,           25,     0,      INT_MAX,        },
	{ "partial_name_scan",                  &battle_config.partial_name_scan,               0,      0,      1,              },
	{ "player_skillfree",                   &battle_config.skillfree,                       0,      0,      1,              },
	{ "player_skillup_limit",               &battle_config.skillup_limit,                   1,      0,      1,              },
	{ "weapon_produce_rate",                &battle_config.wp_rate,                         100,    0,      INT_MAX,        },
	{ "potion_produce_rate",                &battle_config.pp_rate,                         100,    0,      INT_MAX,        },
	{ "monster_active_enable",              &battle_config.monster_active_enable,           1,      0,      1,              },
	{ "monster_damage_delay_rate",          &battle_config.monster_damage_delay_rate,       100,    0,      INT_MAX,        },
	{ "monster_loot_type",                  &battle_config.monster_loot_type,               0,      0,      1,              },
//	{ "mob_skill_use",                      &battle_config.mob_skill_use,                   1,      0,      1,              }, //Deprecated
	{ "mob_skill_rate",                     &battle_config.mob_skill_rate,                  100,    0,      INT_MAX,        },
	{ "mob_skill_delay",                    &battle_config.mob_skill_delay,                 100,    0,      INT_MAX,        },
	{ "mob_count_rate",                     &battle_config.mob_count_rate,                  100,    0,      INT_MAX,        },
	{ "mob_spawn_delay",                    &battle_config.mob_spawn_delay,                 100,    0,      INT_MAX,        },
	{ "plant_spawn_delay",                  &battle_config.plant_spawn_delay,               100,    0,      INT_MAX,        },
	{ "boss_spawn_delay",                   &battle_config.boss_spawn_delay,                100,    0,      INT_MAX,        },
	{ "no_spawn_on_player",                 &battle_config.no_spawn_on_player,              0,      0,      100,            },
	{ "force_random_spawn",                 &battle_config.force_random_spawn,              0,      0,      1,              },
	{ "slaves_inherit_mode",                &battle_config.slaves_inherit_mode,             4,      0,      4,              },
	{ "slaves_inherit_speed",               &battle_config.slaves_inherit_speed,            3,      0,      3,              },
	{ "summons_trigger_autospells",         &battle_config.summons_trigger_autospells,      1,      0,      1,              },
	{ "pc_damage_walk_delay_rate",          &battle_config.pc_walk_delay_rate,              20,     0,      INT_MAX,        },
	{ "damage_walk_delay_rate",             &battle_config.walk_delay_rate,                 100,    0,      INT_MAX,        },
	{ "multihit_delay",                     &battle_config.multihit_delay,                  80,     0,      INT_MAX,        },
	{ "quest_skill_learn",                  &battle_config.quest_skill_learn,               0,      0,      1,              },
	{ "quest_skill_reset",                  &battle_config.quest_skill_reset,               0,      0,      1,              },
	{ "basic_skill_check",                  &battle_config.basic_skill_check,               1,      0,      1,              },
	{ "guild_emperium_check",               &battle_config.guild_emperium_check,            1,      0,      1,              },
	{ "guild_exp_limit",                    &battle_config.guild_exp_limit,                 50,     0,      99,             },
	{ "player_invincible_time",             &battle_config.pc_invincible_time,              5000,   0,      INT_MAX,        },
	{ "pet_catch_rate",                     &battle_config.pet_catch_rate,                  100,    0,      INT_MAX,        },
	{ "pet_rename",                         &battle_config.pet_rename,                      0,      0,      1,              },
	{ "pet_friendly_rate",                  &battle_config.pet_friendly_rate,               100,    0,      INT_MAX,        },
	{ "pet_hungry_delay_rate",              &battle_config.pet_hungry_delay_rate,           100,    10,     INT_MAX,        },
	{ "pet_hungry_friendly_decrease",       &battle_config.pet_hungry_friendly_decrease,    5,      0,      INT_MAX,        },
	{ "pet_status_support",                 &battle_config.pet_status_support,              0,      0,      1,              },
	{ "pet_attack_support",                 &battle_config.pet_attack_support,              0,      0,      1,              },
	{ "pet_damage_support",                 &battle_config.pet_damage_support,              0,      0,      1,              },
	{ "pet_support_min_friendly",           &battle_config.pet_support_min_friendly,        900,    0,      950,            },
	{ "pet_equip_min_friendly",             &battle_config.pet_equip_min_friendly,          900,    0,      950,            },
	{ "pet_support_rate",                   &battle_config.pet_support_rate,                100,    0,      INT_MAX,        },
	{ "pet_attack_exp_to_master",           &battle_config.pet_attack_exp_to_master,        0,      0,      1,              },
	{ "pet_attack_exp_rate",                &battle_config.pet_attack_exp_rate,             100,    0,      INT_MAX,        },
	{ "pet_lv_rate",                        &battle_config.pet_lv_rate,                     0,      0,      INT_MAX,        },
	{ "pet_max_stats",                      &battle_config.pet_max_stats,                   99,     0,      INT_MAX,        },
	{ "pet_max_atk1",                       &battle_config.pet_max_atk1,                    750,    0,      INT_MAX,        },
	{ "pet_max_atk2",                       &battle_config.pet_max_atk2,                    1000,   0,      INT_MAX,        },
	{ "pet_disable_in_gvg",                 &battle_config.pet_no_gvg,                      0,      0,      1,              },
	{ "pet_master_dead",                    &battle_config.pet_master_dead,                 0,      0,      1,              },
	{ "skill_min_damage",                   &battle_config.skill_min_damage,                2|4,    0,      1|2|4,          },
	{ "finger_offensive_type",              &battle_config.finger_offensive_type,           0,      0,      1,              },
	{ "heal_exp",                           &battle_config.heal_exp,                        0,      0,      INT_MAX,        },
	{ "resurrection_exp",                   &battle_config.resurrection_exp,                0,      0,      INT_MAX,        },
	{ "shop_exp",                           &battle_config.shop_exp,                        0,      0,      INT_MAX,        },
	{ "max_heal_lv",                        &battle_config.max_heal_lv,                     11,     1,      INT_MAX,        },
	{ "max_heal",                           &battle_config.max_heal,                        9999,   0,      INT_MAX,        },
	{ "combo_delay_rate",                   &battle_config.combo_delay_rate,                100,    0,      INT_MAX,        },
	{ "item_check",                         &battle_config.item_check,                      0x0,    0x0,    0x7,            },
	{ "item_use_interval",                  &battle_config.item_use_interval,               100,    0,      INT_MAX,        },
	{ "cashfood_use_interval",              &battle_config.cashfood_use_interval,           60000,  0,      INT_MAX,        },
	{ "wedding_modifydisplay",              &battle_config.wedding_modifydisplay,           0,      0,      1,              },
	{ "wedding_ignorepalette",              &battle_config.wedding_ignorepalette,           0,      0,      1,              },
	{ "xmas_ignorepalette",                 &battle_config.xmas_ignorepalette,              0,      0,      1,              },
	{ "summer_ignorepalette",               &battle_config.summer_ignorepalette,            0,      0,      1,              },
	{ "hanbok_ignorepalette",               &battle_config.hanbok_ignorepalette,            0,      0,      1,              },
	{ "oktoberfest_ignorepalette",          &battle_config.oktoberfest_ignorepalette,       0,      0,      1,              },
	{ "natural_healhp_interval",            &battle_config.natural_healhp_interval,         6000,   NATURAL_HEAL_INTERVAL, INT_MAX, },
	{ "natural_healsp_interval",            &battle_config.natural_healsp_interval,         8000,   NATURAL_HEAL_INTERVAL, INT_MAX, },
	{ "natural_heal_skill_interval",        &battle_config.natural_heal_skill_interval,     10000,  NATURAL_HEAL_INTERVAL, INT_MAX, },
	{ "natural_heal_weight_rate",           &battle_config.natural_heal_weight_rate,        50,     0,      100             },
	{ "natural_heal_weight_rate_renewal",   &battle_config.natural_heal_weight_rate_renewal,70,     0,      100             },
	{ "arrow_decrement",                    &battle_config.arrow_decrement,                 1,      0,      2,              },
	{ "ammo_unequip",                       &battle_config.ammo_unequip,                    1,      0,      1,              },
	{ "ammo_check_weapon",                  &battle_config.ammo_check_weapon,               1,      0,      1,              },
	{ "max_aspd",                           &battle_config.max_aspd,                        190,    100,    199,            },
	{ "max_third_aspd",                     &battle_config.max_third_aspd,                  193,    100,    199,            },
	{ "max_walk_speed",                     &battle_config.max_walk_speed,                  300,    100,    100*DEFAULT_WALK_SPEED, },
	{ "max_lv",                             &battle_config.max_lv,                          99,     0,      MAX_LEVEL,      },
	{ "aura_lv",                            &battle_config.aura_lv,                         99,     0,      INT_MAX,        },
	{ "max_hp_lv99",                        &battle_config.max_hp_lv99,                    330000,  100,    1000000000,     },
	{ "max_hp_lv150",                       &battle_config.max_hp_lv150,                   660000,  100,    1000000000,     },
	{ "max_hp",                             &battle_config.max_hp,                        1100000,  100,    1000000000,     },
	{ "max_sp",                             &battle_config.max_sp,                          32500,  100,    1000000000,     },
	{ "max_cart_weight",                    &battle_config.max_cart_weight,                 8000,   100,    1000000,        },
	{ "max_parameter",                      &battle_config.max_parameter,                   99,     10,     SHRT_MAX,       },
	{ "max_baby_parameter",                 &battle_config.max_baby_parameter,              80,     10,     SHRT_MAX,       },
	{ "max_def",                            &battle_config.max_def,                         99,     0,      INT_MAX,        },
	{ "over_def_bonus",                     &battle_config.over_def_bonus,                  0,      0,      1000,           },
	{ "skill_log",                          &battle_config.skill_log,                       BL_NUL, BL_NUL, BL_ALL,         },
	{ "battle_log",                         &battle_config.battle_log,                      0,      0,      1,              },
	{ "etc_log",                            &battle_config.etc_log,                         1,      0,      1,              },
	{ "save_clothcolor",                    &battle_config.save_clothcolor,                 1,      0,      1,              },
	{ "undead_detect_type",                 &battle_config.undead_detect_type,              0,      0,      2,              },
	{ "auto_counter_type",                  &battle_config.auto_counter_type,               BL_ALL, BL_NUL, BL_ALL,         },
	{ "min_hitrate",                        &battle_config.min_hitrate,                     5,      0,      100,            },
	{ "max_hitrate",                        &battle_config.max_hitrate,                     100,    0,      100,            },
	{ "agi_penalty_target",                 &battle_config.agi_penalty_target,              BL_PC,  BL_NUL, BL_ALL,         },
	{ "agi_penalty_type",                   &battle_config.agi_penalty_type,                1,      0,      2,              },
	{ "agi_penalty_count",                  &battle_config.agi_penalty_count,               3,      2,      INT_MAX,        },
	{ "agi_penalty_num",                    &battle_config.agi_penalty_num,                 10,     0,      INT_MAX,        },
	{ "vit_penalty_target",                 &battle_config.vit_penalty_target,              BL_PC,  BL_NUL, BL_ALL,         },
	{ "vit_penalty_type",                   &battle_config.vit_penalty_type,                1,      0,      2,              },
	{ "vit_penalty_count",                  &battle_config.vit_penalty_count,               3,      2,      INT_MAX,        },
	{ "vit_penalty_num",                    &battle_config.vit_penalty_num,                 5,      1,      INT_MAX,        },
	{ "weapon_defense_type",                &battle_config.weapon_defense_type,             0,      0,      INT_MAX,        },
	{ "magic_defense_type",                 &battle_config.magic_defense_type,              0,      0,      INT_MAX,        },
	{ "skill_reiteration",                  &battle_config.skill_reiteration,               BL_NUL, BL_NUL, BL_ALL,         },
	{ "skill_nofootset",                    &battle_config.skill_nofootset,                 BL_PC,  BL_NUL, BL_ALL,         },
	{ "player_cloak_check_type",            &battle_config.pc_cloak_check_type,             1,      0,      1|2|4,          },
	{ "monster_cloak_check_type",           &battle_config.monster_cloak_check_type,        4,      0,      1|2|4,          },
	{ "sense_type",                         &battle_config.estimation_type,                 1|2,    0,      1|2,            },
	{ "gvg_short_attack_damage_rate",       &battle_config.gvg_short_damage_rate,           80,     0,      INT_MAX,        },
	{ "gvg_long_attack_damage_rate",        &battle_config.gvg_long_damage_rate,            80,     0,      INT_MAX,        },
	{ "gvg_weapon_attack_damage_rate",      &battle_config.gvg_weapon_damage_rate,          60,     0,      INT_MAX,        },
	{ "gvg_magic_attack_damage_rate",       &battle_config.gvg_magic_damage_rate,           60,     0,      INT_MAX,        },
	{ "gvg_misc_attack_damage_rate",        &battle_config.gvg_misc_damage_rate,            60,     0,      INT_MAX,        },
	{ "gvg_flee_penalty",                   &battle_config.gvg_flee_penalty,                20,     0,      INT_MAX,        },
	{ "pk_short_attack_damage_rate",        &battle_config.pk_short_damage_rate,            80,     0,      INT_MAX,        },
	{ "pk_long_attack_damage_rate",         &battle_config.pk_long_damage_rate,             70,     0,      INT_MAX,        },
	{ "pk_weapon_attack_damage_rate",       &battle_config.pk_weapon_damage_rate,           60,     0,      INT_MAX,        },
	{ "pk_magic_attack_damage_rate",        &battle_config.pk_magic_damage_rate,            60,     0,      INT_MAX,        },
	{ "pk_misc_attack_damage_rate",         &battle_config.pk_misc_damage_rate,             60,     0,      INT_MAX,        },
	{ "mob_changetarget_byskill",           &battle_config.mob_changetarget_byskill,        0,      0,      1,              },
	{ "attack_direction_change",            &battle_config.attack_direction_change,         BL_ALL, BL_NUL, BL_ALL,         },
	{ "land_skill_limit",                   &battle_config.land_skill_limit,                BL_ALL, BL_NUL, BL_ALL,         },
	{ "monster_class_change_full_recover",  &battle_config.monster_class_change_recover,    1,      0,      1,              },
	{ "produce_item_name_input",            &battle_config.produce_item_name_input,         0x1|0x2, 0,     0x9F,           },
	{ "display_skill_fail",                 &battle_config.display_skill_fail,              2,      0,      1|2|4|8,        },
	{ "chat_warpportal",                    &battle_config.chat_warpportal,                 0,      0,      1,              },
	{ "mob_warp",                           &battle_config.mob_warp,                        0,      0,      1|2|4,          },
	{ "dead_branch_active",                 &battle_config.dead_branch_active,              1,      0,      1,              },
	{ "vending_max_value",                  &battle_config.vending_max_value,               10000000, 1,    MAX_ZENY,       },
	{ "vending_over_max",                   &battle_config.vending_over_max,                1,      0,      1,              },
	{ "show_steal_in_same_party",           &battle_config.show_steal_in_same_party,        0,      0,      1,              },
	{ "party_hp_mode",                      &battle_config.party_hp_mode,                   0,      0,      1,              },
	{ "show_party_share_picker",            &battle_config.party_show_share_picker,         1,      0,      1,              },
	{ "show_picker.item_type",              &battle_config.show_picker_item_type,           112,    0,      INT_MAX,        },
	{ "party_update_interval",              &battle_config.party_update_interval,           1000,   100,    INT_MAX,        },
	{ "party_item_share_type",              &battle_config.party_share_type,                0,      0,      1|2|3,          },
	{ "attack_attr_none",                   &battle_config.attack_attr_none,                ~BL_PC, BL_NUL, BL_ALL,         },
	{ "gx_allhit",                          &battle_config.gx_allhit,                       0,      0,      1,              },
	{ "gx_disptype",                        &battle_config.gx_disptype,                     1,      0,      1,              },
	{ "devotion_level_difference",          &battle_config.devotion_level_difference,       10,     0,      INT_MAX,        },
	{ "player_skill_partner_check",         &battle_config.player_skill_partner_check,      1,      0,      1,              },
	{ "invite_request_check",               &battle_config.invite_request_check,            1,      0,      1,              },
	{ "skill_removetrap_type",              &battle_config.skill_removetrap_type,           0,      0,      1,              },
	{ "disp_experience",                    &battle_config.disp_experience,                 0,      0,      1,              },
	{ "disp_zeny",                          &battle_config.disp_zeny,                       0,      0,      1,              },
	{ "castle_defense_rate",                &battle_config.castle_defense_rate,             100,    0,      100,            },
	{ "bone_drop",                          &battle_config.bone_drop,                       0,      0,      2,              },
	{ "buyer_name",                         &battle_config.buyer_name,                      1,      0,      1,              },
	{ "skill_wall_check",                   &battle_config.skill_wall_check,                1,      0,      1,              },
	{ "official_cell_stack_limit",          &battle_config.official_cell_stack_limit,       1,      0,      255,            },
	{ "custom_cell_stack_limit",            &battle_config.custom_cell_stack_limit,         1,      1,      255,            },
	{ "dancing_weaponswitch_fix",           &battle_config.dancing_weaponswitch_fix,        1,      0,      1,              },

	// eAthena additions
	{ "item_logarithmic_drops",             &battle_config.logarithmic_drops,               0,      0,      1,              },
	{ "item_drop_common_min",               &battle_config.item_drop_common_min,            1,      0,      10000,          },
	{ "item_drop_common_max",               &battle_config.item_drop_common_max,            10000,  1,      10000,          },
	{ "item_drop_equip_min",                &battle_config.item_drop_equip_min,             1,      0,      10000,          },
	{ "item_drop_equip_max",                &battle_config.item_drop_equip_max,             10000,  1,      10000,          },
	{ "item_drop_card_min",                 &battle_config.item_drop_card_min,              1,      0,      10000,          },
	{ "item_drop_card_max",                 &battle_config.item_drop_card_max,              10000,  1,      10000,          },
	{ "item_drop_mvp_min",                  &battle_config.item_drop_mvp_min,               1,      0,      10000,          },
	{ "item_drop_mvp_max",                  &battle_config.item_drop_mvp_max,               10000,  1,      10000,          },
	{ "item_drop_mvp_mode",                 &battle_config.item_drop_mvp_mode,              0,      0,      2,              },
	{ "item_drop_heal_min",                 &battle_config.item_drop_heal_min,              1,      0,      10000,          },
	{ "item_drop_heal_max",                 &battle_config.item_drop_heal_max,              10000,  1,      10000,          },
	{ "item_drop_use_min",                  &battle_config.item_drop_use_min,               1,      0,      10000,          },
	{ "item_drop_use_max",                  &battle_config.item_drop_use_max,               10000,  1,      10000,          },
	{ "item_drop_add_min",                  &battle_config.item_drop_adddrop_min,           1,      0,      10000,          },
	{ "item_drop_add_max",                  &battle_config.item_drop_adddrop_max,           10000,  1,      10000,          },
	{ "item_drop_treasure_min",             &battle_config.item_drop_treasure_min,          1,      0,      10000,          },
	{ "item_drop_treasure_max",             &battle_config.item_drop_treasure_max,          10000,  1,      10000,          },
	{ "item_rate_mvp",                      &battle_config.item_rate_mvp,                   100,    0,      1000000,        },
	{ "item_rate_common",                   &battle_config.item_rate_common,                100,    0,      1000000,        },
	{ "item_rate_common_boss",              &battle_config.item_rate_common_boss,           100,    0,      1000000,        },
	{ "item_rate_common_mvp",               &battle_config.item_rate_common_mvp,            100,    0,      1000000,        },
	{ "item_rate_equip",                    &battle_config.item_rate_equip,                 100,    0,      1000000,        },
	{ "item_rate_equip_boss",               &battle_config.item_rate_equip_boss,            100,    0,      1000000,        },
	{ "item_rate_equip_mvp",                &battle_config.item_rate_equip_mvp,             100,    0,      1000000,        },
	{ "item_rate_card",                     &battle_config.item_rate_card,                  100,    0,      1000000,        },
	{ "item_rate_card_boss",                &battle_config.item_rate_card_boss,             100,    0,      1000000,        },
	{ "item_rate_card_mvp",                 &battle_config.item_rate_card_mvp,              100,    0,      1000000,        },
	{ "item_rate_heal",                     &battle_config.item_rate_heal,                  100,    0,      1000000,        },
	{ "item_rate_heal_boss",                &battle_config.item_rate_heal_boss,             100,    0,      1000000,        },
	{ "item_rate_heal_mvp",                 &battle_config.item_rate_heal_mvp,              100,    0,      1000000,        },
	{ "item_rate_use",                      &battle_config.item_rate_use,                   100,    0,      1000000,        },
	{ "item_rate_use_boss",                 &battle_config.item_rate_use_boss,              100,    0,      1000000,        },
	{ "item_rate_use_mvp",                  &battle_config.item_rate_use_mvp,               100,    0,      1000000,        },
	{ "item_rate_adddrop",                  &battle_config.item_rate_adddrop,               100,    0,      1000000,        },
	{ "item_rate_treasure",                 &battle_config.item_rate_treasure,              100,    0,      1000000,        },
	{ "prevent_logout",                     &battle_config.prevent_logout,                  10000,  0,      60000,          },
	{ "prevent_logout_trigger",             &battle_config.prevent_logout_trigger,          0xE,    0,      0xF,            },
	{ "alchemist_summon_reward",            &battle_config.alchemist_summon_reward,         1,      0,      2,              },
	{ "drops_by_luk",                       &battle_config.drops_by_luk,                    0,      0,      INT_MAX,        },
	{ "drops_by_luk2",                      &battle_config.drops_by_luk2,                   0,      0,      INT_MAX,        },
	{ "equip_natural_break_rate",           &battle_config.equip_natural_break_rate,        0,      0,      INT_MAX,        },
	{ "equip_self_break_rate",              &battle_config.equip_self_break_rate,           100,    0,      INT_MAX,        },
	{ "equip_skill_break_rate",             &battle_config.equip_skill_break_rate,          100,    0,      INT_MAX,        },
	{ "pk_mode",                            &battle_config.pk_mode,                         0,      0,      2,              },
	{ "pk_mode_mes",                        &battle_config.pk_mode_mes,                     1,      0,      1,              },
	{ "pk_level_range",                     &battle_config.pk_level_range,                  0,      0,      INT_MAX,        },
	{ "manner_system",                      &battle_config.manner_system,                   0xFFF,  0,      0xFFF,          },
	{ "pet_equip_required",                 &battle_config.pet_equip_required,              0,      0,      1,              },
	{ "multi_level_up",                     &battle_config.multi_level_up,                  0,      0,      1,              },
	{ "multi_level_up_base",                &battle_config.multi_level_up_base,             0,      0,      MAX_LEVEL,      },
	{ "multi_level_up_job",                 &battle_config.multi_level_up_job,              0,      0,      MAX_LEVEL,      },
	{ "max_exp_gain_rate",                  &battle_config.max_exp_gain_rate,               0,      0,      INT_MAX,        },
	{ "backstab_bow_penalty",               &battle_config.backstab_bow_penalty,            0,      0,      1,              },
	{ "night_at_start",                     &battle_config.night_at_start,                  0,      0,      1,              },
	{ "show_mob_info",                      &battle_config.show_mob_info,                   0,      0,      1|2|4,          },
	{ "ban_hack_trade",                     &battle_config.ban_hack_trade,                  0,      0,      INT_MAX,        },
	{ "min_hair_style",                     &battle_config.min_hair_style,                  0,      0,      INT_MAX,        },
	{ "max_hair_style",                     &battle_config.max_hair_style,                  23,     0,      INT_MAX,        },
	{ "min_hair_color",                     &battle_config.min_hair_color,                  0,      0,      INT_MAX,        },
	{ "max_hair_color",                     &battle_config.max_hair_color,                  9,      0,      INT_MAX,        },
	{ "min_cloth_color",                    &battle_config.min_cloth_color,                 0,      0,      INT_MAX,        },
	{ "max_cloth_color",                    &battle_config.max_cloth_color,                 4,      0,      INT_MAX,        },
	{ "pet_hair_style",                     &battle_config.pet_hair_style,                  100,    0,      INT_MAX,        },
	{ "castrate_dex_scale",                 &battle_config.castrate_dex_scale,              150,    1,      INT_MAX,        },
	{ "vcast_stat_scale",                   &battle_config.vcast_stat_scale,                530,    1,      INT_MAX,        },
	{ "area_size",                          &battle_config.area_size,                       14,     0,      INT_MAX,        },
	{ "zeny_from_mobs",                     &battle_config.zeny_from_mobs,                  0,      0,      1,              },
	{ "mobs_level_up",                      &battle_config.mobs_level_up,                   0,      0,      1,              },
	{ "mobs_level_up_exp_rate",             &battle_config.mobs_level_up_exp_rate,          1,      1,      INT_MAX,        },
	{ "pk_min_level",                       &battle_config.pk_min_level,                    55,     1,      INT_MAX,        },
	{ "skill_steal_max_tries",              &battle_config.skill_steal_max_tries,           0,      0,      UCHAR_MAX,      },
	{ "motd_type",                          &battle_config.motd_type,                       0,      0,      1,              },
	{ "finding_ore_rate",                   &battle_config.finding_ore_rate,                100,    0,      INT_MAX,        },
	{ "exp_calc_type",                      &battle_config.exp_calc_type,                   0,      0,      1,              },
	{ "exp_bonus_attacker",                 &battle_config.exp_bonus_attacker,              25,     0,      INT_MAX,        },
	{ "exp_bonus_max_attacker",             &battle_config.exp_bonus_max_attacker,          12,     2,      INT_MAX,        },
	{ "min_skill_delay_limit",              &battle_config.min_skill_delay_limit,           100,    10,     INT_MAX,        },
	{ "default_walk_delay",                 &battle_config.default_walk_delay,              300,    0,      INT_MAX,        },
	{ "no_skill_delay",                     &battle_config.no_skill_delay,                  BL_MOB, BL_NUL, BL_ALL,         },
	{ "attack_walk_delay",                  &battle_config.attack_walk_delay,               BL_ALL, BL_NUL, BL_ALL,         },
	{ "require_glory_guild",                &battle_config.require_glory_guild,             0,      0,      1,              },
	{ "idle_no_share",                      &battle_config.idle_no_share,                   0,      0,      INT_MAX,        },
	{ "party_even_share_bonus",             &battle_config.party_even_share_bonus,          0,      0,      INT_MAX,        },
	{ "delay_battle_damage",                &battle_config.delay_battle_damage,             1,      0,      1,              },
	{ "hide_woe_damage",                    &battle_config.hide_woe_damage,                 0,      0,      1,              },
	{ "display_version",                    &battle_config.display_version,                 1,      0,      1,              },
	{ "display_hallucination",              &battle_config.display_hallucination,           1,      0,      1,              },
	{ "use_statpoint_table",                &battle_config.use_statpoint_table,             1,      0,      1,              },
	{ "ignore_items_gender",                &battle_config.ignore_items_gender,             1,      0,      1,              },
	{ "berserk_cancels_buffs",              &battle_config.berserk_cancels_buffs,           0,      0,      1,              },
	{ "debuff_on_logout",                   &battle_config.debuff_on_logout,                1|2,    0,      1|2,            },
	{ "monster_ai",                         &battle_config.mob_ai,                          0x000,  0x000,  0xFFF,          },
	{ "hom_setting",                        &battle_config.hom_setting,                     0xFFFF, 0x0000, 0xFFFF,         },
	{ "dynamic_mobs",                       &battle_config.dynamic_mobs,                    1,      0,      1,              },
	{ "mob_remove_damaged",                 &battle_config.mob_remove_damaged,              1,      0,      1,              },
	{ "show_hp_sp_drain",                   &battle_config.show_hp_sp_drain,                0,      0,      1,              },
	{ "show_hp_sp_gain",                    &battle_config.show_hp_sp_gain,                 1,      0,      1,              },
	{ "mob_npc_event_type",                 &battle_config.mob_npc_event_type,              1,      0,      1,              },
	{ "character_size",                     &battle_config.character_size,                  1|2,    0,      1|2,            },
	{ "mob_max_skilllvl",                   &battle_config.mob_max_skilllvl,                MAX_MOBSKILL_LEVEL, 1, MAX_MOBSKILL_LEVEL, },
	{ "retaliate_to_master",                &battle_config.retaliate_to_master,             1,      0,      1,              },
	{ "rare_drop_announce",                 &battle_config.rare_drop_announce,              0,      0,      10000,          },
	{ "duel_allow_pvp",                     &battle_config.duel_allow_pvp,                  0,      0,      1,              },
	{ "duel_allow_gvg",                     &battle_config.duel_allow_gvg,                  0,      0,      1,              },
	{ "duel_allow_teleport",                &battle_config.duel_allow_teleport,             0,      0,      1,              },
	{ "duel_autoleave_when_die",            &battle_config.duel_autoleave_when_die,         1,      0,      1,              },
	{ "duel_time_interval",                 &battle_config.duel_time_interval,              60,     0,      INT_MAX,        },
	{ "duel_only_on_same_map",              &battle_config.duel_only_on_same_map,           0,      0,      1,              },
	{ "skip_teleport_lv1_menu",             &battle_config.skip_teleport_lv1_menu,          0,      0,      1,              },
	{ "allow_skill_without_day",            &battle_config.allow_skill_without_day,         0,      0,      1,              },
	{ "allow_es_magic_player",              &battle_config.allow_es_magic_pc,               0,      0,      1,              },
	{ "skill_caster_check",                 &battle_config.skill_caster_check,              1,      0,      1,              },
	{ "status_cast_cancel",                 &battle_config.sc_castcancel,                   BL_NUL, BL_NUL, BL_ALL,         },
	{ "pc_status_def_rate",                 &battle_config.pc_sc_def_rate,                  100,    0,      INT_MAX,        },
	{ "mob_status_def_rate",                &battle_config.mob_sc_def_rate,                 100,    0,      INT_MAX,        },
	{ "pc_max_status_def",                  &battle_config.pc_max_sc_def,                   100,    0,      INT_MAX,        },
	{ "mob_max_status_def",                 &battle_config.mob_max_sc_def,                  100,    0,      INT_MAX,        },
	{ "sg_miracle_skill_ratio",             &battle_config.sg_miracle_skill_ratio,          1,      0,      10000,          },
	{ "sg_angel_skill_ratio",               &battle_config.sg_angel_skill_ratio,            10,     0,      10000,          },
	{ "autospell_stacking",                 &battle_config.autospell_stacking,              0,      0,      1,              },
	{ "override_mob_names",                 &battle_config.override_mob_names,              0,      0,      2,              },
	{ "min_chat_delay",                     &battle_config.min_chat_delay,                  0,      0,      INT_MAX,        },
	{ "friend_auto_add",                    &battle_config.friend_auto_add,                 1,      0,      1,              },
	{ "hom_rename",                         &battle_config.hom_rename,                      0,      0,      1,              },
	{ "homunculus_show_growth",             &battle_config.homunculus_show_growth,          0,      0,      1,              },
	{ "homunculus_friendly_rate",           &battle_config.homunculus_friendly_rate,        100,    0,      INT_MAX,        },
	{ "vending_tax",                        &battle_config.vending_tax,                     0,      0,      10000,          },
	{ "vending_tax_min",                    &battle_config.vending_tax_min,                 0,      0,      MAX_ZENY,       },
	{ "day_duration",                       &battle_config.day_duration,                    0,      0,      INT_MAX,        },
	{ "night_duration",                     &battle_config.night_duration,                  0,      0,      INT_MAX,        },
	{ "mob_remove_delay",                   &battle_config.mob_remove_delay,                60000,  1000,   INT_MAX,        },
	{ "mob_active_time",                    &battle_config.mob_active_time,                 0,      0,      INT_MAX,        },
	{ "boss_active_time",                   &battle_config.boss_active_time,                0,      0,      INT_MAX,        },
	{ "sg_miracle_skill_duration",          &battle_config.sg_miracle_skill_duration,       3600000, 0,     INT_MAX,        },
	{ "hvan_explosion_intimate",            &battle_config.hvan_explosion_intimate,         45000,  0,      100000,         },
	{ "quest_exp_rate",                     &battle_config.quest_exp_rate,                  100,    0,      INT_MAX,        },
	{ "at_mapflag",                         &battle_config.autotrade_mapflag,               0,      0,      1,              },
	{ "at_timeout",                         &battle_config.at_timeout,                      0,      0,      INT_MAX,        },
	{ "homunculus_autoloot",                &battle_config.homunculus_autoloot,             0,      0,      1,              },
	{ "idle_no_autoloot",                   &battle_config.idle_no_autoloot,                0,      0,      INT_MAX,        },
	{ "max_guild_alliance",                 &battle_config.max_guild_alliance,              3,      0,      3,              },
	{ "ksprotection",                       &battle_config.ksprotection,                    5000,   0,      INT_MAX,        },
	{ "auction_feeperhour",                 &battle_config.auction_feeperhour,              12000,  0,      INT_MAX,        },
	{ "auction_maximumprice",               &battle_config.auction_maximumprice,            500000000, 0,   MAX_ZENY,       },
	{ "homunculus_auto_vapor",              &battle_config.homunculus_auto_vapor,           80,     0,      100,            },
	{ "display_status_timers",              &battle_config.display_status_timers,           1,      0,      1,              },
	{ "skill_add_heal_rate",                &battle_config.skill_add_heal_rate,             7,      0,      INT_MAX,        },
	{ "eq_single_target_reflectable",       &battle_config.eq_single_target_reflectable,    1,      0,      1,              },
	{ "invincible.nodamage",                &battle_config.invincible_nodamage,             0,      0,      1,              },
	{ "mob_slave_keep_target",              &battle_config.mob_slave_keep_target,           0,      0,      1,              },
	{ "autospell_check_range",              &battle_config.autospell_check_range,           0,      0,      1,              },
	{ "knockback_left",                     &battle_config.knockback_left,                  1,      0,      1,              },
	{ "client_reshuffle_dice",              &battle_config.client_reshuffle_dice,           0,      0,      1,              },
	{ "client_sort_storage",                &battle_config.client_sort_storage,             0,      0,      1,              },
	{ "feature.buying_store",               &battle_config.feature_buying_store,            1,      0,      1,              },
	{ "feature.search_stores",              &battle_config.feature_search_stores,           1,      0,      1,              },
	{ "searchstore_querydelay",             &battle_config.searchstore_querydelay,         10,      0,      INT_MAX,        },
	{ "searchstore_maxresults",             &battle_config.searchstore_maxresults,         30,      1,      INT_MAX,        },
	{ "display_party_name",                 &battle_config.display_party_name,              0,      0,      1,              },
	{ "cashshop_show_points",               &battle_config.cashshop_show_points,            0,      0,      1,              },
	{ "mail_show_status",                   &battle_config.mail_show_status,                0,      0,      2,              },
	{ "client_limit_unit_lv",               &battle_config.client_limit_unit_lv,            0,      0,      BL_ALL,         },
// BattleGround Settings
	{ "bg_update_interval",                 &battle_config.bg_update_interval,              1000,   100,    INT_MAX,        },
	{ "bg_short_attack_damage_rate",        &battle_config.bg_short_damage_rate,            80,     0,      INT_MAX,        },
	{ "bg_long_attack_damage_rate",         &battle_config.bg_long_damage_rate,             80,     0,      INT_MAX,        },
	{ "bg_weapon_attack_damage_rate",       &battle_config.bg_weapon_damage_rate,           60,     0,      INT_MAX,        },
	{ "bg_magic_attack_damage_rate",        &battle_config.bg_magic_damage_rate,            60,     0,      INT_MAX,        },
	{ "bg_misc_attack_damage_rate",         &battle_config.bg_misc_damage_rate,             60,     0,      INT_MAX,        },
	{ "bg_flee_penalty",                    &battle_config.bg_flee_penalty,                 20,     0,      INT_MAX,        },
// rAthena
	{ "max_third_parameter",				&battle_config.max_third_parameter,				135,	10,		SHRT_MAX,		},
	{ "max_baby_third_parameter",			&battle_config.max_baby_third_parameter,		108,	10,		SHRT_MAX,		},
	{ "max_trans_parameter",				&battle_config.max_trans_parameter,				99,		10,		SHRT_MAX,		},
	{ "max_third_trans_parameter",			&battle_config.max_third_trans_parameter,		135,	10,		SHRT_MAX,		},
	{ "max_extended_parameter",				&battle_config.max_extended_parameter,			125,	10,		SHRT_MAX,		},
	{ "max_summoner_parameter",				&battle_config.max_summoner_parameter,			120,	10,		SHRT_MAX,		},
	{ "skill_amotion_leniency",             &battle_config.skill_amotion_leniency,          0,      0,      300             },
	{ "mvp_tomb_enabled",                   &battle_config.mvp_tomb_enabled,                1,      0,      1               },
	{ "mvp_tomb_delay",                     &battle_config.mvp_tomb_delay,                  9000,   0,      INT_MAX,        },
	{ "feature.atcommand_suggestions",      &battle_config.atcommand_suggestions_enabled,   0,      0,      1               },
	{ "min_npc_vendchat_distance",          &battle_config.min_npc_vendchat_distance,       3,      0,      100             },
	{ "atcommand_mobinfo_type",             &battle_config.atcommand_mobinfo_type,          0,      0,      1               },
	{ "homunculus_max_level",               &battle_config.hom_max_level,                   99,     0,      MAX_LEVEL,      },
	{ "homunculus_S_max_level",             &battle_config.hom_S_max_level,                 150,    0,      MAX_LEVEL,      },
	{ "mob_size_influence",                 &battle_config.mob_size_influence,              0,      0,      1,              },
	{ "skill_trap_type",                    &battle_config.skill_trap_type,                 0,      0,      3,              },
	{ "allow_consume_restricted_item",      &battle_config.allow_consume_restricted_item,   1,      0,      1,              },
	{ "allow_equip_restricted_item",        &battle_config.allow_equip_restricted_item,     1,      0,      1,              },
	{ "max_walk_path",                      &battle_config.max_walk_path,                   17,     1,      MAX_WALKPATH,   },
	{ "item_enabled_npc",                   &battle_config.item_enabled_npc,                1,      0,      1,              },
	{ "item_flooritem_check",               &battle_config.item_onfloor,                    1,      0,      1,              },
	{ "bowling_bash_area",                  &battle_config.bowling_bash_area,               0,      0,      20,             },
	{ "drop_rateincrease",                  &battle_config.drop_rateincrease,               0,      0,      1,              },
	{ "feature.auction",                    &battle_config.feature_auction,                 0,      0,      2,              },
	{ "feature.banking",                    &battle_config.feature_banking,                 1,      0,      1,              },
#ifdef VIP_ENABLE
	{ "vip_storage_increase",               &battle_config.vip_storage_increase,          300,      0,      MAX_STORAGE-MIN_STORAGE, },
#else
	{ "vip_storage_increase",               &battle_config.vip_storage_increase,          300,      0,      MAX_STORAGE, },
#endif
	{ "vip_base_exp_increase",              &battle_config.vip_base_exp_increase,          50,      0,      INT_MAX,        },
	{ "vip_job_exp_increase",               &battle_config.vip_job_exp_increase,           50,      0,      INT_MAX,        },
	{ "vip_exp_penalty_base",               &battle_config.vip_exp_penalty_base,          100,      0,      INT_MAX,        },
	{ "vip_exp_penalty_job",                &battle_config.vip_exp_penalty_job,           100,      0,      INT_MAX,        },
	{ "vip_zeny_penalty",                   &battle_config.vip_zeny_penalty,                0,      0,      INT_MAX,        },
	{ "vip_bm_increase",                    &battle_config.vip_bm_increase,                 2,      0,      INT_MAX,        },
	{ "vip_drop_increase",                  &battle_config.vip_drop_increase,              50,      0,      INT_MAX,        },
	{ "vip_gemstone",                       &battle_config.vip_gemstone,                    2,      0,      2,              },
	{ "vip_disp_rate",                      &battle_config.vip_disp_rate,                   1,      0,      1,              },
	{ "mon_trans_disable_in_gvg",           &battle_config.mon_trans_disable_in_gvg,        0,      0,      1,              },
	{ "homunculus_S_growth_level",          &battle_config.hom_S_growth_level,             99,      0,      MAX_LEVEL,      },
	{ "emblem_woe_change",                  &battle_config.emblem_woe_change,               0,      0,      1,              },
	{ "emblem_transparency_limit",          &battle_config.emblem_transparency_limit,      80,      0,      100,            },
	{ "discount_item_point_shop",			&battle_config.discount_item_point_shop,		0,		0,		3,				},
	{ "update_enemy_position",				&battle_config.update_enemy_position,			0,		0,		1,				},
	{ "devotion_rdamage",					&battle_config.devotion_rdamage,				0,		0,		100,			},
	{ "feature.autotrade",					&battle_config.feature_autotrade,				1,		0,		1,				},
	{ "feature.autotrade_direction",		&battle_config.feature_autotrade_direction,		4,		-1,		7,				},
	{ "feature.autotrade_head_direction",	&battle_config.feature_autotrade_head_direction,0,		-1,		2,				},
	{ "feature.autotrade_sit",				&battle_config.feature_autotrade_sit,			1,		-1,		1,				},
	{ "feature.autotrade_open_delay",		&battle_config.feature_autotrade_open_delay,	5000,	1000,	INT_MAX,		},
	{ "disp_servervip_msg",					&battle_config.disp_servervip_msg,				0,		0,		1,				},
	{ "warg_can_falcon",                    &battle_config.warg_can_falcon,                 0,      0,      1,              },
	{ "path_blown_halt",                    &battle_config.path_blown_halt,                 1,      0,      1,              },
	{ "rental_mount_speed_boost",           &battle_config.rental_mount_speed_boost,        25,     0,      100,        	},
	{ "feature.warp_suggestions",           &battle_config.warp_suggestions_enabled,        0,      0,      1,              },
	{ "taekwon_mission_mobname",            &battle_config.taekwon_mission_mobname,         0,      0,      2,              },
	{ "teleport_on_portal",                 &battle_config.teleport_on_portal,              0,      0,      1,              },
	{ "cart_revo_knockback",                &battle_config.cart_revo_knockback,             1,      0,      1,              },
	{ "guild_notice_changemap",             &battle_config.guild_notice_changemap,          2,      0,      2,              },
	{ "transcendent_status_points",         &battle_config.transcendent_status_points,     52,      1,      INT_MAX,        },
	{ "taekwon_ranker_min_lv",              &battle_config.taekwon_ranker_min_lv,          90,      1,      MAX_LEVEL,      },
	{ "revive_onwarp",                      &battle_config.revive_onwarp,                   1,      0,      1,              },
	{ "fame_taekwon_mission",               &battle_config.fame_taekwon_mission,            1,      0,      INT_MAX,        },
	{ "fame_refine_lv1",                    &battle_config.fame_refine_lv1,                 1,      0,      INT_MAX,        },
	{ "fame_refine_lv1",                    &battle_config.fame_refine_lv1,                 1,      0,      INT_MAX,        },
	{ "fame_refine_lv2",                    &battle_config.fame_refine_lv2,                 25,     0,      INT_MAX,        },
	{ "fame_refine_lv3",                    &battle_config.fame_refine_lv3,                 1000,   0,      INT_MAX,        },
	{ "fame_forge",                         &battle_config.fame_forge,                      10,     0,      INT_MAX,        },
	{ "fame_pharmacy_3",                    &battle_config.fame_pharmacy_3,                 1,      0,      INT_MAX,        },
	{ "fame_pharmacy_5",                    &battle_config.fame_pharmacy_5,                 3,      0,      INT_MAX,        },
	{ "fame_pharmacy_7",                    &battle_config.fame_pharmacy_7,                 10,     0,      INT_MAX,        },
	{ "fame_pharmacy_10",                   &battle_config.fame_pharmacy_10,                50,     0,      INT_MAX,        },
	{ "mail_delay",                         &battle_config.mail_delay,                      1000,   1000,   INT_MAX,        },
	{ "at_monsterignore",                   &battle_config.autotrade_monsterignore,         0,      0,      1,              },
	{ "idletime_option",                    &battle_config.idletime_option,                 0x25,   1,      INT_MAX,        },
	{ "spawn_direction",                    &battle_config.spawn_direction,                 0,      0,      1,              },
	{ "arrow_shower_knockback",             &battle_config.arrow_shower_knockback,          1,      0,      1,              },
	{ "devotion_rdamage_skill_only",        &battle_config.devotion_rdamage_skill_only,     1,      0,      1,              },
	{ "max_extended_aspd",                  &battle_config.max_extended_aspd,               193,    100,    199,            },
	{ "monster_chase_refresh",              &battle_config.mob_chase_refresh,               3,      0,      30,             },
	{ "mob_icewall_walk_block",             &battle_config.mob_icewall_walk_block,          75,     0,      255,            },
	{ "boss_icewall_walk_block",            &battle_config.boss_icewall_walk_block,         0,      0,      255,            },
	{ "snap_dodge",                         &battle_config.snap_dodge,                      0,      0,      1,              },
	{ "stormgust_knockback",                &battle_config.stormgust_knockback,             1,      0,      1,              },
	{ "default_fixed_castrate",             &battle_config.default_fixed_castrate,          20,     0,      100,            },
	{ "default_bind_on_equip",              &battle_config.default_bind_on_equip,           BOUND_CHAR, BOUND_NONE, BOUND_MAX-1, },
	{ "pet_ignore_infinite_def",            &battle_config.pet_ignore_infinite_def,         0,      0,      1,              },
	{ "homunculus_evo_intimacy_need",       &battle_config.homunculus_evo_intimacy_need,    91100,  0,      INT_MAX,        },
	{ "homunculus_evo_intimacy_reset",      &battle_config.homunculus_evo_intimacy_reset,   1000,   0,      INT_MAX,        },
	{ "monster_loot_search_type",           &battle_config.monster_loot_search_type,        1,      0,      1,              },
	{ "feature.roulette",                   &battle_config.feature_roulette,                1,      0,      1,              },
	{ "monster_hp_bars_info",               &battle_config.monster_hp_bars_info,            1,      0,      1,              },
	{ "min_body_style",                     &battle_config.min_body_style,                  0,      0,      SHRT_MAX,       },
	{ "max_body_style",                     &battle_config.max_body_style,                  4,      0,      SHRT_MAX,       },
	{ "save_body_style",                    &battle_config.save_body_style,                 0,      0,      1,              },
	{ "monster_eye_range_bonus",            &battle_config.mob_eye_range_bonus,             0,      0,      10,             },
	{ "monster_stuck_warning",              &battle_config.mob_stuck_warning,               0,      0,      1,              },
	{ "skill_eightpath_algorithm",          &battle_config.skill_eightpath_algorithm,       1,      0,      1,              },
	{ "death_penalty_maxlv",                &battle_config.death_penalty_maxlv,             0,      0,      3,              },
	{ "exp_cost_redemptio",                 &battle_config.exp_cost_redemptio,              1,      0,      100,            },
	{ "exp_cost_redemptio_limit",           &battle_config.exp_cost_redemptio_limit,        5,      0,      MAX_PARTY,      },
	{ "exp_cost_inspiration",               &battle_config.exp_cost_inspiration,            1,      0,      100,            },
	{ "mvp_exp_reward_message",             &battle_config.mvp_exp_reward_message,          0,      0,      1,              },
	{ "can_damage_skill",                   &battle_config.can_damage_skill,                1,      0,      BL_ALL,         },
	{ "atcommand_levelup_events",			&battle_config.atcommand_levelup_events,		0,		0,		1,				},
	{ "block_account_in_same_party",		&battle_config.block_account_in_same_party,		1,		0,		1,				},
	{ "tarotcard_equal_chance",             &battle_config.tarotcard_equal_chance,          0,      0,      1,              },
	{ "change_party_leader_samemap",        &battle_config.change_party_leader_samemap,     1,      0,      1,              },
	{ "dispel_song",                        &battle_config.dispel_song,                     0,      0,      1,              },
	{ "guild_maprespawn_clones",			&battle_config.guild_maprespawn_clones,			0,		0,		1,				},
	{ "hide_fav_sell", 			&battle_config.hide_fav_sell,			0,      0,      1,              },
	{ "mail_daily_count",					&battle_config.mail_daily_count,				100,	0,		INT32_MAX,		},
	{ "mail_zeny_fee",						&battle_config.mail_zeny_fee,					2,		0,		100,			},
	{ "mail_attachment_price",				&battle_config.mail_attachment_price,			2500,	0,		INT32_MAX,		},
	{ "mail_attachment_weight",				&battle_config.mail_attachment_weight,			2000,	0,		INT32_MAX,		},
	{ "banana_bomb_duration",				&battle_config.banana_bomb_duration,			0,		0,		UINT16_MAX,		},
	{ "guild_leaderchange_delay",			&battle_config.guild_leaderchange_delay,		1440,	0,		INT32_MAX,		},
	{ "guild_leaderchange_woe",				&battle_config.guild_leaderchange_woe,			0,		0,		1,				},
	{ "guild_alliance_onlygm",              &battle_config.guild_alliance_onlygm,           0,      0,      1, },
	{ "feature.achievement",                &battle_config.feature_achievement,             1,      0,      1,              },
	{ "allow_bound_sell",                   &battle_config.allow_bound_sell,                0,      0,      0xF,            },
	{ "event_refine_chance",                &battle_config.event_refine_chance,             0,      0,      1,              },
	{ "autoloot_adjust",                    &battle_config.autoloot_adjust,                 0,      0,      1,              },
	{ "broadcast_hide_name",                &battle_config.broadcast_hide_name,             2,      0,      NAME_LENGTH,    },
	{ "skill_drop_items_full",              &battle_config.skill_drop_items_full,           0,      0,      1,              },
	{ "switch_remove_edp",                  &battle_config.switch_remove_edp,               2,      0,      3,              },
	{ "feature.homunculus_autofeed",        &battle_config.feature_homunculus_autofeed,     1,      0,      1,              },
	{ "summoner_trait",                     &battle_config.summoner_trait,                  3,      0,      3,              },
	{ "homunculus_autofeed_always",         &battle_config.homunculus_autofeed_always,      1,      0,      1,              },
	{ "feature.attendance",                 &battle_config.feature_attendance,              1,      0,      1,              },
	{ "feature.privateairship",             &battle_config.feature_privateairship,          1,      0,      1,              },
	{ "rental_transaction",                 &battle_config.rental_transaction,              1,      0,      1,              },
	{ "min_shop_buy",                       &battle_config.min_shop_buy,                    1,      0,      INT_MAX,        },
	{ "min_shop_sell",                      &battle_config.min_shop_sell,                   0,      0,      INT_MAX,        },

#include "../custom/battle_config_init.inc"
};

/*==========================
 * Set battle settings
 *--------------------------*/
int battle_set_value(const char* w1, const char* w2)
{
	int val = config_switch(w2);

	int i;
	ARR_FIND(0, ARRAYLENGTH(battle_data), i, strcmpi(w1, battle_data[i].str) == 0);
	if (i == ARRAYLENGTH(battle_data))
		return 0; // not found

	if (val < battle_data[i].min || val > battle_data[i].max) {
		ShowWarning("Value for setting '%s': %s is invalid (min:%i max:%i)! Defaulting to %i...\n", w1, w2, battle_data[i].min, battle_data[i].max, battle_data[i].defval);
		val = battle_data[i].defval;
	}

	*battle_data[i].val = val;
	return 1;
}

/*===========================
 * Get battle settings
 *---------------------------*/
int battle_get_value(const char* w1)
{
	int i;
	ARR_FIND(0, ARRAYLENGTH(battle_data), i, strcmpi(w1, battle_data[i].str) == 0);
	if (i == ARRAYLENGTH(battle_data))
		return 0; // not found
	else
		return *battle_data[i].val;
}

/*======================
 * Set default settings
 *----------------------*/
void battle_set_defaults()
{
	int i;
	for (i = 0; i < ARRAYLENGTH(battle_data); i++)
		*battle_data[i].val = battle_data[i].defval;
}

/*==================================
 * Cap certain battle.conf settings
 *----------------------------------*/
void battle_adjust_conf()
{
	battle_config.monster_max_aspd = 2000 - battle_config.monster_max_aspd * 10;
	battle_config.max_aspd = 2000 - battle_config.max_aspd * 10;
	battle_config.max_third_aspd = 2000 - battle_config.max_third_aspd * 10;
	battle_config.max_extended_aspd = 2000 - battle_config.max_extended_aspd * 10;
	battle_config.max_walk_speed = 100 * DEFAULT_WALK_SPEED / battle_config.max_walk_speed;
	battle_config.max_cart_weight *= 10;

	if (battle_config.max_def > 100 && !battle_config.weapon_defense_type) // added by [Skotlex]
		battle_config.max_def = 100;

	if (battle_config.min_hitrate > battle_config.max_hitrate)
		battle_config.min_hitrate = battle_config.max_hitrate;

	if (battle_config.pet_max_atk1 > battle_config.pet_max_atk2) //Skotlex
		battle_config.pet_max_atk1 = battle_config.pet_max_atk2;

	if (battle_config.day_duration && battle_config.day_duration < 60000) // added by [Yor]
		battle_config.day_duration = 60000;
	if (battle_config.night_duration && battle_config.night_duration < 60000) // added by [Yor]
		battle_config.night_duration = 60000;

#if PACKETVER < 20100427
	if (battle_config.feature_buying_store) {
		ShowWarning("conf/battle/feature.conf:buying_store is enabled but it requires PACKETVER 2010-04-27 or newer, disabling...\n");
		battle_config.feature_buying_store = 0;
	}
#endif

#if PACKETVER < 20100803
	if (battle_config.feature_search_stores) {
		ShowWarning("conf/battle/feature.conf:search_stores is enabled but it requires PACKETVER 2010-08-03 or newer, disabling...\n");
		battle_config.feature_search_stores = 0;
	}
#endif

#if PACKETVER > 20120000 && PACKETVER < 20130515 /* Exact date (when it started) not known */
	if (battle_config.feature_auction) {
		ShowWarning("conf/battle/feature.conf:feature.auction is enabled but it is not stable on PACKETVER " EXPAND_AND_QUOTE(PACKETVER) ", disabling...\n");
		ShowWarning("conf/battle/feature.conf:feature.auction change value to '2' to silence this warning and maintain it enabled\n");
		battle_config.feature_auction = 0;
	}
#elif PACKETVER >= 20141112
	if (battle_config.feature_auction) {
		ShowWarning("conf/battle/feature.conf:feature.auction is enabled but it is not available for clients from 2014-11-12 on, disabling...\n");
		ShowWarning("conf/battle/feature.conf:feature.auction change value to '2' to silence this warning and maintain it enabled\n");
		battle_config.feature_auction = 0;
	}
#endif

#if PACKETVER < 20130724
	if (battle_config.feature_banking) {
		ShowWarning("conf/battle/feature.conf banking is enabled but it requires PACKETVER 2013-07-24 or newer, disabling...\n");
		battle_config.feature_banking = 0;
	}
#endif

#if PACKETVER < 20131223
	if (battle_config.mvp_exp_reward_message) {
		ShowWarning("conf/battle/client.conf MVP EXP reward message is enabled but it requires PACKETVER 2013-12-23 or newer, disabling...\n");
		battle_config.mvp_exp_reward_message = 0;
	}
#endif

#if PACKETVER < 20141022
	if (battle_config.feature_roulette) {
		ShowWarning("conf/battle/feature.conf roulette is enabled but it requires PACKETVER 2014-10-22 or newer, disabling...\n");
		battle_config.feature_roulette = 0;
	}
#endif

#if PACKETVER < 20150513
	if (battle_config.feature_achievement) {
		ShowWarning("conf/battle/feature.conf achievement is enabled but it requires PACKETVER 2015-05-13 or newer, disabling...\n");
		battle_config.feature_achievement = 0;
	}
#endif

#if PACKETVER < 20170920
	if( battle_config.feature_homunculus_autofeed ){
		ShowWarning("conf/battle/feature.conf homunculus autofeeding is enabled but it requires PACKETVER 2017-09-20 or newer, disabling...\n");
		battle_config.feature_homunculus_autofeed = 0;
	}
#endif

#if PACKETVER < 20180307
	if( battle_config.feature_attendance ){
		ShowWarning("conf/battle/feature.conf attendance system is enabled but it requires PACKETVER 2018-03-07 or newer, disabling...\n");
		battle_config.feature_attendance = 0;
	}
#endif

#if PACKETVER < 20180321
	if( battle_config.feature_privateairship ){
		ShowWarning("conf/battle/feature.conf private airship system is enabled but it requires PACKETVER 2018-03-21 or newer, disabling...\n");
		battle_config.feature_privateairship = 0;
	}
#endif

#ifndef CELL_NOSTACK
	if (battle_config.custom_cell_stack_limit != 1)
		ShowWarning("Battle setting 'custom_cell_stack_limit' takes no effect as this server was compiled without Cell Stack Limit support.\n");
#endif
}

/*=====================================
 * Read battle.conf settings from file
 *-------------------------------------*/
int battle_config_read(const char* cfgName)
{
	FILE* fp;
	static int count = 0;

	if (count == 0)
		battle_set_defaults();

	count++;

	fp = fopen(cfgName,"r");
	if (fp == NULL)
		ShowError("File not found: %s\n", cfgName);
	else {
		char line[1024], w1[1024], w2[1024];

		while(fgets(line, sizeof(line), fp)) {
			if (line[0] == '/' && line[1] == '/')
				continue;
			if (sscanf(line, "%1023[^:]:%1023s", w1, w2) != 2)
				continue;
			if (strcmpi(w1, "import") == 0)
				battle_config_read(w2);
			else if
				(battle_set_value(w1, w2) == 0)
				ShowWarning("Unknown setting '%s' in file %s\n", w1, cfgName);
		}

		fclose(fp);
	}

	count--;

	if (count == 0)
		battle_adjust_conf();

	return 0;
}

/*==========================
 * initialize battle timer
 *--------------------------*/
void do_init_battle(void)
{
	delay_damage_ers = ers_new(sizeof(struct delay_damage),"battle.cpp::delay_damage_ers",ERS_OPT_CLEAR);
	add_timer_func_list(battle_delay_damage_sub, "battle_delay_damage_sub");
}

/*==================
 * end battle timer
 *------------------*/
void do_final_battle(void)
{
	ers_destroy(delay_damage_ers);
}<|MERGE_RESOLUTION|>--- conflicted
+++ resolved
@@ -2400,22 +2400,12 @@
 	struct map_session_data *tsd = BL_CAST(BL_PC, target);
 
 	if (!first_call)
-<<<<<<< HEAD
-		return (wd.type == DMG_CRITICAL || wd.type == DMG_MULTI_HIT_CRITICAL);
-=======
-		return (wd->type == DMG_CRITICAL);
->>>>>>> 404973f6
+		return (wd->type == DMG_CRITICAL || wd->type == DMG_MULTI_HIT_CRITICAL);
 
 	if (skill_id == NPC_CRITICALSLASH || skill_id == LG_PINPOINTATTACK) //Always critical skills
 		return true;
 
-<<<<<<< HEAD
 	if( sstatus->cri && ( !skill_id || skill_get_nk(skill_id)&NK_CRITICAL ) )
-=======
-	if( !(wd->type&DMG_MULTI_HIT) && sstatus->cri && (!skill_id ||
-		skill_id == KN_AUTOCOUNTER || skill_id == SN_SHARPSHOOTING ||
-		skill_id == MA_SHARPSHOOTING || skill_id == NJ_KIRIKAGE))
->>>>>>> 404973f6
 	{
 		short cri = sstatus->cri;
 
@@ -5376,17 +5366,13 @@
 	battle_calc_multi_attack(&wd, src, target, skill_id, skill_lv);
 
 	// crit check is next since crits always hit on official [helvetica]
-<<<<<<< HEAD
-	if (is_attack_critical(wd, src, target, skill_id, skill_lv, true)) {
+	if (is_attack_critical(&wd, src, target, skill_id, skill_lv, true)) {
 #if PACKETVER >= 20161207
 		if (wd.type&DMG_MULTI_HIT)
 			wd.type = DMG_MULTI_HIT_CRITICAL;
 		else
 			wd.type = DMG_CRITICAL;
 #else
-=======
-	if (is_attack_critical(&wd, src, target, skill_id, skill_lv, true))
->>>>>>> 404973f6
 		wd.type = DMG_CRITICAL;
 #endif
 	}
