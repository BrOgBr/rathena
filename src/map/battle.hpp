--- conflicted
+++ resolved
@@ -652,12 +652,9 @@
 	int feature_attendance;
 	int feature_privateairship;
 	int rental_transaction;
-<<<<<<< HEAD
-	int feature_equipswitch;
-=======
 	int min_shop_buy;
 	int min_shop_sell;
->>>>>>> 01f61cfa
+	int feature_equipswitch;
 
 #include "../custom/battle_config_struct.inc"
 };
