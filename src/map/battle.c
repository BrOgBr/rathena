--- conflicted
+++ resolved
@@ -4757,21 +4757,9 @@
 		// Item reflect gets calculated first
 		rdamage = battle_calc_return_damage(target, src, &damage, wd->flag, skill_id, false);
 		if( rdamage > 0 ) {
-<<<<<<< HEAD
-			bool isDevotRdamage = false;
-			//Get info if the attacker has Devotion from other player
-			struct block_list *d_bl = NULL;
-			if (battle_config.devotion_rdamage && battle_config.devotion_rdamage > rand()%100) {
-				struct status_change *ssc = status_get_sc(src);
-				if (ssc && ssc->data[SC_DEVOTION] && (d_bl = map_id2bl(ssc->data[SC_DEVOTION]->val1)))
-					isDevotRdamage = true;
-			}
-			rdelay = clif_damage(src, (!isDevotRdamage) ? src : d_bl, tick, wd->amotion, sstatus->dmotion, rdamage, 1, DMG_ENDURE, 0);
-=======
 			struct block_list *d_bl = battle_check_devotion(src);
 
 			rdelay = clif_damage(src, (!d_bl) ? src : d_bl, tick, wd->amotion, sstatus->dmotion, rdamage, 1, DMG_ENDURE, 0);
->>>>>>> 557aaa23
 			if( tsd )
 				battle_drain(tsd, src, rdamage, rdamage, sstatus->race, sstatus->class_);
 			//Use Reflect Shield to signal this kind of skill trigger. [Skotlex]
@@ -4783,30 +4771,6 @@
 			return;
 
 		// Calculate skill reflect damage separately
-<<<<<<< HEAD
-		if( tsc ) {
-			struct status_data *tstatus = status_get_status_data(target);
-			rdamage = battle_calc_return_damage(target, src, &damage, wd->flag, skill_id, 1);
-			if( rdamage > 0 ) {
-				bool isDevotRdamage = false;
-				//Get info if the attacker has Devotion from other player			
-				struct block_list *d_bl = NULL;
-				if (battle_config.devotion_rdamage && battle_config.devotion_rdamage > rand()%100) {
-					struct status_change *ssc = status_get_sc(src);;
-					if (ssc && ssc->data[SC_DEVOTION] && (d_bl = map_id2bl(ssc->data[SC_DEVOTION]->val1)))
-						isDevotRdamage = true;
-				}
-				if( attack_type == BF_WEAPON && tsc->data[SC_REFLECTDAMAGE] ) // Don't reflect your own damage (Grand Cross)
-					map_foreachinshootrange(battle_damage_area,target,skill_get_splash(LG_REFLECTDAMAGE,1),BL_CHAR,tick,target,wd->amotion,sstatus->dmotion,rdamage,tstatus->race);
-				else if( attack_type == BF_WEAPON || attack_type == BF_MISC) {
-					rdelay = clif_damage(src, (!isDevotRdamage) ? src : d_bl, tick, wd->amotion, sstatus->dmotion, rdamage, 1, DMG_ENDURE, 0);
-					if( tsd )
-						battle_drain(tsd, src, rdamage, rdamage, sstatus->race, sstatus->class_);
-					// It appears that official servers give skill reflect damage a longer delay
-					battle_delay_damage(tick, wd->amotion,target,(!isDevotRdamage) ? src : d_bl,0,CR_REFLECTSHIELD,0,rdamage,ATK_DEF,rdelay,true);
-					skill_additional_effect(target, (!isDevotRdamage) ? src : d_bl, CR_REFLECTSHIELD, 1, BF_WEAPON|BF_SHORT|BF_NORMAL,ATK_DEF,tick);
-				}
-=======
 		rdamage = battle_calc_return_damage(target, src, &damage, wd->flag, skill_id,true);
 		if( rdamage > 0 ) {
 			struct block_list *d_bl = battle_check_devotion(src);
@@ -4820,7 +4784,6 @@
 				// It appears that official servers give skill reflect damage a longer delay
 				battle_delay_damage(tick, wd->amotion, target, (!d_bl) ? src : d_bl, 0, CR_REFLECTSHIELD, 0, rdamage, ATK_DEF, rdelay ,true);
 				skill_additional_effect(target, (!d_bl) ? src : d_bl, CR_REFLECTSHIELD, 1, BF_WEAPON|BF_SHORT|BF_NORMAL, ATK_DEF, tick);
->>>>>>> 557aaa23
 			}
 		}
 	}
@@ -7858,11 +7821,8 @@
 	{ "idletime_option",                    &battle_config.idletime_option,                 0x25,   1,      INT_MAX,        },
 	{ "spawn_direction",                    &battle_config.spawn_direction,                 0,      0,      1,              },
 	{ "arrow_shower_knockback",             &battle_config.arrow_shower_knockback,          1,      0,      1,              },
-<<<<<<< HEAD
-=======
 	{ "devotion_rdamage_skill_only",        &battle_config.devotion_rdamage_skill_only,     1,      0,      1,              },
 	{ "max_extended_aspd",                  &battle_config.max_extended_aspd,               193,    100,    199,            },
->>>>>>> 557aaa23
 };
 #ifndef STATS_OPT_OUT
 /**
