--- conflicted
+++ resolved
@@ -360,17 +360,6 @@
 	int menuskill_id, menuskill_val, menuskill_val2;
 
 	int invincible_timer;
-<<<<<<< HEAD
-	unsigned int canlog_tick;
-	unsigned int canuseitem_tick;	// [Skotlex]
-	unsigned int canusecashfood_tick;
-	unsigned int canequip_tick;	// [Inkfish]
-	unsigned int cantalk_tick;
-	unsigned int canskill_tick; // used to prevent abuse from no-delay ACT files
-	unsigned int cansendmail_tick; // [Mail System Flood Protection]
-	unsigned int ks_floodprotect_tick; // [Kill Steal Protection]
-	unsigned int equipswitch_tick; // Equip switch
-=======
 	t_tick canlog_tick;
 	t_tick canuseitem_tick;	// [Skotlex]
 	t_tick canusecashfood_tick;
@@ -379,7 +368,7 @@
 	t_tick canskill_tick; // used to prevent abuse from no-delay ACT files
 	t_tick cansendmail_tick; // [Mail System Flood Protection]
 	t_tick ks_floodprotect_tick; // [Kill Steal Protection]
->>>>>>> 01f61cfa
+	unsigned int equipswitch_tick; // Equip switch
 
 	struct s_item_delay {
 		unsigned short nameid;
