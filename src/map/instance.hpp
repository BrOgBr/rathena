// Copyright (c) Athena Dev Teams - Licensed under GNU GPL
// For more information, see LICENCE in the main folder

#ifndef _INSTANCE_HPP_
#define _INSTANCE_HPP_

<<<<<<< HEAD
#include <deque>
#include <memory>
#include <string>
#include <unordered_map>
#include <vector>

#include "../common/cbasetypes.h"
#include "../common/mmo.h" // struct point
=======
#include "../common/cbasetypes.hpp"
#include "../common/mmo.hpp" // struct point
#include "../common/strlib.hpp"
>>>>>>> 801d3ed9

#include "script.hpp" // struct reg_db

enum send_target : uint8;
struct block_list;

#define MAX_INSTANCE_DATA 300 // Maximum amount of instancese; instance creation is primarily decided by MAX_MAP_PER_SERVER

#define INSTANCE_NAME_LENGTH (60+1)

enum e_instance_state : uint8 {
	INSTANCE_FREE,
	INSTANCE_IDLE,
	INSTANCE_BUSY
};

enum e_instance_mode : uint8 {
	IM_NONE,
	IM_CHAR,
	IM_PARTY,
	IM_GUILD,
	IM_CLAN,
	IM_MAX,
};

enum e_instance_enter : uint8 {
	IE_OK = 0,
	IE_NOMEMBER,
	IE_NOINSTANCE,
	IE_OTHER
};

struct s_instance_map {
	int16 m, src_m;
};

/// Instance data
struct s_instance_data {
	uint16 id; ///< Instance DB ID
	enum e_instance_state state; ///< State of instance
	enum e_instance_mode mode; ///< Mode of instance
	int owner_id; ///< Owner ID of instance
	unsigned int keep_limit; ///< Life time of instance
	int keep_timer; ///< Remaining life time of instance
	unsigned int idle_limit; ///< Idle time of instance
	int idle_timer; ///< Remaining idle time of instance
	struct reg_db regs; ///< Instance variables for scripts
	std::vector<s_instance_map> map; ///< Array of maps in instance
};

/// Instance Idle Queue data
static struct s_instance_wait {
	std::deque<uint16> id;
	int timer;
} instance_wait;

/// Instance DB entry
struct s_instance_db {
	uint16 id; ///< Instance ID
	std::string name; ///< Instance name
	unsigned int limit, ///< Duration limit
		timeout; ///< Timeout limit
	//bool destroyable; ///< Destroyable flag
	struct point enter; ///< Instance entry point
	std::vector<int16> maplist; ///< Maps in instance
};

extern std::unordered_map<uint16, std::shared_ptr<s_instance_data>> instances;
extern std::unordered_map<uint16, std::shared_ptr<s_instance_db>> instance_db;

extern int instance_start;

std::shared_ptr<s_instance_db> instance_searchtype_db(uint16 instance_id);
std::shared_ptr<s_instance_db> instance_searchname_db(const char* name);
void instance_getsd(uint16 instance_id, struct map_session_data **sd, enum send_target *target);

uint16 instance_create(int owner_id, const char *name, enum e_instance_mode mode);
bool instance_destroy(uint16 instance_id);
enum e_instance_enter instance_enter(struct map_session_data *sd, uint16 instance_id, const char *name, short x, short y);
bool instance_reqinfo(struct map_session_data *sd, uint16 instance_id);
bool instance_addusers(uint16 instance_id);
bool instance_delusers(uint16 instance_id);
int16 instance_mapid(int16 m, uint16 instance_id);
int instance_addmap(uint16 instance_id);

void instance_addnpc(std::shared_ptr<s_instance_data> idata);
void instance_readdb(void);
void instance_db_reload(void);
void do_reload_instance(void);
void do_init_instance(void);
void do_final_instance(void);

#endif /* _INSTANCE_HPP_ */<|MERGE_RESOLUTION|>--- conflicted
+++ resolved
@@ -4,20 +4,14 @@
 #ifndef _INSTANCE_HPP_
 #define _INSTANCE_HPP_
 
-<<<<<<< HEAD
 #include <deque>
 #include <memory>
 #include <string>
 #include <unordered_map>
 #include <vector>
 
-#include "../common/cbasetypes.h"
-#include "../common/mmo.h" // struct point
-=======
 #include "../common/cbasetypes.hpp"
 #include "../common/mmo.hpp" // struct point
-#include "../common/strlib.hpp"
->>>>>>> 801d3ed9
 
 #include "script.hpp" // struct reg_db
 
