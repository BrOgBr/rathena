// Copyright (c) rAthena Dev Teams - Licensed under GNU GPL
// For more information, see LICENCE in the main folder

#ifndef MMO_HPP
#define MMO_HPP

#include <time.h>

#include "../config/core.hpp"

#include "cbasetypes.hpp"
#include "db.hpp"
#include "timer.hpp" // t_tick

#ifndef PACKETVER
	#error Please define PACKETVER in src/config/packets.hpp
#endif

///Remove/Comment this line to disable sc_data saving. [Skotlex]
#define ENABLE_SC_SAVING
/** Remove/Comment this line to disable server-side hot-key saving support [Skotlex]
* Note that newer clients no longer save hotkeys in the registry! */
#define HOTKEY_SAVING

#if PACKETVER < 20090603
	// (27 = 9 skills x 3 bars)               (0x02b9,191)
	#define MAX_HOTKEYS 27
#elif PACKETVER < 20090617
	// (36 = 9 skills x 4 bars)               (0x07d9,254)
	#define MAX_HOTKEYS 36
#else
	// (38 = 9 skills x 4 bars & 2 Quickslots)(0x07d9,268)
	#define MAX_HOTKEYS 38
#endif

#define MAX_MAP_PER_SERVER 1500 /// Maximum amount of maps available on a server
#define MAX_INVENTORY 100 ///Maximum items in player inventory
/** Max number of characters per account. Note that changing this setting alone is not enough if the client is not hexed to support more characters as well.
* Max value tested was 265 */
#ifndef MAX_CHARS
	#if PACKETVER >= 20180124
		#define MAX_CHARS 15
	#elif PACKETVER >= 20100413
		#define MAX_CHARS 12
	#else
		#define MAX_CHARS 9
	#endif
#endif
/** Number of slots carded equipment can have. Never set to less than 4 as they are also used to keep the data of forged items/equipment. [Skotlex]
* Note: The client seems unable to receive data for more than 4 slots due to all related packets having a fixed size. */
#define MAX_SLOTS 4
#define MAX_AMOUNT 30000 ////Max amount of a single stacked item
#define MAX_ZENY INT_MAX ///Max zeny
#define MAX_BANK_ZENY SINT32_MAX ///Max zeny in Bank
#define MAX_FAME 1000000000 ///Max fame points
#define MAX_CART 100 ///Maximum item in cart
<<<<<<< HEAD
#define MAX_SKILL 1202 ///Maximum skill can be hold by Player, Homunculus, & Mercenary (skill list) AND skill_db limit
=======
#define MAX_SKILL 1250 ///Maximum skill can be hold by Player, Homunculus, & Mercenary (skill list) AND skill_db limit
>>>>>>> 01f61cfa
#define DEFAULT_WALK_SPEED 150 ///Default walk speed
#define MIN_WALK_SPEED 20 ///Min walk speed
#define MAX_WALK_SPEED 1000 ///Max walk speed
#define MAX_STORAGE 600 ///Max number of storage slots a player can have
#define MAX_GUILD_STORAGE 600 ///Max number of storage slots a guild
#define MAX_PARTY 12 ///Max party member
#define MAX_GUILD 16+10*6	///Increased max guild members +6 per 1 extension levels [Lupus]
#define MAX_GUILDPOSITION 20	///Increased max guild positions to accomodate for all members [Valaris] (removed) [PoW]
#define MAX_GUILDEXPULSION 32 ///Max Guild expulsion
#define MAX_GUILDALLIANCE 16 ///Max Guild alliance
#define MAX_GUILDSKILL	17 ///Max Guild skills
#define MAX_GUILDLEVEL 50 ///Max Guild level
#define MAX_GUARDIANS 8	///Local max per castle. If this value is increased, need to add more fields on MySQL `guild_castle` table [Skotlex]
#define MAX_QUEST_OBJECTIVES 3 ///Max quest objectives for a quest
#define MAX_QUEST_DROPS 3 ///Max quest drops for a quest
#define MAX_PC_BONUS_SCRIPT 50 ///Max bonus script can be fetched from `bonus_script` table on player load [Cydh]
#define MAX_ITEM_RDM_OPT 5	 /// Max item random option [Napster]
#define DB_NAME_LEN 256 //max len of dbs
#define MAX_CLAN 500
#define MAX_CLANALLIANCE 6

// for produce
#define MIN_ATTRIBUTE 0
#define MAX_ATTRIBUTE 4
#define ATTRIBUTE_NORMAL 0
#define MIN_STAR 0
#define MAX_STAR 3

#define MAX_STATUS_TYPE 5

#define WEDDING_RING_M 2634
#define WEDDING_RING_F 2635

//For character names, title names, guilds, maps, etc.
//Includes null-terminator as it is the length of the array.
#define NAME_LENGTH (23 + 1)
#define PASSWD_LENGTH (32+1)
//NPC names can be longer than it's displayed on client (NAME_LENGTH).
#define NPC_NAME_LENGTH 50
// <NPC_NAME_LENGTH> for npc name + 2 for a "::" + <NAME_LENGTH> for label + 1 for EOS
#define EVENT_NAME_LENGTH ( NPC_NAME_LENGTH + 2 + NAME_LENGTH + 1 )
//For item names, which tend to have much longer names.
#define ITEM_NAME_LENGTH 50
//For Map Names, which the client considers to be 16 in length including the .gat extension
#define MAP_NAME_LENGTH (11 + 1)
#define MAP_NAME_LENGTH_EXT (MAP_NAME_LENGTH + 4)
//Pincode Length
#define PINCODE_LENGTH 4

#define MAX_FRIENDS 40
#define MAX_MEMOPOINTS 3
#define MAX_SKILLCOOLDOWN 20

//Size of the fame list arrays.
#define MAX_FAME_LIST 10

//Limits to avoid ID collision with other game objects
#define START_ACCOUNT_NUM 2000000
#define END_ACCOUNT_NUM 100000000
#define START_CHAR_NUM 150000

//Guilds
#define MAX_GUILDMES1 60
#define MAX_GUILDMES2 120

//Base Homun skill.
#define HM_SKILLBASE 8001
#define MAX_HOMUNSKILL 43
#define MAX_HOMUNCULUS_CLASS	52	//[orn], Increased to 60 from 16 to allow new Homun-S.
#define HM_CLASS_BASE 6001
#define HM_CLASS_MAX (HM_CLASS_BASE+MAX_HOMUNCULUS_CLASS-1)

//Mail System
#define MAIL_MAX_INBOX 30
#define MAIL_TITLE_LENGTH 40
#if PACKETVER < 20150513
#define MAIL_BODY_LENGTH 200
#define MAIL_MAX_ITEM 1
#else
#define MAIL_BODY_LENGTH 500
#define MAIL_MAX_ITEM 5
#define MAIL_PAGE_SIZE 7
#endif

//Mercenary System
#define MC_SKILLBASE 8201
#define MAX_MERCSKILL 41

//Elemental System
#define MAX_ELEMENTALSKILL 42
#define EL_SKILLBASE 8401
#define MAX_ELESKILLTREE 3
#define MAX_ELEMENTAL_CLASS 12
#define EL_CLASS_BASE 2114
#define EL_CLASS_MAX (EL_CLASS_BASE+MAX_ELEMENTAL_CLASS-1)

//Achievement System
#define MAX_ACHIEVEMENT_RANK 20 /// Maximum achievement level
#define MAX_ACHIEVEMENT_OBJECTIVES 10 /// Maximum different objectives in achievement_db.yml
#define MAX_ACHIEVEMENT_DEPENDENTS 20 /// Maximum different dependents in achievement_db.yml
#define ACHIEVEMENT_NAME_LENGTH 50 /// Max Achievement Name length

enum item_types {
	IT_HEALING = 0,
	IT_UNKNOWN, //1
	IT_USABLE,  //2
	IT_ETC,     //3
	IT_ARMOR,   //4
	IT_WEAPON,  //5
	IT_CARD,    //6
	IT_PETEGG,  //7
	IT_PETARMOR,//8
	IT_UNKNOWN2,//9
	IT_AMMO,    //10
	IT_DELAYCONSUME,//11
	IT_SHADOWGEAR,  //12
	IT_CASH = 18,
	IT_MAX
};

/// Monster mode definitions to clear up code reading. [Skotlex]
enum e_mode {
	MD_NONE					= 0x0000000,
	MD_CANMOVE				= 0x0000001,
	MD_LOOTER				= 0x0000002,
	MD_AGGRESSIVE			= 0x0000004,
	MD_ASSIST				= 0x0000008,
	MD_CASTSENSOR_IDLE		= 0x0000010,
	MD_NORANDOM_WALK		= 0x0000020,
	MD_NOCAST_SKILL			= 0x0000040,
	MD_CANATTACK			= 0x0000080,
	//FREE					= 0x0000100,
	MD_CASTSENSOR_CHASE		= 0x0000200,
	MD_CHANGECHASE			= 0x0000400,
	MD_ANGRY				= 0x0000800,
	MD_CHANGETARGET_MELEE	= 0x0001000,
	MD_CHANGETARGET_CHASE	= 0x0002000,
	MD_TARGETWEAK			= 0x0004000,
	MD_RANDOMTARGET			= 0x0008000,
	MD_IGNOREMELEE			= 0x0010000,
	MD_IGNOREMAGIC			= 0x0020000,
	MD_IGNORERANGED			= 0x0040000,
	MD_MVP					= 0x0080000,
	MD_IGNOREMISC			= 0x0100000,
	MD_KNOCKBACK_IMMUNE		= 0x0200000,
	MD_TELEPORT_BLOCK		= 0x0400000,
	//FREE					= 0x0800000,
	MD_FIXED_ITEMDROP		= 0x1000000,
	MD_DETECTOR				= 0x2000000,
	MD_STATUS_IMMUNE		= 0x4000000,
	MD_SKILL_IMMUNE			= 0x8000000,
};

#define MD_MASK 0x000FFFF
#define ATR_MASK 0x0FF0000
#define CL_MASK 0xF000000

// Questlog states
enum quest_state {
	Q_INACTIVE, ///< Inactive quest (the user can toggle between active and inactive quests)
	Q_ACTIVE,   ///< Active quest
	Q_COMPLETE, ///< Completed quest
};

/// Questlog entry
struct quest {
	int quest_id;                    ///< Quest ID
	unsigned int time;               ///< Expiration time
	int count[MAX_QUEST_OBJECTIVES]; ///< Kill counters of each quest objective
	enum quest_state state;          ///< Current quest state
};

struct s_item_randomoption {
	short id;
	short value;
	char param;
};

/// Achievement log entry
struct achievement {
	int achievement_id;                    ///< Achievement ID
	int count[MAX_ACHIEVEMENT_OBJECTIVES]; ///< Counters of each achievement objective
	time_t completed;                      ///< Date completed
	time_t rewarded;                       ///< Received reward?
	int score;                             ///< Amount of points achievement is worth
};

struct item {
	int id;
	unsigned short nameid;
	short amount;
	unsigned int equip; // location(s) where item is equipped (using enum equip_pos for bitmasking)
	char identify;
	char refine;
	char attribute;
	unsigned short card[MAX_SLOTS];
	struct s_item_randomoption option[MAX_ITEM_RDM_OPT];		// max of 5 random options can be supported.
	unsigned int expire_time;
	char favorite, bound;
	uint64 unique_id;
	unsigned int equipSwitch; // location(s) where item is equipped for equip switching (using enum equip_pos for bitmasking)
};

//Equip position constants
enum equip_pos {
	EQP_HEAD_LOW         = 0x000001,
	EQP_HEAD_MID         = 0x000200, // 512
	EQP_HEAD_TOP         = 0x000100, // 256
	EQP_HAND_R           = 0x000002, // 2
	EQP_HAND_L           = 0x000020, // 32
	EQP_ARMOR            = 0x000010, // 16
	EQP_SHOES            = 0x000040, // 64
	EQP_GARMENT          = 0x000004, // 4
	EQP_ACC_R            = 0x000008, // 8
	EQP_ACC_L            = 0x000080, // 128
	EQP_COSTUME_HEAD_TOP = 0x000400, // 1024
	EQP_COSTUME_HEAD_MID = 0x000800, // 2048
	EQP_COSTUME_HEAD_LOW = 0x001000, // 4096
	EQP_COSTUME_GARMENT  = 0x002000, // 8192
	//EQP_COSTUME_FLOOR  = 0x004000, // 16384
	EQP_AMMO             = 0x008000, // 32768
	EQP_SHADOW_ARMOR     = 0x010000, // 65536
	EQP_SHADOW_WEAPON    = 0x020000, // 131072
	EQP_SHADOW_SHIELD    = 0x040000, // 262144
	EQP_SHADOW_SHOES     = 0x080000, // 524288
	EQP_SHADOW_ACC_R     = 0x100000, // 1048576
	EQP_SHADOW_ACC_L     = 0x200000, // 2097152

	// Combined
	EQP_ACC_RL			= EQP_ACC_R|EQP_ACC_L,
	EQP_SHADOW_ACC_RL	= EQP_SHADOW_ACC_R|EQP_SHADOW_ACC_L,
};

struct point {
	unsigned short map;
	short x,y;
};

struct startitem {
	unsigned short nameid, amount;
	short pos;
};

enum e_skill_flag
{
	SKILL_FLAG_PERMANENT,
	SKILL_FLAG_TEMPORARY,
	SKILL_FLAG_PLAGIARIZED,
	SKILL_FLAG_PERM_GRANTED, // Permanent, granted through someway e.g. script
	SKILL_FLAG_TMP_COMBO, //@FIXME for homunculus combo atm

	//! NOTE: This flag be the last flag, and don't change the value if not needed!
	SKILL_FLAG_REPLACED_LV_0 = 10, // temporary skill overshadowing permanent skill of level 'N - SKILL_FLAG_REPLACED_LV_0',
};

struct s_skill {
	uint16 id;
	uint8 lv;
	uint8 flag; // see enum e_skill_flag
};

struct script_reg_state {
	unsigned int type : 1; // because I'm a memory hoarder and having them in the same struct would be a 8-byte/instance waste while ints outnumber str on a 10000-to-1 ratio.
	unsigned int update : 1; // whether it needs to be sent to char server for insertion/update/delete
};

struct script_reg_num {
	struct script_reg_state flag;
	int value;
};

struct script_reg_str {
	struct script_reg_state flag;
	char *value;
};

//For saving status changes across sessions. [Skotlex]
struct status_change_data {
	unsigned short type; //SC_type
	long val1, val2, val3, val4;
	t_tick tick; //Remaining duration.
};

#define MAX_BONUS_SCRIPT_LENGTH 512
struct bonus_script_data {
	char script_str[MAX_BONUS_SCRIPT_LENGTH]; //< Script string
	t_tick tick; ///< Tick
	uint16 flag; ///< Flags @see enum e_bonus_script_flags
	int16 icon; ///< Icon SI
	uint8 type; ///< 0 - None, 1 - Buff, 2 - Debuff
};

struct skill_cooldown_data {
	unsigned short skill_id;
	t_tick tick;
};

enum storage_type {
	TABLE_INVENTORY = 1,
	TABLE_CART,
	TABLE_STORAGE,
	TABLE_GUILD_STORAGE,
};

enum e_storage_mode {
	STOR_MODE_NONE = 0x0,
	STOR_MODE_GET = 0x1,
	STOR_MODE_PUT = 0x2,
	STOR_MODE_ALL = 0x3,
};

struct s_storage {
	bool dirty; ///< Dirty status, data needs to be saved
	bool status; ///< Current status of storage (opened or closed)
	uint16 amount; ///< Amount of items in storage
	bool lock; ///< If locked, can't use storage when item bound retrieval
	uint32 id; ///< Account ID / Character ID / Guild ID (owner of storage)
	enum storage_type type; ///< Type of storage (inventory, cart, storage, guild storage)
	uint16 max_amount; ///< Maximum amount of items in storage
	uint8 stor_id; ///< Storage ID
	struct {
		unsigned get : 1;
		unsigned put : 1;
	} state;
	union { // Max for inventory, storage, cart, and guild storage are 1637 each without changing this struct and struct item [2014/10/27]
		struct item items_inventory[MAX_INVENTORY];
		struct item items_storage[MAX_STORAGE];
		struct item items_cart[MAX_CART];
		struct item items_guild[MAX_GUILD_STORAGE];
	} u;
};

struct s_storage_table {
	char name[NAME_LENGTH];
	char table[DB_NAME_LEN];
	uint16 max_num;
	uint8 id;
};

struct s_pet {
	uint32 account_id;
	uint32 char_id;
	int pet_id;
	short class_;
	short level;
	unsigned short egg_id;//pet egg id
	unsigned short equip;//pet equip name_id
	short intimate;//pet friendly
	short hungry;//pet hungry
	char name[NAME_LENGTH];
	char rename_flag;
	char incubate;
};

struct s_homunculus {	//[orn]
	char name[NAME_LENGTH];
	int hom_id;
	uint32 char_id;
	short class_;
	short prev_class;
	int hp,max_hp,sp,max_sp;
	unsigned int intimacy;	//[orn]
	short hunger;
	struct s_skill hskill[MAX_HOMUNSKILL]; //albator
	short skillpts;
	short level;
	unsigned int exp;
	short rename_flag;
	short vaporize; //albator
	int str;
	int agi;
	int vit;
	int int_;
	int dex;
	int luk;

	int str_value;
	int agi_value;
	int vit_value;
	int int_value;
	int dex_value;
	int luk_value;

	char spiritball; //for homun S [lighta]
	bool autofeed;
};

struct s_mercenary {
	int mercenary_id;
	uint32 char_id;
	short class_;
	int hp, sp;
	unsigned int kill_count;
	t_tick life_time;
};

struct s_elemental {
	int elemental_id;
	uint32 char_id;
	short class_;
	enum e_mode mode;
	int hp, sp, max_hp, max_sp, matk, atk, atk2;
	short hit, flee, amotion, def, mdef;
	t_tick life_time;
};

struct s_friend {
	uint32 account_id;
	uint32 char_id;
	char name[NAME_LENGTH];
};

#ifdef HOTKEY_SAVING
struct hotkey {
	unsigned int id;
	unsigned short lv;
	unsigned char type; // 0: item, 1: skill
};
#endif

struct mmo_charstatus {
	uint32 char_id;
	uint32 account_id;
	uint32 partner_id;
	uint32 father;
	uint32 mother;
	uint32 child;

	unsigned int base_exp,job_exp;
	int zeny;

	short class_; ///< Player's JobID
	unsigned int status_point,skill_point;
	int hp,max_hp,sp,max_sp;
	unsigned int option;
	short manner; // Defines how many minutes a char will be muted, each negative point is equivalent to a minute.
	unsigned char karma;
	short hair,hair_color,clothes_color,body;
	int party_id,guild_id,pet_id,hom_id,mer_id,ele_id,clan_id;
	int fame;

	// Mercenary Guilds Rank
	int arch_faith, arch_calls;
	int spear_faith, spear_calls;
	int sword_faith, sword_calls;

	short weapon; // enum weapon_type
	short shield; // view-id
	short head_top,head_mid,head_bottom;
	short robe;

	char name[NAME_LENGTH];
	unsigned int base_level,job_level;
	unsigned short str,agi,vit,int_,dex,luk;
	unsigned char slot,sex;

	uint32 mapip;
	uint16 mapport;

	struct point last_point,save_point,memo_point[MAX_MEMOPOINTS];
	struct s_skill skill[MAX_SKILL];

	struct s_friend friends[MAX_FRIENDS]; //New friend system [Skotlex]
#ifdef HOTKEY_SAVING
	struct hotkey hotkeys[MAX_HOTKEYS];
#endif
	bool show_equip,allow_party;
	short rename;

	time_t delete_date;
	time_t unban_time;

	// Char server addon system
	unsigned int character_moves;

	unsigned char font;

	bool cashshop_sent; // Whether the player has received the CashShop list

	uint32 uniqueitem_counter;

	unsigned char hotkey_rowshift;
	unsigned long title_id;
};

typedef enum mail_status {
	MAIL_NEW,
	MAIL_UNREAD,
	MAIL_READ,
} mail_status;

enum mail_inbox_type {
	MAIL_INBOX_NORMAL = 0,
	MAIL_INBOX_ACCOUNT,
	MAIL_INBOX_RETURNED
};

enum mail_attachment_type {
	MAIL_ATT_NONE = 0,
	MAIL_ATT_ZENY = 1,
	MAIL_ATT_ITEM = 2,
	MAIL_ATT_ALL = MAIL_ATT_ZENY | MAIL_ATT_ITEM
};

struct mail_message {
	int id;
	uint32 send_id;                 //hold char_id of sender
	char send_name[NAME_LENGTH];    //sender nickname
	uint32 dest_id;                 //hold char_id of receiver
	char dest_name[NAME_LENGTH];    //receiver nickname
	char title[MAIL_TITLE_LENGTH];
	char body[MAIL_BODY_LENGTH];
	enum mail_inbox_type type;
	time_t scheduled_deletion;

	mail_status status;
	time_t timestamp; // marks when the message was sent

	uint32 zeny;
	struct item item[MAIL_MAX_ITEM];
};

struct mail_data {
	short amount;
	bool full;
	short unchecked, unread;
	struct mail_message msg[MAIL_MAX_INBOX];
};

struct auction_data {
	unsigned int auction_id;
	int seller_id;
	char seller_name[NAME_LENGTH];
	int buyer_id;
	char buyer_name[NAME_LENGTH];

	struct item item;
	// This data is required for searching, as itemdb is not read by char server
	char item_name[ITEM_NAME_LENGTH];
	short type;

	unsigned short hours;
	int price, buynow;
	time_t timestamp; // auction's end time
	int auction_end_timer;
};

struct party_member {
	uint32 account_id;
	uint32 char_id;
	char name[NAME_LENGTH];
	unsigned short class_;
	unsigned short map;
	unsigned short lv;
	unsigned leader : 1,
	         online : 1;
};

struct party {
	int party_id;
	char name[NAME_LENGTH];
	unsigned char count; //Count of online characters.
	unsigned exp : 1,
				item : 2; //&1: Party-Share (round-robin), &2: pickup style: shared.
	struct party_member member[MAX_PARTY];
};

struct map_session_data;
struct guild_member {
	uint32 account_id, char_id;
	short hair,hair_color,gender,class_,lv;
	uint64 exp;
	int exp_payper;
	short online,position;
	char name[NAME_LENGTH];
	struct map_session_data *sd;
	unsigned char modified;
	uint32 last_login;
};

struct guild_position {
	char name[NAME_LENGTH];
	int mode;
	int exp_mode;
	unsigned char modified;
};

struct guild_alliance {
	int opposition;
	int guild_id;
	char name[NAME_LENGTH];
};

struct guild_expulsion {
	char name[NAME_LENGTH];
	char mes[40];
	uint32 account_id;
};

struct guild_skill {
	int id,lv;
};

struct Channel;
struct guild {
	int guild_id;
	short guild_lv, connect_member, max_member, average_lv;
	uint64 exp;
	unsigned int next_exp;
	int skill_point;
	char name[NAME_LENGTH],master[NAME_LENGTH];
	struct guild_member member[MAX_GUILD];
	struct guild_position position[MAX_GUILDPOSITION];
	char mes1[MAX_GUILDMES1],mes2[MAX_GUILDMES2];
	int emblem_len,emblem_id;
	char emblem_data[2048];
	struct guild_alliance alliance[MAX_GUILDALLIANCE];
	struct guild_expulsion expulsion[MAX_GUILDEXPULSION];
	struct guild_skill skill[MAX_GUILDSKILL];
	struct Channel *channel;
	unsigned short instance_id;
	time_t last_leader_change;

	/* Used by char-server to save events for guilds */
	unsigned short save_flag;
};

struct guild_castle {
	int castle_id;
	int mapindex;
	char castle_name[NAME_LENGTH];
	char castle_event[EVENT_NAME_LENGTH];
	int guild_id;
	int economy;
	int defense;
	int triggerE;
	int triggerD;
	int nextTime;
	int payTime;
	int createTime;
	int visibleC;
	struct {
		unsigned visible : 1;
		int id; // object id
	} guardian[MAX_GUARDIANS];
	int* temp_guardians; // ids of temporary guardians (mobs)
	int temp_guardians_max;
};

/// Enum for guild castle data script commands
enum e_castle_data : uint8 {
	CD_NONE = 0,
	CD_GUILD_ID, ///< Guild ID
	CD_CURRENT_ECONOMY, ///< Castle Economy score
	CD_CURRENT_DEFENSE, ///< Castle Defense score
	CD_INVESTED_ECONOMY, ///< Number of times the economy was invested in today
	CD_INVESTED_DEFENSE, ///< Number of times the defense was invested in today
	CD_NEXT_TIME, ///< unused
	CD_PAY_TIME, ///< unused
	CD_CREATE_TIME, ///< unused
	CD_ENABLED_KAFRA, ///< Is 1 if a Kafra was hired for this castle, 0 otherwise
	CD_ENABLED_GUARDIAN00, ///< Is 1 if the 1st guardian is present (Soldier Guardian)
	// The others in between are not needed in src, but are exported for the script engine
	CD_MAX = CD_ENABLED_GUARDIAN00 + MAX_GUARDIANS
};

/// Guild Permissions
enum e_guild_permission {
	GUILD_PERM_INVITE	= 0x001,
	GUILD_PERM_EXPEL	= 0x010,
	GUILD_PERM_STORAGE	= 0x100,
#if PACKETVER >= 20140205
	GUILD_PERM_ALL		= GUILD_PERM_INVITE|GUILD_PERM_EXPEL|GUILD_PERM_STORAGE,
#else
	GUILD_PERM_ALL		= GUILD_PERM_INVITE|GUILD_PERM_EXPEL,
#endif
	GUILD_PERM_DEFAULT	= GUILD_PERM_ALL,
};

struct fame_list {
	int id;
	int fame;
	char name[NAME_LENGTH];
};

enum e_guild_info { //Change Guild Infos
	GBI_EXP	=1,		// Guild Experience (EXP)
	GBI_GUILDLV,		// Guild level
	GBI_SKILLPOINT,		// Guild skillpoints
	GBI_SKILLLV,		// Guild skill_lv ?? seem unused
};

enum e_guild_member_info { //Change Member Infos
	GMI_POSITION	=0,
	GMI_EXP,
	GMI_HAIR,
	GMI_HAIR_COLOR,
	GMI_GENDER,
	GMI_CLASS,
	GMI_LEVEL,
};

enum e_guild_skill {
	GD_SKILLBASE=10000,
	GD_APPROVAL=10000,
	GD_KAFRACONTRACT=10001,
	GD_GUARDRESEARCH=10002,
	GD_GUARDUP=10003,
	GD_EXTENSION=10004,
	GD_GLORYGUILD=10005,
	GD_LEADERSHIP=10006,
	GD_GLORYWOUNDS=10007,
	GD_SOULCOLD=10008,
	GD_HAWKEYES=10009,
	GD_BATTLEORDER=10010,
	GD_REGENERATION=10011,
	GD_RESTORE=10012,
	GD_EMERGENCYCALL=10013,
	GD_DEVELOPMENT=10014,
	GD_ITEMEMERGENCYCALL=10015,
	GD_GUILD_STORAGE=10016,
	GD_MAX,
};

#define MAX_SKILL_ID GD_MAX

//These mark the ID of the jobs, as expected by the client. [Skotlex]
enum e_job {
	JOB_NOVICE,
	JOB_SWORDMAN,
	JOB_MAGE,
	JOB_ARCHER,
	JOB_ACOLYTE,
	JOB_MERCHANT,
	JOB_THIEF,
	JOB_KNIGHT,
	JOB_PRIEST,
	JOB_WIZARD,
	JOB_BLACKSMITH,
	JOB_HUNTER,
	JOB_ASSASSIN,
	JOB_KNIGHT2,
	JOB_CRUSADER,
	JOB_MONK,
	JOB_SAGE,
	JOB_ROGUE,
	JOB_ALCHEMIST,
	JOB_BARD,
	JOB_DANCER,
	JOB_CRUSADER2,
	JOB_WEDDING,
	JOB_SUPER_NOVICE,
	JOB_GUNSLINGER,
	JOB_NINJA,
	JOB_XMAS,
	JOB_SUMMER,
	JOB_HANBOK,
	JOB_OKTOBERFEST,
	JOB_SUMMER2,
	JOB_MAX_BASIC,

	JOB_NOVICE_HIGH = 4001,
	JOB_SWORDMAN_HIGH,
	JOB_MAGE_HIGH,
	JOB_ARCHER_HIGH,
	JOB_ACOLYTE_HIGH,
	JOB_MERCHANT_HIGH,
	JOB_THIEF_HIGH,
	JOB_LORD_KNIGHT,
	JOB_HIGH_PRIEST,
	JOB_HIGH_WIZARD,
	JOB_WHITESMITH,
	JOB_SNIPER,
	JOB_ASSASSIN_CROSS,
	JOB_LORD_KNIGHT2,
	JOB_PALADIN,
	JOB_CHAMPION,
	JOB_PROFESSOR,
	JOB_STALKER,
	JOB_CREATOR,
	JOB_CLOWN,
	JOB_GYPSY,
	JOB_PALADIN2,

	JOB_BABY,
	JOB_BABY_SWORDMAN,
	JOB_BABY_MAGE,
	JOB_BABY_ARCHER,
	JOB_BABY_ACOLYTE,
	JOB_BABY_MERCHANT,
	JOB_BABY_THIEF,
	JOB_BABY_KNIGHT,
	JOB_BABY_PRIEST,
	JOB_BABY_WIZARD,
	JOB_BABY_BLACKSMITH,
	JOB_BABY_HUNTER,
	JOB_BABY_ASSASSIN,
	JOB_BABY_KNIGHT2,
	JOB_BABY_CRUSADER,
	JOB_BABY_MONK,
	JOB_BABY_SAGE,
	JOB_BABY_ROGUE,
	JOB_BABY_ALCHEMIST,
	JOB_BABY_BARD,
	JOB_BABY_DANCER,
	JOB_BABY_CRUSADER2,
	JOB_SUPER_BABY,

	JOB_TAEKWON,
	JOB_STAR_GLADIATOR,
	JOB_STAR_GLADIATOR2,
	JOB_SOUL_LINKER,

	JOB_GANGSI,
	JOB_DEATH_KNIGHT,
	JOB_DARK_COLLECTOR,

	JOB_RUNE_KNIGHT = 4054,
	JOB_WARLOCK,
	JOB_RANGER,
	JOB_ARCH_BISHOP,
	JOB_MECHANIC,
	JOB_GUILLOTINE_CROSS,

	JOB_RUNE_KNIGHT_T,
	JOB_WARLOCK_T,
	JOB_RANGER_T,
	JOB_ARCH_BISHOP_T,
	JOB_MECHANIC_T,
	JOB_GUILLOTINE_CROSS_T,

	JOB_ROYAL_GUARD,
	JOB_SORCERER,
	JOB_MINSTREL,
	JOB_WANDERER,
	JOB_SURA,
	JOB_GENETIC,
	JOB_SHADOW_CHASER,

	JOB_ROYAL_GUARD_T,
	JOB_SORCERER_T,
	JOB_MINSTREL_T,
	JOB_WANDERER_T,
	JOB_SURA_T,
	JOB_GENETIC_T,
	JOB_SHADOW_CHASER_T,

	JOB_RUNE_KNIGHT2,
	JOB_RUNE_KNIGHT_T2,
	JOB_ROYAL_GUARD2,
	JOB_ROYAL_GUARD_T2,
	JOB_RANGER2,
	JOB_RANGER_T2,
	JOB_MECHANIC2,
	JOB_MECHANIC_T2,

	JOB_BABY_RUNE = 4096,
	JOB_BABY_WARLOCK,
	JOB_BABY_RANGER,
	JOB_BABY_BISHOP,
	JOB_BABY_MECHANIC,
	JOB_BABY_CROSS,
	JOB_BABY_GUARD,
	JOB_BABY_SORCERER,
	JOB_BABY_MINSTREL,
	JOB_BABY_WANDERER,
	JOB_BABY_SURA,
	JOB_BABY_GENETIC,
	JOB_BABY_CHASER,

	JOB_BABY_RUNE2,
	JOB_BABY_GUARD2,
	JOB_BABY_RANGER2,
	JOB_BABY_MECHANIC2,

	JOB_SUPER_NOVICE_E = 4190,
	JOB_SUPER_BABY_E,

	JOB_KAGEROU = 4211,
	JOB_OBORO,

	JOB_REBELLION = 4215,

	JOB_SUMMONER = 4218,

	JOB_BABY_SUMMONER = 4220,

	JOB_BABY_NINJA = 4222,
	JOB_BABY_KAGEROU,
	JOB_BABY_OBORO,
	JOB_BABY_TAEKWON,
	JOB_BABY_STAR_GLADIATOR,
	JOB_BABY_SOUL_LINKER,
	JOB_BABY_GUNSLINGER,
	JOB_BABY_REBELLION,

	JOB_BABY_STAR_GLADIATOR2 = 4238,

	JOB_STAR_EMPEROR,
	JOB_SOUL_REAPER,
	JOB_BABY_STAR_EMPEROR,
	JOB_BABY_SOUL_REAPER,
	JOB_STAR_EMPEROR2,
	JOB_BABY_STAR_EMPEROR2,

	JOB_MAX,
};

enum e_sex {
	SEX_FEMALE = 0,
	SEX_MALE,
	SEX_SERVER,
	SEX_ACCOUNT = 99
};

/// Item Bound Type
enum bound_type {
	BOUND_NONE = 0, /// No bound
	BOUND_ACCOUNT, /// 1- Account Bound
	BOUND_GUILD, /// 2 - Guild Bound
	BOUND_PARTY, /// 3 - Party Bound
	BOUND_CHAR, /// 4 - Character Bound
	BOUND_MAX,

	BOUND_ONEQUIP = 1, ///< Show notification when item will be bound on equip
	BOUND_DISPYELLOW = 2, /// Shows the item name in yellow color
};

enum e_pc_reg_loading {
	PRL_NONE = 0x0,
	PRL_CHAR = 0x1,
	PRL_ACCL = 0x2, // local
	PRL_ACCG = 0x4, // global
	PRL_ALL = 0xFF,
};

enum e_party_member_withdraw {
	PARTY_MEMBER_WITHDRAW_LEAVE,	  ///< /leave
	PARTY_MEMBER_WITHDRAW_EXPEL,	  ///< Kicked
	PARTY_MEMBER_WITHDRAW_CANT_LEAVE, ///< TODO: Cannot /leave
	PARTY_MEMBER_WITHDRAW_CANT_EXPEL, ///< TODO: Cannot be kicked
};

enum e_rank {
	RANK_BLACKSMITH = 0,
	RANK_ALCHEMIST = 1,
	RANK_TAEKWON = 2,
	RANK_KILLER = 3
};

struct clan_alliance {
	int opposition;
	int clan_id;
	char name[NAME_LENGTH];
};

struct clan{
	int id;
	char name[NAME_LENGTH];
	char master[NAME_LENGTH];
	char map[MAP_NAME_LENGTH_EXT];
	short max_member, connect_member;
	struct map_session_data *members[MAX_CLAN];
	struct clan_alliance alliance[MAX_CLANALLIANCE];
	unsigned short instance_id;
};

// Sanity checks...
#if MAX_ZENY > INT_MAX
#error MAX_ZENY is too big
#endif

// This sanity check is required, because some other places(like skill.c) rely on this
#if MAX_PARTY < 2
#error MAX_PARTY is too small, you need at least 2 players for a party
#endif

#ifndef VIP_ENABLE
	#define MIN_STORAGE MAX_STORAGE // If the VIP system is disabled the min = max.
	#define MIN_CHARS MAX_CHARS // Default number of characters per account.
	#define MAX_CHAR_BILLING 0
	#define MAX_CHAR_VIP 0
#endif

#if (MIN_CHARS + MAX_CHAR_VIP + MAX_CHAR_BILLING) > MAX_CHARS
#error Config of MAX_CHARS is invalid
#endif

#if MIN_STORAGE > MAX_STORAGE
#error Config of MIN_STORAGE is invalid
#endif

#ifdef PACKET_OBFUSCATION
	#if PACKETVER < 20110817
		#undef PACKET_OBFUSCATION
	#endif
#endif

/* Feb 1st 2012 */
#if PACKETVER >= 20120201
	#define NEW_CARTS
	#ifndef ENABLE_SC_SAVING
	#warning "Cart won't be able to be saved for relog"
	#endif
#if PACKETVER >= 20150826
	#define MAX_CARTS 12		// used for 3 new cart design
#else
	#define MAX_CARTS 9
#endif
#else
	#define MAX_CARTS 5
#endif

#endif /* MMO_HPP */<|MERGE_RESOLUTION|>--- conflicted
+++ resolved
@@ -54,11 +54,7 @@
 #define MAX_BANK_ZENY SINT32_MAX ///Max zeny in Bank
 #define MAX_FAME 1000000000 ///Max fame points
 #define MAX_CART 100 ///Maximum item in cart
-<<<<<<< HEAD
-#define MAX_SKILL 1202 ///Maximum skill can be hold by Player, Homunculus, & Mercenary (skill list) AND skill_db limit
-=======
 #define MAX_SKILL 1250 ///Maximum skill can be hold by Player, Homunculus, & Mercenary (skill list) AND skill_db limit
->>>>>>> 01f61cfa
 #define DEFAULT_WALK_SPEED 150 ///Default walk speed
 #define MIN_WALK_SPEED 20 ///Min walk speed
 #define MAX_WALK_SPEED 1000 ///Max walk speed
